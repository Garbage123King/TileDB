//#define cppTILEDB_COND_SUB_SUBARRAY_FOR_QUERY 1
#define DEVING_SUBARRAY_PARTITIONER 1

/**
 * @file   tiledb.cc
 *
 * @section LICENSE
 *
 * The MIT License
 *
 * @copyright Copyright (c) 2017-2021 TileDB, Inc.
 * @copyright Copyright (c) 2016 MIT and Intel Corporation
 *
 * Permission is hereby granted, free of charge, to any person obtaining a copy
 * of this software and associated documentation files (the "Software"), to deal
 * in the Software without restriction, including without limitation the rights
 * to use, copy, modify, merge, publish, distribute, sublicense, and/or sell
 * copies of the Software, and to permit persons to whom the Software is
 * furnished to do so, subject to the following conditions:
 *
 * The above copyright notice and this permission notice shall be included in
 * all copies or substantial portions of the Software.
 *
 * THE SOFTWARE IS PROVIDED "AS IS", WITHOUT WARRANTY OF ANY KIND, EXPRESS OR
 * IMPLIED, INCLUDING BUT NOT LIMITED TO THE WARRANTIES OF MERCHANTABILITY,
 * FITNESS FOR A PARTICULAR PURPOSE AND NONINFRINGEMENT. IN NO EVENT SHALL THE
 * AUTHORS OR COPYRIGHT HOLDERS BE LIABLE FOR ANY CLAIM, DAMAGES OR OTHER
 * LIABILITY, WHETHER IN AN ACTION OF CONTRACT, TORT OR OTHERWISE, ARISING FROM,
 * OUT OF OR IN CONNECTION WITH THE SOFTWARE OR THE USE OR OTHER DEALINGS IN
 * THE SOFTWARE.
 *
 * @section DESCRIPTION
 *
 * This file defines the C API of TileDB.
 */

#include "tiledb/sm/c_api/tiledb.h"
#include "tiledb/common/heap_profiler.h"
#include "tiledb/common/logger.h"
#include "tiledb/sm/array/array.h"
#include "tiledb/sm/array_schema/array_schema.h"
#include "tiledb/sm/c_api/tiledb_experimental.h"
#include "tiledb/sm/c_api/tiledb_serialization.h"
#include "tiledb/sm/c_api/tiledb_struct_def.h"
#include "tiledb/sm/config/config.h"
#include "tiledb/sm/config/config_iter.h"
#include "tiledb/sm/cpp_api/core_interface.h"
#include "tiledb/sm/enums/array_type.h"
#include "tiledb/sm/enums/encryption_type.h"
#include "tiledb/sm/enums/filesystem.h"
#include "tiledb/sm/enums/filter_option.h"
#include "tiledb/sm/enums/filter_type.h"
#include "tiledb/sm/enums/layout.h"
#include "tiledb/sm/enums/object_type.h"
#include "tiledb/sm/enums/query_status.h"
#include "tiledb/sm/enums/query_type.h"
#include "tiledb/sm/enums/serialization_type.h"
#include "tiledb/sm/enums/vfs_mode.h"
#include "tiledb/sm/filesystem/vfs.h"
#include "tiledb/sm/filesystem/vfs_file_handle.h"
#include "tiledb/sm/filter/compression_filter.h"
#include "tiledb/sm/filter/filter_pipeline.h"
#include "tiledb/sm/misc/utils.h"
#include "tiledb/sm/query/query.h"
#include "tiledb/sm/query/query_condition.h"
#include "tiledb/sm/rest/rest_client.h"
#include "tiledb/sm/serialization/array_schema.h"
#include "tiledb/sm/serialization/array_schema_evolution.h"
#include "tiledb/sm/serialization/config.h"
#include "tiledb/sm/serialization/query.h"
#include "tiledb/sm/stats/global_stats.h"
#include "tiledb/sm/storage_manager/context.h"
#include "tiledb/sm/subarray/subarray.h"
#include "tiledb/sm/subarray/subarray_partitioner.h"

#include <map>
#include <memory>
#include <sstream>

using namespace tiledb::common;

/* ****************************** */
/*       ENUMS TO/FROM STR        */
/* ****************************** */

int32_t tiledb_query_type_to_str(
    tiledb_query_type_t query_type, const char** str) {
  const auto& strval =
      tiledb::sm::query_type_str((tiledb::sm::QueryType)query_type);
  *str = strval.c_str();
  return strval.empty() ? TILEDB_ERR : TILEDB_OK;
}

int32_t tiledb_query_type_from_str(
    const char* str, tiledb_query_type_t* query_type) {
  tiledb::sm::QueryType val = tiledb::sm::QueryType::READ;
  if (!tiledb::sm::query_type_enum(str, &val).ok())
    return TILEDB_ERR;
  *query_type = (tiledb_query_type_t)val;
  return TILEDB_OK;
}

int32_t tiledb_object_type_to_str(
    tiledb_object_t object_type, const char** str) {
  const auto& strval =
      tiledb::sm::object_type_str((tiledb::sm::ObjectType)object_type);
  *str = strval.c_str();
  return strval.empty() ? TILEDB_ERR : TILEDB_OK;
}

int32_t tiledb_object_type_from_str(
    const char* str, tiledb_object_t* object_type) {
  tiledb::sm::ObjectType val = tiledb::sm::ObjectType::INVALID;
  if (!tiledb::sm::object_type_enum(str, &val).ok())
    return TILEDB_ERR;
  *object_type = (tiledb_object_t)val;
  return TILEDB_OK;
}

int32_t tiledb_filesystem_to_str(
    tiledb_filesystem_t filesystem, const char** str) {
  const auto& strval =
      tiledb::sm::filesystem_str((tiledb::sm::Filesystem)filesystem);
  *str = strval.c_str();
  return strval.empty() ? TILEDB_ERR : TILEDB_OK;
}

int32_t tiledb_filesystem_from_str(
    const char* str, tiledb_filesystem_t* filesystem) {
  tiledb::sm::Filesystem val = tiledb::sm::Filesystem::S3;
  if (!tiledb::sm::filesystem_enum(str, &val).ok())
    return TILEDB_ERR;
  *filesystem = (tiledb_filesystem_t)val;
  return TILEDB_OK;
}

int32_t tiledb_datatype_to_str(tiledb_datatype_t datatype, const char** str) {
  const auto& strval = tiledb::sm::datatype_str((tiledb::sm::Datatype)datatype);
  *str = strval.c_str();
  return strval.empty() ? TILEDB_ERR : TILEDB_OK;
}

int32_t tiledb_datatype_from_str(const char* str, tiledb_datatype_t* datatype) {
  tiledb::sm::Datatype val = tiledb::sm::Datatype::UINT8;
  if (!tiledb::sm::datatype_enum(str, &val).ok())
    return TILEDB_ERR;
  *datatype = (tiledb_datatype_t)val;
  return TILEDB_OK;
}

int32_t tiledb_array_type_to_str(
    tiledb_array_type_t array_type, const char** str) {
  const auto& strval =
      tiledb::sm::array_type_str((tiledb::sm::ArrayType)array_type);
  *str = strval.c_str();
  return strval.empty() ? TILEDB_ERR : TILEDB_OK;
}

int32_t tiledb_array_type_from_str(
    const char* str, tiledb_array_type_t* array_type) {
  tiledb::sm::ArrayType val = tiledb::sm::ArrayType::DENSE;
  if (!tiledb::sm::array_type_enum(str, &val).ok())
    return TILEDB_ERR;
  *array_type = (tiledb_array_type_t)val;
  return TILEDB_OK;
}

int32_t tiledb_layout_to_str(tiledb_layout_t layout, const char** str) {
  const auto& strval = tiledb::sm::layout_str((tiledb::sm::Layout)layout);
  *str = strval.c_str();
  return strval.empty() ? TILEDB_ERR : TILEDB_OK;
}

int32_t tiledb_layout_from_str(const char* str, tiledb_layout_t* layout) {
  tiledb::sm::Layout val = tiledb::sm::Layout::ROW_MAJOR;
  if (!tiledb::sm::layout_enum(str, &val).ok())
    return TILEDB_ERR;
  *layout = (tiledb_layout_t)val;
  return TILEDB_OK;
}

int32_t tiledb_filter_type_to_str(
    tiledb_filter_type_t filter_type, const char** str) {
  const auto& strval =
      tiledb::sm::filter_type_str((tiledb::sm::FilterType)filter_type);
  *str = strval.c_str();
  return strval.empty() ? TILEDB_ERR : TILEDB_OK;
}

int32_t tiledb_filter_type_from_str(
    const char* str, tiledb_filter_type_t* filter_type) {
  tiledb::sm::FilterType val = tiledb::sm::FilterType::FILTER_NONE;
  if (!tiledb::sm::filter_type_enum(str, &val).ok())
    return TILEDB_ERR;
  *filter_type = (tiledb_filter_type_t)val;
  return TILEDB_OK;
}

int32_t tiledb_filter_option_to_str(
    tiledb_filter_option_t filter_option, const char** str) {
  const auto& strval =
      tiledb::sm::filter_option_str((tiledb::sm::FilterOption)filter_option);
  *str = strval.c_str();
  return strval.empty() ? TILEDB_ERR : TILEDB_OK;
}

int32_t tiledb_filter_option_from_str(
    const char* str, tiledb_filter_option_t* filter_option) {
  tiledb::sm::FilterOption val = tiledb::sm::FilterOption::COMPRESSION_LEVEL;
  if (!tiledb::sm::filter_option_enum(str, &val).ok())
    return TILEDB_ERR;
  *filter_option = (tiledb_filter_option_t)val;
  return TILEDB_OK;
}

int32_t tiledb_encryption_type_to_str(
    tiledb_encryption_type_t encryption_type, const char** str) {
  const auto& strval = tiledb::sm::encryption_type_str(
      (tiledb::sm::EncryptionType)encryption_type);
  *str = strval.c_str();
  return strval.empty() ? TILEDB_ERR : TILEDB_OK;
}

int32_t tiledb_encryption_type_from_str(
    const char* str, tiledb_encryption_type_t* encryption_type) {
  auto [st, et] = tiledb::sm::encryption_type_enum(str);
  if (!st.ok())
    return TILEDB_ERR;
  *encryption_type = (tiledb_encryption_type_t)et.value();
  return TILEDB_OK;
}

int32_t tiledb_query_status_to_str(
    tiledb_query_status_t query_status, const char** str) {
  const auto& strval =
      tiledb::sm::query_status_str((tiledb::sm::QueryStatus)query_status);
  *str = strval.c_str();
  return strval.empty() ? TILEDB_ERR : TILEDB_OK;
}

int32_t tiledb_query_status_from_str(
    const char* str, tiledb_query_status_t* query_status) {
  tiledb::sm::QueryStatus val = tiledb::sm::QueryStatus::UNINITIALIZED;
  if (!tiledb::sm::query_status_enum(str, &val).ok())
    return TILEDB_ERR;
  *query_status = (tiledb_query_status_t)val;
  return TILEDB_OK;
}

int32_t tiledb_serialization_type_to_str(
    tiledb_serialization_type_t serialization_type, const char** str) {
  const auto& strval = tiledb::sm::serialization_type_str(
      (tiledb::sm::SerializationType)serialization_type);
  *str = strval.c_str();
  return strval.empty() ? TILEDB_ERR : TILEDB_OK;
}

int32_t tiledb_serialization_type_from_str(
    const char* str, tiledb_serialization_type_t* serialization_type) {
  tiledb::sm::SerializationType val = tiledb::sm::SerializationType::CAPNP;
  if (!tiledb::sm::serialization_type_enum(str, &val).ok())
    return TILEDB_ERR;
  *serialization_type = (tiledb_serialization_type_t)val;
  return TILEDB_OK;
}

int32_t tiledb_walk_order_to_str(
    tiledb_walk_order_t walk_order, const char** str) {
  const auto& strval =
      tiledb::sm::walkorder_str((tiledb::sm::WalkOrder)walk_order);
  *str = strval.c_str();
  return strval.empty() ? TILEDB_ERR : TILEDB_OK;
}

int32_t tiledb_walk_order_from_str(
    const char* str, tiledb_walk_order_t* walk_order) {
  tiledb::sm::WalkOrder val = tiledb::sm::WalkOrder::PREORDER;
  if (!tiledb::sm::walkorder_enum(str, &val).ok())
    return TILEDB_ERR;
  *walk_order = (tiledb_walk_order_t)val;
  return TILEDB_OK;
}

int32_t tiledb_vfs_mode_to_str(tiledb_vfs_mode_t vfs_mode, const char** str) {
  const auto& strval = tiledb::sm::vfsmode_str((tiledb::sm::VFSMode)vfs_mode);
  *str = strval.c_str();
  return strval.empty() ? TILEDB_ERR : TILEDB_OK;
}

int32_t tiledb_vfs_mode_from_str(const char* str, tiledb_vfs_mode_t* vfs_mode) {
  tiledb::sm::VFSMode val = tiledb::sm::VFSMode::VFS_READ;
  if (!tiledb::sm::vfsmode_enum(str, &val).ok())
    return TILEDB_ERR;
  *vfs_mode = (tiledb_vfs_mode_t)val;
  return TILEDB_OK;
}

/* ****************************** */
/*            CONSTANTS           */
/* ****************************** */

const char* tiledb_coords() {
  return tiledb::sm::constants::coords.c_str();
}

uint32_t tiledb_var_num() {
  return tiledb::sm::constants::var_num;
}

uint32_t tiledb_max_path() {
  return tiledb::sm::constants::path_max_len;
}

uint64_t tiledb_offset_size() {
  return tiledb::sm::constants::cell_var_offset_size;
}

uint64_t tiledb_datatype_size(tiledb_datatype_t type) {
  return tiledb::sm::datatype_size(static_cast<tiledb::sm::Datatype>(type));
}

uint64_t tiledb_timestamp_now_ms() {
  return tiledb::sm::utils::time::timestamp_now_ms();
}

/* ****************************** */
/*            VERSION             */
/* ****************************** */

void tiledb_version(int32_t* major, int32_t* minor, int32_t* rev) {
  *major = tiledb::sm::constants::library_version[0];
  *minor = tiledb::sm::constants::library_version[1];
  *rev = tiledb::sm::constants::library_version[2];
}

/* ********************************* */
/*         AUXILIARY FUNCTIONS       */
/* ********************************* */

/* Saves a status inside the context object. */
static bool save_error(tiledb_ctx_t* ctx, const Status& st) {
  // No error
  if (st.ok())
    return false;

  // Store new error
  ctx->ctx_->save_error(st);

  // There is an error
  return true;
}

static bool create_error(tiledb_error_t** error, const Status& st) {
  if (st.ok())
    return false;

  (*error) = new (std::nothrow) tiledb_error_t;
  if (*error == nullptr)
    return true;
  (*error)->errmsg_ = st.to_string();

  return true;
}

inline int32_t sanity_check(tiledb_ctx_t* ctx, const tiledb_array_t* array) {
  if (array == nullptr || array->array_ == nullptr) {
    auto st = Status::Error("Invalid TileDB array object");
    LOG_STATUS(st);
    save_error(ctx, st);
    return TILEDB_ERR;
  }
  return TILEDB_OK;
}

inline int32_t sanity_check(
    tiledb_ctx_t* ctx, const tiledb_subarray_t* subarray) {
  if (subarray == nullptr || subarray->subarray_ == nullptr ||
      subarray->subarray_->array() == nullptr) {
    auto st = Status::Error("Invalid TileDB subarray object");
    LOG_STATUS(st);
    save_error(ctx, st);
    return TILEDB_ERR;
  }
  return TILEDB_OK;
}

<<<<<<< HEAD
#if DEVING_SUBARRAY_PARTITIONER
inline int32_t sanity_check(
    tiledb_ctx_t* ctx,
    const tiledb_subarray_partitioner_t* subarray_partitioner) {
  if (subarray_partitioner == nullptr ||
      subarray_partitioner->partitioner_ == nullptr) {
    auto st = Status::Error("Invalid TileDB subarray_partitioner object");
    LOG_STATUS(st);
    save_error(ctx, st);
    return TILEDB_ERR;
  }
  return TILEDB_OK;
}
#endif

=======
>>>>>>> 88f17b78
inline int32_t sanity_check(tiledb_ctx_t* ctx, const tiledb_buffer_t* buffer) {
  if (buffer == nullptr || buffer->buffer_ == nullptr) {
    auto st = Status::Error("Invalid TileDB buffer object");
    LOG_STATUS(st);
    save_error(ctx, st);
    return TILEDB_ERR;
  }
  return TILEDB_OK;
}

inline int32_t sanity_check(
    tiledb_ctx_t* ctx, const tiledb_buffer_list_t* buffer_list) {
  if (buffer_list == nullptr || buffer_list->buffer_list_ == nullptr) {
    auto st = Status::Error("Invalid TileDB buffer list object");
    LOG_STATUS(st);
    save_error(ctx, st);
    return TILEDB_ERR;
  }
  return TILEDB_OK;
}

inline int32_t sanity_check(tiledb_config_t* config, tiledb_error_t** error) {
  if (config == nullptr || config->config_ == nullptr) {
    auto st = Status::Error("Cannot set config; Invalid config object");
    LOG_STATUS(st);
    create_error(error, st);
    return TILEDB_ERR;
  }

  *error = nullptr;
  return TILEDB_OK;
}

inline int32_t sanity_check(tiledb_ctx_t* ctx, tiledb_config_t* config) {
  if (config == nullptr || config->config_ == nullptr) {
    auto st = Status::Error("Cannot set config; Invalid config object");
    LOG_STATUS(st);
    save_error(ctx, st);
    return TILEDB_ERR;
  }

  return TILEDB_OK;
}

inline int32_t sanity_check(tiledb_ctx_t* ctx, const tiledb_config_t* config) {
  if (config == nullptr || config->config_ == nullptr) {
    auto st = Status::Error("Cannot set config; Invalid config object");
    LOG_STATUS(st);
    save_error(ctx, st);
    return TILEDB_ERR;
  }

  return TILEDB_OK;
}

inline int32_t sanity_check(
    tiledb_config_iter_t* config_iter, tiledb_error_t** error) {
  if (config_iter == nullptr || config_iter->config_iter_ == nullptr) {
    auto st =
        Status::Error("Cannot set config; Invalid config iterator object");
    LOG_STATUS(st);
    create_error(error, st);
    return TILEDB_ERR;
  }

  *error = nullptr;
  return TILEDB_OK;
}

inline int32_t sanity_check(tiledb_ctx_t* ctx) {
  if (ctx == nullptr)
    return TILEDB_ERR;
  if (ctx->ctx_ == nullptr || ctx->ctx_->storage_manager() == nullptr) {
    auto st = Status::Error("Invalid TileDB context");
    LOG_STATUS(st);
    save_error(ctx, st);
    return TILEDB_ERR;
  }
  return TILEDB_OK;
}

inline int32_t sanity_check(tiledb_ctx_t* ctx, const tiledb_error_t* err) {
  if (err == nullptr) {
    auto st = Status::Error("Invalid TileDB error object");
    LOG_STATUS(st);
    save_error(ctx, st);
    return TILEDB_ERR;
  }
  return TILEDB_OK;
}

inline int32_t sanity_check(tiledb_ctx_t* ctx, const tiledb_attribute_t* attr) {
  if (attr == nullptr || attr->attr_ == nullptr) {
    auto st = Status::Error("Invalid TileDB attribute object");
    LOG_STATUS(st);
    save_error(ctx, st);
    return TILEDB_ERR;
  }
  return TILEDB_OK;
}

inline int32_t sanity_check(tiledb_ctx_t* ctx, const tiledb_filter_t* filter) {
  if (filter == nullptr || filter->filter_ == nullptr) {
    auto st = Status::Error("Invalid TileDB filter object");
    LOG_STATUS(st);
    save_error(ctx, st);
    return TILEDB_ERR;
  }
  return TILEDB_OK;
}

inline int32_t sanity_check(
    tiledb_ctx_t* ctx, const tiledb_filter_list_t* filter_list) {
  if (filter_list == nullptr || filter_list->pipeline_ == nullptr) {
    auto st = Status::Error("Invalid TileDB filter list object");
    LOG_STATUS(st);
    save_error(ctx, st);
    return TILEDB_ERR;
  }
  return TILEDB_OK;
}

inline int32_t sanity_check(tiledb_ctx_t* ctx, const tiledb_dimension_t* dim) {
  if (dim == nullptr || dim->dim_ == nullptr) {
    auto st = Status::Error("Invalid TileDB dimension object");
    LOG_STATUS(st);
    save_error(ctx, st);
    return TILEDB_ERR;
  }
  return TILEDB_OK;
}

inline int32_t sanity_check(
    tiledb_ctx_t* ctx, const tiledb_array_schema_t* array_schema) {
  if (array_schema == nullptr || array_schema->array_schema_ == nullptr) {
    auto st = Status::Error("Invalid TileDB array schema object");
    LOG_STATUS(st);
    save_error(ctx, st);
    return TILEDB_ERR;
  }
  return TILEDB_OK;
}

inline int32_t sanity_check(
    tiledb_ctx_t* ctx,
    const tiledb_array_schema_evolution_t* schema_evolution) {
  if (schema_evolution == nullptr ||
      schema_evolution->array_schema_evolution_ == nullptr) {
    auto st = Status::Error("Invalid TileDB array schema evolution object");
    LOG_STATUS(st);
    save_error(ctx, st);
    return TILEDB_ERR;
  }
  return TILEDB_OK;
}

inline int32_t sanity_check(tiledb_ctx_t* ctx, const tiledb_domain_t* domain) {
  if (domain == nullptr || domain->domain_ == nullptr) {
    auto st = Status::Error("Invalid TileDB domain object");
    LOG_STATUS(st);
    save_error(ctx, st);
    return TILEDB_ERR;
  }
  return TILEDB_OK;
}

inline int32_t sanity_check(tiledb_ctx_t* ctx, const tiledb_query_t* query) {
  if (query == nullptr || query->query_ == nullptr) {
    auto st = Status::Error("Invalid TileDB query object");
    LOG_STATUS(st);
    save_error(ctx, st);
    return TILEDB_ERR;
  }
  return TILEDB_OK;
}

inline int32_t sanity_check(
    tiledb_ctx_t* ctx, const tiledb_query_condition_t* cond) {
  if (cond == nullptr || cond->query_condition_ == nullptr) {
    auto st = Status::Error("Invalid TileDB query condition object");
    LOG_STATUS(st);
    save_error(ctx, st);
    return TILEDB_ERR;
  }
  return TILEDB_OK;
}

inline int32_t sanity_check(tiledb_ctx_t* ctx, const tiledb_vfs_t* vfs) {
  if (vfs == nullptr || vfs->vfs_ == nullptr) {
    auto st = Status::Error("Invalid TileDB virtual filesystem object");
    LOG_STATUS(st);
    save_error(ctx, st);
    return TILEDB_ERR;
  }
  return TILEDB_OK;
}

inline int32_t sanity_check(tiledb_ctx_t* ctx, const tiledb_vfs_fh_t* fh) {
  if (fh == nullptr || fh->vfs_fh_ == nullptr) {
    auto st = Status::Error("Invalid TileDB virtual filesystem file handle");
    LOG_STATUS(st);
    save_error(ctx, st);
    return TILEDB_ERR;
  }
  return TILEDB_OK;
}

inline int32_t sanity_check(
    tiledb_ctx_t* ctx, const tiledb_fragment_info_t* fragment_info) {
  if (fragment_info == nullptr || fragment_info->fragment_info_ == nullptr) {
    auto st = Status::Error("Invalid TileDB fragment info object");
    LOG_STATUS(st);
    save_error(ctx, st);
    return TILEDB_ERR;
  }
  return TILEDB_OK;
}

inline int32_t check_filter_type(
    tiledb_ctx_t* ctx, tiledb_filter_t* filter, tiledb_filter_type_t type) {
  auto cpp_type = static_cast<tiledb::sm::FilterType>(type);
  if (filter->filter_->type() != cpp_type) {
    auto st = Status::FilterError(
        "Invalid filter type (expected " + filter_type_str(cpp_type) + ")");
    LOG_STATUS(st);
    save_error(ctx, st);
    return TILEDB_ERR;
  }
  return TILEDB_OK;
}

/**
 * Helper macro similar to save_error() that catches all exceptions when
 * executing 'stmt'.
 *
 * @param ctx TileDB context
 * @param stmt Statement to execute
 */
#define SAVE_ERROR_CATCH(ctx, stmt)                                        \
  [&]() {                                                                  \
    auto _s = Status::Ok();                                                \
    try {                                                                  \
      _s = (stmt);                                                         \
    } catch (const std::exception& e) {                                    \
      auto st = Status::Error(                                             \
          std::string("Internal TileDB uncaught exception; ") + e.what()); \
      LOG_STATUS(st);                                                      \
      save_error(ctx, st);                                                 \
      return true;                                                         \
    }                                                                      \
    return save_error(ctx, _s);                                            \
  }()

/**
 * Helper class to aid shimming access from _query... routines in this module to
 * _subarray... routines deprecating them.
 */

struct tiledb_subarray_transient_local_t : public tiledb_subarray_t {
  tiledb_subarray_transient_local_t(const tiledb_query_t* query) {
    this->subarray_ =
        const_cast<tiledb::sm::Subarray*>(query->query_->subarray());
  }
};

/** For debugging, use this definition instead to not catch exceptions. */
//#define SAVE_ERROR_CATCH(ctx, stmt) save_error(ctx, (stmt))

/* ********************************* */
/*              ERROR                */
/* ********************************* */

int32_t tiledb_error_message(tiledb_error_t* err, const char** errmsg) {
  if (err == nullptr)
    return TILEDB_ERR;
  if (err->errmsg_.empty())
    *errmsg = nullptr;
  else
    *errmsg = err->errmsg_.c_str();
  return TILEDB_OK;
}

void tiledb_error_free(tiledb_error_t** err) {
  if (err != nullptr && *err != nullptr) {
    delete (*err);
    *err = nullptr;
  }
}

/* ********************************* */
/*              BUFFER               */
/* ********************************* */

int32_t tiledb_buffer_alloc(tiledb_ctx_t* ctx, tiledb_buffer_t** buffer) {
  if (sanity_check(ctx) == TILEDB_ERR)
    return TILEDB_ERR;

  // Create a buffer struct
  *buffer = new (std::nothrow) tiledb_buffer_t;
  if (*buffer == nullptr) {
    auto st = Status::Error("Failed to allocate TileDB buffer object");
    LOG_STATUS(st);
    save_error(ctx, st);
    return TILEDB_OOM;
  }

  // Create a new buffer object
  (*buffer)->buffer_ = new (std::nothrow) tiledb::sm::Buffer();
  if ((*buffer)->buffer_ == nullptr) {
    delete *buffer;
    *buffer = nullptr;
    auto st = Status::Error("Failed to allocate TileDB buffer object");
    LOG_STATUS(st);
    save_error(ctx, st);
    return TILEDB_OOM;
  }

  // Success
  return TILEDB_OK;
}

void tiledb_buffer_free(tiledb_buffer_t** buffer) {
  if (buffer != nullptr && *buffer != nullptr) {
    delete (*buffer)->buffer_;
    delete (*buffer);
    *buffer = nullptr;
  }
}

int32_t tiledb_buffer_set_type(
    tiledb_ctx_t* ctx, tiledb_buffer_t* buffer, tiledb_datatype_t datatype) {
  if (sanity_check(ctx) == TILEDB_ERR ||
      sanity_check(ctx, buffer) == TILEDB_ERR)
    return TILEDB_ERR;

  buffer->datatype_ = static_cast<tiledb::sm::Datatype>(datatype);

  return TILEDB_OK;
}

int32_t tiledb_buffer_get_type(
    tiledb_ctx_t* ctx,
    const tiledb_buffer_t* buffer,
    tiledb_datatype_t* datatype) {
  if (sanity_check(ctx) == TILEDB_ERR ||
      sanity_check(ctx, buffer) == TILEDB_ERR)
    return TILEDB_ERR;

  *datatype = static_cast<tiledb_datatype_t>(buffer->datatype_);

  return TILEDB_OK;
}

int32_t tiledb_buffer_get_data(
    tiledb_ctx_t* ctx,
    const tiledb_buffer_t* buffer,
    void** data,
    uint64_t* num_bytes) {
  if (sanity_check(ctx) == TILEDB_ERR ||
      sanity_check(ctx, buffer) == TILEDB_ERR)
    return TILEDB_ERR;

  *data = buffer->buffer_->data();
  *num_bytes = buffer->buffer_->size();

  return TILEDB_OK;
}

int32_t tiledb_buffer_set_data(
    tiledb_ctx_t* ctx, tiledb_buffer_t* buffer, void* data, uint64_t size) {
  if (sanity_check(ctx) == TILEDB_ERR ||
      sanity_check(ctx, buffer) == TILEDB_ERR)
    return TILEDB_ERR;

  // Create a temporary Buffer object as a wrapper.
  tiledb::sm::Buffer tmp_buffer(data, size);

  // Swap with the given buffer.
  if (SAVE_ERROR_CATCH(ctx, buffer->buffer_->swap(tmp_buffer)))
    return TILEDB_ERR;

  // 'tmp_buffer' now destructs, freeing the old allocation (if any) of the
  // given buffer.

  return TILEDB_OK;
}

/* ********************************* */
/*            BUFFER LIST            */
/* ********************************* */

int32_t tiledb_buffer_list_alloc(
    tiledb_ctx_t* ctx, tiledb_buffer_list_t** buffer_list) {
  if (sanity_check(ctx) == TILEDB_ERR)
    return TILEDB_ERR;

  // Create a buffer list struct
  *buffer_list = new (std::nothrow) tiledb_buffer_list_t;
  if (*buffer_list == nullptr) {
    auto st = Status::Error("Failed to allocate TileDB buffer list object");
    LOG_STATUS(st);
    save_error(ctx, st);
    return TILEDB_OOM;
  }

  // Create a new buffer_list object
  (*buffer_list)->buffer_list_ = new (std::nothrow) tiledb::sm::BufferList;
  if ((*buffer_list)->buffer_list_ == nullptr) {
    delete *buffer_list;
    *buffer_list = nullptr;
    auto st = Status::Error("Failed to allocate TileDB buffer list object");
    LOG_STATUS(st);
    save_error(ctx, st);
    return TILEDB_OOM;
  }

  // Success
  return TILEDB_OK;
}

void tiledb_buffer_list_free(tiledb_buffer_list_t** buffer_list) {
  if (buffer_list != nullptr && *buffer_list != nullptr) {
    delete (*buffer_list)->buffer_list_;
    delete (*buffer_list);
    *buffer_list = nullptr;
  }
}

int32_t tiledb_buffer_list_get_num_buffers(
    tiledb_ctx_t* ctx,
    const tiledb_buffer_list_t* buffer_list,
    uint64_t* num_buffers) {
  // Sanity check
  if (sanity_check(ctx) == TILEDB_ERR ||
      sanity_check(ctx, buffer_list) == TILEDB_ERR)
    return TILEDB_ERR;

  *num_buffers = buffer_list->buffer_list_->num_buffers();

  return TILEDB_OK;
}

int32_t tiledb_buffer_list_get_buffer(
    tiledb_ctx_t* ctx,
    const tiledb_buffer_list_t* buffer_list,
    uint64_t buffer_idx,
    tiledb_buffer_t** buffer) {
  // Sanity check
  if (sanity_check(ctx) == TILEDB_ERR ||
      sanity_check(ctx, buffer_list) == TILEDB_ERR)
    return TILEDB_ERR;

  // Get the underlying buffer
  tiledb::sm::Buffer* b;
  if (SAVE_ERROR_CATCH(
          ctx, buffer_list->buffer_list_->get_buffer(buffer_idx, &b)))
    return TILEDB_ERR;

  // Create a buffer struct
  *buffer = new (std::nothrow) tiledb_buffer_t;
  if (*buffer == nullptr) {
    auto st = Status::Error("Failed to allocate TileDB buffer object");
    LOG_STATUS(st);
    save_error(ctx, st);
    return TILEDB_OOM;
  }

  // Set the buffer pointer to a non-owning wrapper of the underlying buffer
  (*buffer)->buffer_ =
      new (std::nothrow) tiledb::sm::Buffer(b->data(), b->size());
  if ((*buffer)->buffer_ == nullptr) {
    delete *buffer;
    *buffer = nullptr;
    auto st = Status::Error("Failed to allocate TileDB buffer object");
    LOG_STATUS(st);
    save_error(ctx, st);
    return TILEDB_OOM;
  }

  return TILEDB_OK;
}

int32_t tiledb_buffer_list_get_total_size(
    tiledb_ctx_t* ctx,
    const tiledb_buffer_list_t* buffer_list,
    uint64_t* total_size) {
  // Sanity check
  if (sanity_check(ctx) == TILEDB_ERR ||
      sanity_check(ctx, buffer_list) == TILEDB_ERR)
    return TILEDB_ERR;

  *total_size = buffer_list->buffer_list_->total_size();

  return TILEDB_OK;
}

int32_t tiledb_buffer_list_flatten(
    tiledb_ctx_t* ctx,
    const tiledb_buffer_list_t* buffer_list,
    tiledb_buffer_t** buffer) {
  // Sanity check
  if (sanity_check(ctx) == TILEDB_ERR ||
      sanity_check(ctx, buffer_list) == TILEDB_ERR)
    return TILEDB_ERR;

  // Create a buffer instance
  if (tiledb_buffer_alloc(ctx, buffer) == TILEDB_ERR ||
      sanity_check(ctx, *buffer) == TILEDB_ERR)
    return TILEDB_ERR;

  // Resize the dest buffer
  const auto nbytes = buffer_list->buffer_list_->total_size();
  if (SAVE_ERROR_CATCH(ctx, (*buffer)->buffer_->realloc(nbytes)))
    return TILEDB_ERR;

  // Read all into the dest buffer
  buffer_list->buffer_list_->reset_offset();
  if (SAVE_ERROR_CATCH(
          ctx,
          buffer_list->buffer_list_->read((*buffer)->buffer_->data(), nbytes)))
    return TILEDB_ERR;

  // Set the result size
  (*buffer)->buffer_->set_size(nbytes);

  return TILEDB_OK;
}

/* ****************************** */
/*            CONFIG              */
/* ****************************** */

int32_t tiledb_config_alloc(tiledb_config_t** config, tiledb_error_t** error) {
  // Create a new config struct
  *config = new (std::nothrow) tiledb_config_t;
  if (*config == nullptr) {
    auto st =
        Status::Error("Cannot create config object; Memory allocation failed");
    LOG_STATUS(st);
    create_error(error, st);
    return TILEDB_OOM;
  }

  // Create storage manager
  (*config)->config_ = new (std::nothrow) tiledb::sm::Config();
  if ((*config)->config_ == nullptr) {
    auto st =
        Status::Error("Cannot create config object; Memory allocation failed");
    LOG_STATUS(st);
    create_error(error, st);
    if (*config != nullptr) {
      delete *config;
      *config = nullptr;
    }
    return TILEDB_OOM;
  }

  // Success
  *error = nullptr;
  return TILEDB_OK;
}

void tiledb_config_free(tiledb_config_t** config) {
  if (config != nullptr && *config != nullptr) {
    delete (*config)->config_;
    delete (*config);
    *config = nullptr;
  }
}

int32_t tiledb_config_set(
    tiledb_config_t* config,
    const char* param,
    const char* value,
    tiledb_error_t** error) {
  if (sanity_check(config, error) == TILEDB_ERR)
    return TILEDB_ERR;

  if (create_error(error, config->config_->set(param, value)))
    return TILEDB_ERR;

  *error = nullptr;
  return TILEDB_OK;
}

int32_t tiledb_config_get(
    tiledb_config_t* config,
    const char* param,
    const char** value,
    tiledb_error_t** error) {
  if (sanity_check(config, error) == TILEDB_ERR)
    return TILEDB_ERR;

  if (create_error(error, config->config_->get(param, value)))
    return TILEDB_ERR;

  *error = nullptr;
  return TILEDB_OK;
}

int32_t tiledb_config_load_from_file(
    tiledb_config_t* config, const char* filename, tiledb_error_t** error) {
  if (sanity_check(config, error) == TILEDB_ERR)
    return TILEDB_ERR;

  if (filename == nullptr) {
    auto st = Status::Error("Cannot load from file; Invalid filename");
    LOG_STATUS(st);
    create_error(error, st);
  }

  if (create_error(error, config->config_->load_from_file(filename)))
    return TILEDB_ERR;

  *error = nullptr;
  return TILEDB_OK;
}

int32_t tiledb_config_save_to_file(
    tiledb_config_t* config, const char* filename, tiledb_error_t** error) {
  if (sanity_check(config, error) == TILEDB_ERR)
    return TILEDB_ERR;

  if (filename == nullptr) {
    auto st = Status::Error("Cannot save to file; Invalid filename");
    LOG_STATUS(st);
    create_error(error, st);
  }

  if (create_error(error, config->config_->save_to_file(filename)))
    return TILEDB_ERR;

  *error = nullptr;
  return TILEDB_OK;
}

int32_t tiledb_config_unset(
    tiledb_config_t* config, const char* param, tiledb_error_t** error) {
  if (sanity_check(config, error) == TILEDB_ERR)
    return TILEDB_ERR;

  if (create_error(error, config->config_->unset(param)))
    return TILEDB_ERR;

  *error = nullptr;
  return TILEDB_OK;
}

int32_t tiledb_config_compare(
    tiledb_config_t* lhs, tiledb_config_t* rhs, uint8_t* equal) {
  auto st = Status::Error("Invalid \"equal\" argument");
  if (equal == nullptr)
    LOG_STATUS(st);
  tiledb_error_t* error = nullptr;
  if (sanity_check(lhs, &error) == TILEDB_ERR)
    return TILEDB_ERR;
  if (sanity_check(rhs, &error) == TILEDB_ERR)
    return TILEDB_ERR;
  if (*lhs->config_ == *rhs->config_)
    *equal = 1;
  else
    *equal = 0;
  return TILEDB_OK;
}

/* ****************************** */
/*           CONFIG ITER          */
/* ****************************** */

int32_t tiledb_config_iter_alloc(
    tiledb_config_t* config,
    const char* prefix,
    tiledb_config_iter_t** config_iter,
    tiledb_error_t** error) {
  if (sanity_check(config, error) == TILEDB_ERR)
    return TILEDB_ERR;

  *config_iter = new (std::nothrow) tiledb_config_iter_t;
  if (*config_iter == nullptr) {
    auto st = Status::Error(
        "Cannot create config iterator object; Memory allocation failed");
    LOG_STATUS(st);
    create_error(error, st);
    return TILEDB_OOM;
  }

  std::string prefix_str = (prefix == nullptr) ? "" : std::string(prefix);
  (*config_iter)->config_iter_ =
      new (std::nothrow) tiledb::sm::ConfigIter(config->config_, prefix_str);
  if ((*config_iter)->config_iter_ == nullptr) {
    auto st = Status::Error(
        "Cannot create config iterator object; Memory allocation failed");
    LOG_STATUS(st);
    create_error(error, st);
    delete *config_iter;
    *config_iter = nullptr;
    return TILEDB_OOM;
  }

  *error = nullptr;
  return TILEDB_OK;
}

int32_t tiledb_config_iter_reset(
    tiledb_config_t* config,
    tiledb_config_iter_t* config_iter,
    const char* prefix,
    tiledb_error_t** error) {
  if (sanity_check(config, error) == TILEDB_ERR ||
      sanity_check(config_iter, error) == TILEDB_ERR)
    return TILEDB_ERR;

  std::string prefix_str = (prefix == nullptr) ? "" : std::string(prefix);
  config_iter->config_iter_->reset(config->config_, prefix_str);

  *error = nullptr;
  return TILEDB_OK;
}

void tiledb_config_iter_free(tiledb_config_iter_t** config_iter) {
  if (config_iter != nullptr && *config_iter != nullptr) {
    delete (*config_iter)->config_iter_;
    delete *config_iter;
    *config_iter = nullptr;
  }
}

int32_t tiledb_config_iter_here(
    tiledb_config_iter_t* config_iter,
    const char** param,
    const char** value,
    tiledb_error_t** error) {
  if (sanity_check(config_iter, error) == TILEDB_ERR)
    return TILEDB_ERR;

  if (config_iter->config_iter_->end()) {
    *param = nullptr;
    *value = nullptr;
  } else {
    *param = config_iter->config_iter_->param().c_str();
    *value = config_iter->config_iter_->value().c_str();
  }

  *error = nullptr;
  return TILEDB_OK;
}

int32_t tiledb_config_iter_next(
    tiledb_config_iter_t* config_iter, tiledb_error_t** error) {
  if (sanity_check(config_iter, error) == TILEDB_ERR)
    return TILEDB_ERR;

  config_iter->config_iter_->next();

  *error = nullptr;
  return TILEDB_OK;
}

int32_t tiledb_config_iter_done(
    tiledb_config_iter_t* config_iter, int32_t* done, tiledb_error_t** error) {
  if (sanity_check(config_iter, error) == TILEDB_ERR)
    return TILEDB_ERR;

  *done = (int32_t)config_iter->config_iter_->end();

  *error = nullptr;
  return TILEDB_OK;
}

/* ****************************** */
/*            CONTEXT             */
/* ****************************** */

int32_t tiledb_ctx_alloc(tiledb_config_t* config, tiledb_ctx_t** ctx) try {
  if (config != nullptr && config->config_ == nullptr)
    return TILEDB_ERR;

  // Create a context object
  *ctx = new (std::nothrow) tiledb_ctx_t;
  if (*ctx == nullptr)
    return TILEDB_OOM;

  // Create a context object
  (*ctx)->ctx_ = new (std::nothrow) tiledb::sm::Context();
  if ((*ctx)->ctx_ == nullptr) {
    delete (*ctx);
    (*ctx) = nullptr;
    return TILEDB_OOM;
  }

  // Initialize the context
  auto conf =
      (config == nullptr) ? (tiledb::sm::Config*)nullptr : config->config_;
  auto st = (*ctx)->ctx_->init(conf);

  if (!st.ok()) {
    delete (*ctx)->ctx_;
    delete (*ctx);
    (*ctx) = nullptr;
    LOG_STATUS(st);
    return TILEDB_ERR;
  }

  // Success
  return TILEDB_OK;
} catch (const std::bad_alloc& e) {
  delete (*ctx)->ctx_;
  delete (*ctx);
  (*ctx) = nullptr;
  auto st = Status::Error(
      std::string("Internal TileDB uncaught std::bad_alloc exception; ") +
      e.what());
  LOG_STATUS(st);
  return TILEDB_OOM;
} catch (const std::exception& e) {
  delete (*ctx)->ctx_;
  delete (*ctx);
  (*ctx) = nullptr;
  auto st = Status::Error(
      std::string("Internal TileDB uncaught exception; ") + e.what());
  LOG_STATUS(st);
  return TILEDB_ERR;
}

void tiledb_ctx_free(tiledb_ctx_t** ctx) {
  if (ctx != nullptr && *ctx != nullptr) {
    delete (*ctx)->ctx_;
    delete (*ctx);
    *ctx = nullptr;
  }
}

int32_t tiledb_ctx_get_stats(tiledb_ctx_t* ctx, char** stats_json) {
  if (sanity_check(ctx) == TILEDB_ERR)
    return TILEDB_ERR;

  if (stats_json == nullptr)
    return TILEDB_ERR;

  const std::string str = ctx->ctx_->stats()->dump(2, 0);

  *stats_json = static_cast<char*>(std::malloc(str.size() + 1));
  if (*stats_json == nullptr)
    return TILEDB_ERR;

  std::memcpy(*stats_json, str.data(), str.size());
  (*stats_json)[str.size()] = '\0';

  return TILEDB_OK;
}

int32_t tiledb_ctx_get_config(tiledb_ctx_t* ctx, tiledb_config_t** config) {
  // Create a new config struct
  *config = new (std::nothrow) tiledb_config_t;
  if (*config == nullptr)
    return TILEDB_OOM;

  (*config)->config_ = new (std::nothrow) tiledb::sm::Config();
  if ((*config)->config_ == nullptr) {
    delete (*config);
    *config = nullptr;
    return TILEDB_OOM;
  }

  // this assignment is a copy
  *((*config)->config_) = ctx->ctx_->storage_manager()->config();

  return TILEDB_OK;
}

int32_t tiledb_ctx_get_last_error(tiledb_ctx_t* ctx, tiledb_error_t** err) {
  // sanity check
  if (ctx == nullptr || ctx->ctx_ == nullptr)
    return TILEDB_ERR;

  Status last_error = ctx->ctx_->last_error();

  // No last error
  if (last_error.ok()) {
    *err = nullptr;
    return TILEDB_OK;
  }

  // Create error struct
  *err = new (std::nothrow) tiledb_error_t;
  if (*err == nullptr)
    return TILEDB_OOM;

  // Set error message
  (*err)->errmsg_ = last_error.to_string();

  // Success
  return TILEDB_OK;
}

int32_t tiledb_ctx_is_supported_fs(
    tiledb_ctx_t* ctx, tiledb_filesystem_t fs, int32_t* is_supported) {
  if (sanity_check(ctx) == TILEDB_ERR)
    return TILEDB_ERR;

  *is_supported = (int32_t)ctx->ctx_->storage_manager()->vfs()->supports_fs(
      static_cast<tiledb::sm::Filesystem>(fs));

  return TILEDB_OK;
}

int32_t tiledb_ctx_cancel_tasks(tiledb_ctx_t* ctx) {
  if (sanity_check(ctx) == TILEDB_ERR)
    return TILEDB_ERR;

  if (SAVE_ERROR_CATCH(ctx, ctx->ctx_->storage_manager()->cancel_all_tasks()))
    return TILEDB_ERR;

  return TILEDB_OK;
}

int32_t tiledb_ctx_set_tag(
    tiledb_ctx_t* ctx, const char* key, const char* value) {
  if (sanity_check(ctx) == TILEDB_ERR)
    return TILEDB_ERR;

  if (SAVE_ERROR_CATCH(ctx, ctx->ctx_->storage_manager()->set_tag(key, value)))
    return TILEDB_ERR;

  return TILEDB_OK;
}

/* ****************************** */
/*              GROUP             */
/* ****************************** */

int32_t tiledb_group_create(tiledb_ctx_t* ctx, const char* group_uri) {
  if (sanity_check(ctx) == TILEDB_ERR)
    return TILEDB_ERR;

  // Check for error
  if (group_uri == nullptr) {
    auto st = Status::Error("Invalid group directory argument is NULL");
    LOG_STATUS(st);
    save_error(ctx, st);
    return TILEDB_ERR;
  }

  // Create the group
  if (SAVE_ERROR_CATCH(
          ctx, ctx->ctx_->storage_manager()->group_create(group_uri)))
    return TILEDB_ERR;

  // Success
  return TILEDB_OK;
}

/* ********************************* */
/*              FILTER               */
/* ********************************* */

int32_t tiledb_filter_alloc(
    tiledb_ctx_t* ctx, tiledb_filter_type_t type, tiledb_filter_t** filter) {
  if (sanity_check(ctx) == TILEDB_ERR)
    return TILEDB_ERR;

  // Create a filter struct
  *filter = new (std::nothrow) tiledb_filter_t;
  if (*filter == nullptr) {
    auto st = Status::Error("Failed to allocate TileDB filter object");
    LOG_STATUS(st);
    save_error(ctx, st);
    return TILEDB_OOM;
  }

  // Create a new Filter object of the given type
  (*filter)->filter_ =
      tiledb::sm::Filter::create(static_cast<tiledb::sm::FilterType>(type));
  if ((*filter)->filter_ == nullptr) {
    delete *filter;
    *filter = nullptr;
    auto st = Status::Error("Failed to allocate TileDB filter object");
    LOG_STATUS(st);
    save_error(ctx, st);
    return TILEDB_OOM;
  }

  // Success
  return TILEDB_OK;
}

void tiledb_filter_free(tiledb_filter_t** filter) {
  if (filter != nullptr && *filter != nullptr) {
    delete (*filter)->filter_;
    delete (*filter);
    *filter = nullptr;
  }
}

int32_t tiledb_filter_get_type(
    tiledb_ctx_t* ctx, tiledb_filter_t* filter, tiledb_filter_type_t* type) {
  if (sanity_check(ctx) == TILEDB_ERR ||
      sanity_check(ctx, filter) == TILEDB_ERR)
    return TILEDB_ERR;

  *type = static_cast<tiledb_filter_type_t>(filter->filter_->type());

  return TILEDB_OK;
}

int32_t tiledb_filter_set_option(
    tiledb_ctx_t* ctx,
    tiledb_filter_t* filter,
    tiledb_filter_option_t option,
    const void* value) {
  if (sanity_check(ctx) == TILEDB_ERR ||
      sanity_check(ctx, filter) == TILEDB_ERR)
    return TILEDB_ERR;

  if (SAVE_ERROR_CATCH(
          ctx,
          filter->filter_->set_option(
              static_cast<tiledb::sm::FilterOption>(option), value)))
    return TILEDB_ERR;

  // Success
  return TILEDB_OK;
}

int32_t tiledb_filter_get_option(
    tiledb_ctx_t* ctx,
    tiledb_filter_t* filter,
    tiledb_filter_option_t option,
    void* value) {
  if (sanity_check(ctx) == TILEDB_ERR ||
      sanity_check(ctx, filter) == TILEDB_ERR)
    return TILEDB_ERR;

  if (SAVE_ERROR_CATCH(
          ctx,
          filter->filter_->get_option(
              static_cast<tiledb::sm::FilterOption>(option), value)))
    return TILEDB_ERR;

  // Success
  return TILEDB_OK;
}

/* ********************************* */
/*            FILTER LIST            */
/* ********************************* */

int32_t tiledb_filter_list_alloc(
    tiledb_ctx_t* ctx, tiledb_filter_list_t** filter_list) {
  if (sanity_check(ctx) == TILEDB_ERR)
    return TILEDB_ERR;

  // Create a filter struct
  *filter_list = new (std::nothrow) tiledb_filter_list_t;
  if (*filter_list == nullptr) {
    auto st = Status::Error("Failed to allocate TileDB filter list object");
    LOG_STATUS(st);
    save_error(ctx, st);
    return TILEDB_OOM;
  }

  // Create a new FilterPipeline object
  (*filter_list)->pipeline_ = new (std::nothrow) tiledb::sm::FilterPipeline();
  if ((*filter_list)->pipeline_ == nullptr) {
    delete *filter_list;
    *filter_list = nullptr;
    auto st = Status::Error("Failed to allocate TileDB filter list object");
    LOG_STATUS(st);
    save_error(ctx, st);
    return TILEDB_OOM;
  }

  // Success
  return TILEDB_OK;
}

void tiledb_filter_list_free(tiledb_filter_list_t** filter_list) {
  if (filter_list != nullptr && *filter_list != nullptr) {
    delete (*filter_list)->pipeline_;
    delete (*filter_list);
    *filter_list = nullptr;
  }
}

int32_t tiledb_filter_list_add_filter(
    tiledb_ctx_t* ctx,
    tiledb_filter_list_t* filter_list,
    tiledb_filter_t* filter) {
  if (sanity_check(ctx) == TILEDB_ERR ||
      sanity_check(ctx, filter_list) == TILEDB_ERR ||
      sanity_check(ctx, filter) == TILEDB_ERR)
    return TILEDB_ERR;

  if (SAVE_ERROR_CATCH(
          ctx, filter_list->pipeline_->add_filter(*filter->filter_)))
    return TILEDB_ERR;

  return TILEDB_OK;
}

int32_t tiledb_filter_list_set_max_chunk_size(
    tiledb_ctx_t* ctx,
    const tiledb_filter_list_t* filter_list,
    uint32_t max_chunk_size) {
  if (sanity_check(ctx) == TILEDB_ERR ||
      sanity_check(ctx, filter_list) == TILEDB_ERR)
    return TILEDB_ERR;

  filter_list->pipeline_->set_max_chunk_size(max_chunk_size);

  return TILEDB_OK;
}

int32_t tiledb_filter_list_get_nfilters(
    tiledb_ctx_t* ctx,
    const tiledb_filter_list_t* filter_list,
    uint32_t* nfilters) {
  if (sanity_check(ctx) == TILEDB_ERR ||
      sanity_check(ctx, filter_list) == TILEDB_ERR)
    return TILEDB_ERR;

  *nfilters = filter_list->pipeline_->size();

  return TILEDB_OK;
}

int32_t tiledb_filter_list_get_filter_from_index(
    tiledb_ctx_t* ctx,
    const tiledb_filter_list_t* filter_list,
    uint32_t index,
    tiledb_filter_t** filter) {
  if (sanity_check(ctx) == TILEDB_ERR ||
      sanity_check(ctx, filter_list) == TILEDB_ERR)
    return TILEDB_ERR;

  uint32_t nfilters = filter_list->pipeline_->size();
  if (nfilters == 0 && index == 0) {
    *filter = nullptr;
    return TILEDB_OK;
  }

  if (index >= nfilters) {
    auto st = Status::Error(
        "Filter " + std::to_string(index) + " out of bounds, filter list has " +
        std::to_string(nfilters) + " filters.");
    LOG_STATUS(st);
    save_error(ctx, st);
    return TILEDB_ERR;
  }

  auto f = filter_list->pipeline_->get_filter(index);
  if (f == nullptr) {
    auto st = Status::Error("Failed to retrieve filter at index");
    LOG_STATUS(st);
    save_error(ctx, st);
    return TILEDB_ERR;
  }

  *filter = new (std::nothrow) tiledb_filter_t;
  if (*filter == nullptr) {
    auto st = Status::Error("Failed to allocate TileDB filter object");
    LOG_STATUS(st);
    save_error(ctx, st);
    return TILEDB_OOM;
  }

  (*filter)->filter_ = f->clone();

  return TILEDB_OK;
}

int32_t tiledb_filter_list_get_max_chunk_size(
    tiledb_ctx_t* ctx,
    const tiledb_filter_list_t* filter_list,
    uint32_t* max_chunk_size) {
  if (sanity_check(ctx) == TILEDB_ERR ||
      sanity_check(ctx, filter_list) == TILEDB_ERR)
    return TILEDB_ERR;

  *max_chunk_size = filter_list->pipeline_->max_chunk_size();

  return TILEDB_OK;
}

/* ********************************* */
/*            ATTRIBUTE              */
/* ********************************* */

int32_t tiledb_attribute_alloc(
    tiledb_ctx_t* ctx,
    const char* name,
    tiledb_datatype_t type,
    tiledb_attribute_t** attr) {
  if (sanity_check(ctx) == TILEDB_ERR)
    return TILEDB_ERR;

  // Create an attribute struct
  *attr = new (std::nothrow) tiledb_attribute_t;
  if (*attr == nullptr) {
    auto st = Status::Error("Failed to allocate TileDB attribute object");
    LOG_STATUS(st);
    save_error(ctx, st);
    return TILEDB_OOM;
  }

  // Create a new Attribute object
  (*attr)->attr_ = new (std::nothrow)
      tiledb::sm::Attribute(name, static_cast<tiledb::sm::Datatype>(type));
  if ((*attr)->attr_ == nullptr) {
    delete *attr;
    *attr = nullptr;
    auto st = Status::Error("Failed to allocate TileDB attribute object");
    LOG_STATUS(st);
    save_error(ctx, st);
    return TILEDB_OOM;
  }

  // Success
  return TILEDB_OK;
}

void tiledb_attribute_free(tiledb_attribute_t** attr) {
  if (attr != nullptr && *attr != nullptr) {
    delete (*attr)->attr_;
    delete (*attr);
    *attr = nullptr;
  }
}

int32_t tiledb_attribute_set_nullable(
    tiledb_ctx_t* ctx, tiledb_attribute_t* attr, uint8_t nullable) {
  if (sanity_check(ctx) == TILEDB_ERR || sanity_check(ctx, attr) == TILEDB_ERR)
    return TILEDB_ERR;

  if (SAVE_ERROR_CATCH(
          ctx, attr->attr_->set_nullable(static_cast<bool>(nullable))))
    return TILEDB_ERR;

  return TILEDB_OK;
}

int32_t tiledb_attribute_set_filter_list(
    tiledb_ctx_t* ctx,
    tiledb_attribute_t* attr,
    tiledb_filter_list_t* filter_list) {
  if (sanity_check(ctx) == TILEDB_ERR ||
      sanity_check(ctx, attr) == TILEDB_ERR ||
      sanity_check(ctx, filter_list) == TILEDB_ERR)
    return TILEDB_ERR;

  if (SAVE_ERROR_CATCH(
          ctx, attr->attr_->set_filter_pipeline(filter_list->pipeline_)))
    return TILEDB_ERR;

  return TILEDB_OK;
}

int32_t tiledb_attribute_set_cell_val_num(
    tiledb_ctx_t* ctx, tiledb_attribute_t* attr, uint32_t cell_val_num) {
  if (sanity_check(ctx) == TILEDB_ERR || sanity_check(ctx, attr) == TILEDB_ERR)
    return TILEDB_ERR;
  if (SAVE_ERROR_CATCH(ctx, attr->attr_->set_cell_val_num(cell_val_num)))
    return TILEDB_ERR;
  return TILEDB_OK;
}

int32_t tiledb_attribute_get_name(
    tiledb_ctx_t* ctx, const tiledb_attribute_t* attr, const char** name) {
  if (sanity_check(ctx) == TILEDB_ERR || sanity_check(ctx, attr) == TILEDB_ERR)
    return TILEDB_ERR;

  *name = attr->attr_->name().c_str();

  return TILEDB_OK;
}

int32_t tiledb_attribute_get_type(
    tiledb_ctx_t* ctx,
    const tiledb_attribute_t* attr,
    tiledb_datatype_t* type) {
  if (sanity_check(ctx) == TILEDB_ERR || sanity_check(ctx, attr) == TILEDB_ERR)
    return TILEDB_ERR;
  *type = static_cast<tiledb_datatype_t>(attr->attr_->type());
  return TILEDB_OK;
}

int32_t tiledb_attribute_get_nullable(
    tiledb_ctx_t* ctx, tiledb_attribute_t* attr, uint8_t* nullable) {
  if (sanity_check(ctx) == TILEDB_ERR || sanity_check(ctx, attr) == TILEDB_ERR)
    return TILEDB_ERR;

  if (SAVE_ERROR_CATCH(
          ctx, attr->attr_->get_nullable(reinterpret_cast<bool*>(nullable))))
    return TILEDB_ERR;

  return TILEDB_OK;
}

int32_t tiledb_attribute_get_filter_list(
    tiledb_ctx_t* ctx,
    tiledb_attribute_t* attr,
    tiledb_filter_list_t** filter_list) {
  if (sanity_check(ctx) == TILEDB_ERR || sanity_check(ctx, attr) == TILEDB_ERR)
    return TILEDB_ERR;

  // Create a filter list struct
  *filter_list = new (std::nothrow) tiledb_filter_list_t;
  if (*filter_list == nullptr) {
    auto st = Status::Error("Failed to allocate TileDB filter list object");
    LOG_STATUS(st);
    save_error(ctx, st);
    return TILEDB_OOM;
  }

  // Create a new FilterPipeline object
  (*filter_list)->pipeline_ =
      new (std::nothrow) tiledb::sm::FilterPipeline(attr->attr_->filters());
  if ((*filter_list)->pipeline_ == nullptr) {
    delete *filter_list;
    *filter_list = nullptr;
    auto st = Status::Error("Failed to allocate TileDB filter list object");
    LOG_STATUS(st);
    save_error(ctx, st);
    return TILEDB_OOM;
  }

  return TILEDB_OK;
}

int32_t tiledb_attribute_get_cell_val_num(
    tiledb_ctx_t* ctx, const tiledb_attribute_t* attr, uint32_t* cell_val_num) {
  if (sanity_check(ctx) == TILEDB_ERR || sanity_check(ctx, attr) == TILEDB_ERR)
    return TILEDB_ERR;
  *cell_val_num = attr->attr_->cell_val_num();
  return TILEDB_OK;
}

int32_t tiledb_attribute_get_cell_size(
    tiledb_ctx_t* ctx, const tiledb_attribute_t* attr, uint64_t* cell_size) {
  if (sanity_check(ctx) == TILEDB_ERR || sanity_check(ctx, attr) == TILEDB_ERR)
    return TILEDB_ERR;
  *cell_size = attr->attr_->cell_size();
  return TILEDB_OK;
}

int32_t tiledb_attribute_dump(
    tiledb_ctx_t* ctx, const tiledb_attribute_t* attr, FILE* out) {
  if (sanity_check(ctx) == TILEDB_ERR || sanity_check(ctx, attr) == TILEDB_ERR)
    return TILEDB_ERR;
  attr->attr_->dump(out);
  return TILEDB_OK;
}

int32_t tiledb_attribute_set_fill_value(
    tiledb_ctx_t* ctx,
    tiledb_attribute_t* attr,
    const void* value,
    uint64_t size) {
  if (sanity_check(ctx) == TILEDB_ERR || sanity_check(ctx, attr) == TILEDB_ERR)
    return TILEDB_ERR;

  if (SAVE_ERROR_CATCH(ctx, attr->attr_->set_fill_value(value, size)))
    return TILEDB_ERR;

  return TILEDB_OK;
}

int32_t tiledb_attribute_get_fill_value(
    tiledb_ctx_t* ctx,
    tiledb_attribute_t* attr,
    const void** value,
    uint64_t* size) {
  if (sanity_check(ctx) == TILEDB_ERR || sanity_check(ctx, attr) == TILEDB_ERR)
    return TILEDB_ERR;

  if (SAVE_ERROR_CATCH(ctx, attr->attr_->get_fill_value(value, size)))
    return TILEDB_ERR;

  return TILEDB_OK;
}

int32_t tiledb_attribute_set_fill_value_nullable(
    tiledb_ctx_t* ctx,
    tiledb_attribute_t* attr,
    const void* value,
    uint64_t size,
    uint8_t valid) {
  if (sanity_check(ctx) == TILEDB_ERR || sanity_check(ctx, attr) == TILEDB_ERR)
    return TILEDB_ERR;

  if (SAVE_ERROR_CATCH(ctx, attr->attr_->set_fill_value(value, size, valid)))
    return TILEDB_ERR;

  return TILEDB_OK;
}

int32_t tiledb_attribute_get_fill_value_nullable(
    tiledb_ctx_t* ctx,
    tiledb_attribute_t* attr,
    const void** value,
    uint64_t* size,
    uint8_t* valid) {
  if (sanity_check(ctx) == TILEDB_ERR || sanity_check(ctx, attr) == TILEDB_ERR)
    return TILEDB_ERR;

  if (SAVE_ERROR_CATCH(ctx, attr->attr_->get_fill_value(value, size, valid)))
    return TILEDB_ERR;

  return TILEDB_OK;
}

/* ********************************* */
/*              DOMAIN               */
/* ********************************* */

int32_t tiledb_domain_alloc(tiledb_ctx_t* ctx, tiledb_domain_t** domain) {
  if (sanity_check(ctx) == TILEDB_ERR)
    return TILEDB_ERR;

  // Create a domain struct
  *domain = new (std::nothrow) tiledb_domain_t;
  if (*domain == nullptr) {
    auto st = Status::Error("Failed to allocate TileDB domain object");
    LOG_STATUS(st);
    save_error(ctx, st);
    return TILEDB_OOM;
  }

  // Create a new Domain object
  (*domain)->domain_ = new (std::nothrow) tiledb::sm::Domain();
  if ((*domain)->domain_ == nullptr) {
    delete *domain;
    *domain = nullptr;
    auto st = Status::Error("Failed to allocate TileDB domain object");
    LOG_STATUS(st);
    save_error(ctx, st);
    return TILEDB_OOM;
  }
  return TILEDB_OK;
}

void tiledb_domain_free(tiledb_domain_t** domain) {
  if (domain != nullptr && *domain != nullptr) {
    delete (*domain)->domain_;
    delete *domain;
    *domain = nullptr;
  }
}

int32_t tiledb_domain_get_type(
    tiledb_ctx_t* ctx, const tiledb_domain_t* domain, tiledb_datatype_t* type) {
  if (sanity_check(ctx) == TILEDB_ERR ||
      sanity_check(ctx, domain) == TILEDB_ERR)
    return TILEDB_ERR;

  if (domain->domain_->dim_num() == 0) {
    auto st = Status::Error("Cannot get domain type; Domain has no dimensions");
    LOG_STATUS(st);
    save_error(ctx, st);
    return TILEDB_OOM;
  }

  if (!domain->domain_->all_dims_same_type()) {
    auto st = Status::Error(
        "Cannot get domain type; Not applicable to heterogeneous dimensions");
    LOG_STATUS(st);
    save_error(ctx, st);
    return TILEDB_ERR;
  }

  *type = static_cast<tiledb_datatype_t>(domain->domain_->dimension(0)->type());
  return TILEDB_OK;
}

int32_t tiledb_domain_get_ndim(
    tiledb_ctx_t* ctx, const tiledb_domain_t* domain, uint32_t* ndim) {
  if (sanity_check(ctx) == TILEDB_ERR ||
      sanity_check(ctx, domain) == TILEDB_ERR)
    return TILEDB_ERR;
  *ndim = domain->domain_->dim_num();
  return TILEDB_OK;
}

int32_t tiledb_domain_add_dimension(
    tiledb_ctx_t* ctx, tiledb_domain_t* domain, tiledb_dimension_t* dim) {
  if (sanity_check(ctx) == TILEDB_ERR ||
      sanity_check(ctx, domain) == TILEDB_ERR)
    return TILEDB_ERR;

  if (SAVE_ERROR_CATCH(ctx, domain->domain_->add_dimension(dim->dim_)))
    return TILEDB_ERR;

  return TILEDB_OK;
}

int32_t tiledb_domain_dump(
    tiledb_ctx_t* ctx, const tiledb_domain_t* domain, FILE* out) {
  if (sanity_check(ctx) == TILEDB_ERR ||
      sanity_check(ctx, domain) == TILEDB_ERR)
    return TILEDB_ERR;
  domain->domain_->dump(out);
  return TILEDB_OK;
}

/* ********************************* */
/*             DIMENSION             */
/* ********************************* */

int32_t tiledb_dimension_alloc(
    tiledb_ctx_t* ctx,
    const char* name,
    tiledb_datatype_t type,
    const void* dim_domain,
    const void* tile_extent,
    tiledb_dimension_t** dim) {
  if (sanity_check(ctx) == TILEDB_ERR)
    return TILEDB_ERR;

  // Create a dimension struct
  *dim = new (std::nothrow) tiledb_dimension_t;
  if (*dim == nullptr) {
    auto st = Status::Error("Failed to allocate TileDB dimension object");
    LOG_STATUS(st);
    save_error(ctx, st);
    return TILEDB_OOM;
  }

  // Create a new Dimension object
  (*dim)->dim_ = new (std::nothrow)
      tiledb::sm::Dimension(name, static_cast<tiledb::sm::Datatype>(type));
  if ((*dim)->dim_ == nullptr) {
    delete *dim;
    *dim = nullptr;
    auto st = Status::Error("Failed to allocate TileDB dimension object");
    LOG_STATUS(st);
    save_error(ctx, st);
    return TILEDB_OOM;
  }

  // Set domain
  if (SAVE_ERROR_CATCH(ctx, (*dim)->dim_->set_domain(dim_domain))) {
    delete (*dim)->dim_;
    delete *dim;
    *dim = nullptr;
    return TILEDB_ERR;
  }

  // Set tile extent
  if (SAVE_ERROR_CATCH(ctx, (*dim)->dim_->set_tile_extent(tile_extent))) {
    delete (*dim)->dim_;
    delete *dim;
    *dim = nullptr;
    return TILEDB_ERR;
  }

  // Success
  return TILEDB_OK;
}

void tiledb_dimension_free(tiledb_dimension_t** dim) {
  if (dim != nullptr && *dim != nullptr) {
    delete (*dim)->dim_;
    delete *dim;
    *dim = nullptr;
  }
}

int32_t tiledb_dimension_set_filter_list(
    tiledb_ctx_t* ctx,
    tiledb_dimension_t* dim,
    tiledb_filter_list_t* filter_list) {
  if (sanity_check(ctx) == TILEDB_ERR || sanity_check(ctx, dim) == TILEDB_ERR ||
      sanity_check(ctx, filter_list) == TILEDB_ERR)
    return TILEDB_ERR;

  if (SAVE_ERROR_CATCH(
          ctx, dim->dim_->set_filter_pipeline(filter_list->pipeline_)))
    return TILEDB_ERR;

  return TILEDB_OK;
}

int32_t tiledb_dimension_set_cell_val_num(
    tiledb_ctx_t* ctx, tiledb_dimension_t* dim, uint32_t cell_val_num) {
  if (sanity_check(ctx) == TILEDB_ERR || sanity_check(ctx, dim) == TILEDB_ERR)
    return TILEDB_ERR;
  if (SAVE_ERROR_CATCH(ctx, dim->dim_->set_cell_val_num(cell_val_num)))
    return TILEDB_ERR;
  return TILEDB_OK;
}

int32_t tiledb_dimension_get_filter_list(
    tiledb_ctx_t* ctx,
    tiledb_dimension_t* dim,
    tiledb_filter_list_t** filter_list) {
  if (sanity_check(ctx) == TILEDB_ERR || sanity_check(ctx, dim) == TILEDB_ERR)
    return TILEDB_ERR;

  // Create a filter list struct
  *filter_list = new (std::nothrow) tiledb_filter_list_t;
  if (*filter_list == nullptr) {
    auto st = Status::Error("Failed to allocate TileDB filter list object");
    LOG_STATUS(st);
    save_error(ctx, st);
    return TILEDB_OOM;
  }

  // Create a new FilterPipeline object
  (*filter_list)->pipeline_ =
      new (std::nothrow) tiledb::sm::FilterPipeline(dim->dim_->filters());
  if ((*filter_list)->pipeline_ == nullptr) {
    delete *filter_list;
    *filter_list = nullptr;
    auto st = Status::Error("Failed to allocate TileDB filter list object");
    LOG_STATUS(st);
    save_error(ctx, st);
    return TILEDB_OOM;
  }

  return TILEDB_OK;
}

int32_t tiledb_dimension_get_cell_val_num(
    tiledb_ctx_t* ctx, const tiledb_dimension_t* dim, uint32_t* cell_val_num) {
  if (sanity_check(ctx) == TILEDB_ERR || sanity_check(ctx, dim) == TILEDB_ERR)
    return TILEDB_ERR;
  *cell_val_num = dim->dim_->cell_val_num();
  return TILEDB_OK;
}

int32_t tiledb_dimension_get_name(
    tiledb_ctx_t* ctx, const tiledb_dimension_t* dim, const char** name) {
  if (sanity_check(ctx) == TILEDB_ERR || sanity_check(ctx, dim) == TILEDB_ERR)
    return TILEDB_ERR;
  *name = dim->dim_->name().c_str();
  return TILEDB_OK;
}

int32_t tiledb_dimension_get_type(
    tiledb_ctx_t* ctx, const tiledb_dimension_t* dim, tiledb_datatype_t* type) {
  if (sanity_check(ctx) == TILEDB_ERR || sanity_check(ctx, dim) == TILEDB_ERR)
    return TILEDB_ERR;
  *type = static_cast<tiledb_datatype_t>(dim->dim_->type());
  return TILEDB_OK;
}

int32_t tiledb_dimension_get_domain(
    tiledb_ctx_t* ctx, const tiledb_dimension_t* dim, const void** domain) {
  if (sanity_check(ctx) == TILEDB_ERR || sanity_check(ctx, dim) == TILEDB_ERR)
    return TILEDB_ERR;
  *domain = dim->dim_->domain().data();
  return TILEDB_OK;
}

int32_t tiledb_dimension_get_tile_extent(
    tiledb_ctx_t* ctx,
    const tiledb_dimension_t* dim,
    const void** tile_extent) {
  if (sanity_check(ctx) == TILEDB_ERR || sanity_check(ctx, dim) == TILEDB_ERR)
    return TILEDB_ERR;
  *tile_extent = dim->dim_->tile_extent().data();
  return TILEDB_OK;
}

int32_t tiledb_dimension_dump(
    tiledb_ctx_t* ctx, const tiledb_dimension_t* dim, FILE* out) {
  if (sanity_check(ctx) == TILEDB_ERR || sanity_check(ctx, dim) == TILEDB_ERR)
    return TILEDB_ERR;
  dim->dim_->dump(out);
  return TILEDB_OK;
}

int32_t tiledb_domain_get_dimension_from_index(
    tiledb_ctx_t* ctx,
    const tiledb_domain_t* domain,
    uint32_t index,
    tiledb_dimension_t** dim) {
  if (sanity_check(ctx) == TILEDB_ERR ||
      sanity_check(ctx, domain) == TILEDB_ERR) {
    return TILEDB_ERR;
  }
  uint32_t ndim = domain->domain_->dim_num();
  if (ndim == 0 && index == 0) {
    *dim = nullptr;
    return TILEDB_OK;
  }
  if (index > (ndim - 1)) {
    std::ostringstream errmsg;
    errmsg << "Dimension " << index << " out of bounds, domain has rank "
           << ndim;
    auto st = Status::DomainError(errmsg.str());
    LOG_STATUS(st);
    save_error(ctx, st);
    return TILEDB_ERR;
  }
  *dim = new (std::nothrow) tiledb_dimension_t;
  if (*dim == nullptr) {
    auto st = Status::Error("Failed to allocate TileDB dimension object");
    LOG_STATUS(st);
    save_error(ctx, st);
    return TILEDB_OOM;
  }
  (*dim)->dim_ = new (std::nothrow)
      tiledb::sm::Dimension(domain->domain_->dimension(index));
  if ((*dim)->dim_ == nullptr) {
    delete *dim;
    *dim = nullptr;
    auto st = Status::Error("Failed to allocate TileDB dimension object");
    LOG_STATUS(st);
    save_error(ctx, st);
    return TILEDB_OOM;
  }
  return TILEDB_OK;
}

int32_t tiledb_domain_get_dimension_from_name(
    tiledb_ctx_t* ctx,
    const tiledb_domain_t* domain,
    const char* name,
    tiledb_dimension_t** dim) {
  if (sanity_check(ctx) == TILEDB_ERR ||
      sanity_check(ctx, domain) == TILEDB_ERR) {
    return TILEDB_ERR;
  }
  uint32_t ndim = domain->domain_->dim_num();
  if (ndim == 0) {
    *dim = nullptr;
    return TILEDB_OK;
  }
  std::string name_string(name);
  auto found_dim = domain->domain_->dimension(name_string);

  if (found_dim == nullptr) {
    auto st = Status::DomainError(
        std::string("Dimension \"") + name + "\" does not exist");
    LOG_STATUS(st);
    save_error(ctx, st);
    return TILEDB_ERR;
  }

  *dim = new (std::nothrow) tiledb_dimension_t;
  if (*dim == nullptr) {
    auto st = Status::Error("Failed to allocate TileDB dimension object");
    save_error(ctx, st);
    return TILEDB_OOM;
  }
  (*dim)->dim_ = new (std::nothrow) tiledb::sm::Dimension(found_dim);
  if ((*dim)->dim_ == nullptr) {
    delete *dim;
    *dim = nullptr;
    auto st = Status::Error("Failed to allocate TileDB dimension object");
    LOG_STATUS(st);
    save_error(ctx, st);
    return TILEDB_OOM;
  }
  return TILEDB_OK;
}

int32_t tiledb_domain_has_dimension(
    tiledb_ctx_t* ctx,
    const tiledb_domain_t* domain,
    const char* name,
    int32_t* has_dim) {
  if (sanity_check(ctx) == TILEDB_ERR ||
      sanity_check(ctx, domain) == TILEDB_ERR) {
    return TILEDB_ERR;
  }

  bool b;
  if (SAVE_ERROR_CATCH(ctx, domain->domain_->has_dimension(name, &b)))
    return TILEDB_ERR;

  *has_dim = b ? 1 : 0;

  return TILEDB_OK;
}

/* ****************************** */
/*           ARRAY SCHEMA         */
/* ****************************** */

int32_t tiledb_array_schema_alloc(
    tiledb_ctx_t* ctx,
    tiledb_array_type_t array_type,
    tiledb_array_schema_t** array_schema) {
  if (sanity_check(ctx) == TILEDB_ERR)
    return TILEDB_ERR;

  // Create array schema struct
  *array_schema = new (std::nothrow) tiledb_array_schema_t;
  if (*array_schema == nullptr) {
    auto st = Status::Error("Failed to allocate TileDB array schema object");
    LOG_STATUS(st);
    save_error(ctx, st);
    return TILEDB_OOM;
  }

  // Create a new ArraySchema object
  (*array_schema)->array_schema_ = new (std::nothrow)
      tiledb::sm::ArraySchema(static_cast<tiledb::sm::ArrayType>(array_type));
  if ((*array_schema)->array_schema_ == nullptr) {
    delete *array_schema;
    *array_schema = nullptr;
    auto st = Status::Error("Failed to allocate TileDB array schema object");
    LOG_STATUS(st);
    save_error(ctx, st);
    return TILEDB_OOM;
  }

  // Success
  return TILEDB_OK;
}

void tiledb_array_schema_free(tiledb_array_schema_t** array_schema) {
  if (array_schema != nullptr && *array_schema != nullptr) {
    delete (*array_schema)->array_schema_;
    delete *array_schema;
    *array_schema = nullptr;
  }
}

int32_t tiledb_array_schema_add_attribute(
    tiledb_ctx_t* ctx,
    tiledb_array_schema_t* array_schema,
    tiledb_attribute_t* attr) {
  if (sanity_check(ctx) == TILEDB_ERR ||
      sanity_check(ctx, array_schema) == TILEDB_ERR ||
      sanity_check(ctx, attr) == TILEDB_ERR)
    return TILEDB_ERR;
  if (SAVE_ERROR_CATCH(
          ctx, array_schema->array_schema_->add_attribute(attr->attr_)))
    return TILEDB_ERR;
  return TILEDB_OK;
}

int32_t tiledb_array_schema_set_allows_dups(
    tiledb_ctx_t* ctx, tiledb_array_schema_t* array_schema, int allows_dups) {
  if (sanity_check(ctx) == TILEDB_ERR ||
      sanity_check(ctx, array_schema) == TILEDB_ERR)
    return TILEDB_ERR;
  if (SAVE_ERROR_CATCH(
          ctx, array_schema->array_schema_->set_allows_dups(allows_dups)))
    return TILEDB_ERR;
  return TILEDB_OK;
}

int32_t tiledb_array_schema_get_allows_dups(
    tiledb_ctx_t* ctx, tiledb_array_schema_t* array_schema, int* allows_dups) {
  if (sanity_check(ctx) == TILEDB_ERR ||
      sanity_check(ctx, array_schema) == TILEDB_ERR)
    return TILEDB_ERR;
  *allows_dups = (int)array_schema->array_schema_->allows_dups();
  return TILEDB_OK;
}

int32_t tiledb_array_schema_set_domain(
    tiledb_ctx_t* ctx,
    tiledb_array_schema_t* array_schema,
    tiledb_domain_t* domain) {
  if (sanity_check(ctx) == TILEDB_ERR ||
      sanity_check(ctx, array_schema) == TILEDB_ERR)
    return TILEDB_ERR;
  if (SAVE_ERROR_CATCH(
          ctx, array_schema->array_schema_->set_domain(domain->domain_)))
    return TILEDB_ERR;
  return TILEDB_OK;
}

int32_t tiledb_array_schema_set_capacity(
    tiledb_ctx_t* ctx, tiledb_array_schema_t* array_schema, uint64_t capacity) {
  if (sanity_check(ctx) == TILEDB_ERR ||
      sanity_check(ctx, array_schema) == TILEDB_ERR)
    return TILEDB_ERR;
  array_schema->array_schema_->set_capacity(capacity);
  return TILEDB_OK;
}

int32_t tiledb_array_schema_set_cell_order(
    tiledb_ctx_t* ctx,
    tiledb_array_schema_t* array_schema,
    tiledb_layout_t cell_order) {
  if (sanity_check(ctx) == TILEDB_ERR ||
      sanity_check(ctx, array_schema) == TILEDB_ERR)
    return TILEDB_ERR;
  if (SAVE_ERROR_CATCH(
          ctx,
          array_schema->array_schema_->set_cell_order(
              static_cast<tiledb::sm::Layout>(cell_order))))
    return TILEDB_ERR;
  return TILEDB_OK;
}

int32_t tiledb_array_schema_set_tile_order(
    tiledb_ctx_t* ctx,
    tiledb_array_schema_t* array_schema,
    tiledb_layout_t tile_order) {
  if (sanity_check(ctx) == TILEDB_ERR ||
      sanity_check(ctx, array_schema) == TILEDB_ERR)
    return TILEDB_ERR;
  if (SAVE_ERROR_CATCH(
          ctx,
          array_schema->array_schema_->set_tile_order(
              static_cast<tiledb::sm::Layout>(tile_order))))
    return TILEDB_ERR;
  return TILEDB_OK;
}

int32_t tiledb_array_schema_set_coords_filter_list(
    tiledb_ctx_t* ctx,
    tiledb_array_schema_t* array_schema,
    tiledb_filter_list_t* filter_list) {
  if (sanity_check(ctx) == TILEDB_ERR ||
      sanity_check(ctx, array_schema) == TILEDB_ERR ||
      sanity_check(ctx, filter_list) == TILEDB_ERR)
    return TILEDB_ERR;

  if (SAVE_ERROR_CATCH(
          ctx,
          array_schema->array_schema_->set_coords_filter_pipeline(
              filter_list->pipeline_)))
    return TILEDB_ERR;

  return TILEDB_OK;
}

int32_t tiledb_array_schema_set_offsets_filter_list(
    tiledb_ctx_t* ctx,
    tiledb_array_schema_t* array_schema,
    tiledb_filter_list_t* filter_list) {
  if (sanity_check(ctx) == TILEDB_ERR ||
      sanity_check(ctx, array_schema) == TILEDB_ERR ||
      sanity_check(ctx, filter_list) == TILEDB_ERR)
    return TILEDB_ERR;

  if (SAVE_ERROR_CATCH(
          ctx,
          array_schema->array_schema_->set_cell_var_offsets_filter_pipeline(
              filter_list->pipeline_)))
    return TILEDB_ERR;

  return TILEDB_OK;
}

int32_t tiledb_array_schema_check(
    tiledb_ctx_t* ctx, tiledb_array_schema_t* array_schema) {
  if (sanity_check(ctx) == TILEDB_ERR ||
      sanity_check(ctx, array_schema) == TILEDB_ERR)
    return TILEDB_ERR;

  if (SAVE_ERROR_CATCH(ctx, array_schema->array_schema_->check()))
    return TILEDB_ERR;

  return TILEDB_OK;
}

int32_t tiledb_array_schema_load(
    tiledb_ctx_t* ctx,
    const char* array_uri,
    tiledb_array_schema_t** array_schema) {
  if (sanity_check(ctx) == TILEDB_ERR)
    return TILEDB_ERR;

  // Create array schema
  *array_schema = new (std::nothrow) tiledb_array_schema_t;
  if (*array_schema == nullptr) {
    auto st = Status::Error("Failed to allocate TileDB array schema object");
    LOG_STATUS(st);
    save_error(ctx, st);
    return TILEDB_OOM;
  }

  // Check array name
  tiledb::sm::URI uri(array_uri);
  if (uri.is_invalid()) {
    auto st = Status::Error("Failed to load array schema; Invalid array URI");
    LOG_STATUS(st);
    save_error(ctx, st);
    return TILEDB_ERR;
  }

  if (uri.is_tiledb()) {
    // Check REST client
    auto rest_client = ctx->ctx_->storage_manager()->rest_client();
    if (rest_client == nullptr) {
      auto st = Status::Error(
          "Failed to load array schema; remote array with no REST client.");
      LOG_STATUS(st);
      save_error(ctx, st);
      return TILEDB_ERR;
    }

    if (SAVE_ERROR_CATCH(
            ctx,
            rest_client->get_array_schema_from_rest(
                uri, &(*array_schema)->array_schema_))) {
      delete *array_schema;
      return TILEDB_ERR;
    }
  } else {
    // Create key
    tiledb::sm::EncryptionKey key;
    if (SAVE_ERROR_CATCH(
            ctx,
            key.set_key(
                static_cast<tiledb::sm::EncryptionType>(TILEDB_NO_ENCRYPTION),
                nullptr,
                0)))
      return TILEDB_ERR;

    // Load array schema
    auto storage_manager = ctx->ctx_->storage_manager();

    if (SAVE_ERROR_CATCH(
            ctx,
            storage_manager->load_array_schema(
                uri, key, &((*array_schema)->array_schema_)))) {
      delete *array_schema;
      return TILEDB_ERR;
    }
  }
  return TILEDB_OK;
}

int32_t tiledb_array_schema_load_with_key(
    tiledb_ctx_t* ctx,
    const char* array_uri,
    tiledb_encryption_type_t encryption_type,
    const void* encryption_key,
    uint32_t key_length,
    tiledb_array_schema_t** array_schema) {
  if (sanity_check(ctx) == TILEDB_ERR)
    return TILEDB_ERR;

  // Create array schema
  *array_schema = new (std::nothrow) tiledb_array_schema_t;
  if (*array_schema == nullptr) {
    auto st = Status::Error("Failed to allocate TileDB array schema object");
    LOG_STATUS(st);
    save_error(ctx, st);
    return TILEDB_OOM;
  }

  // Check array name
  tiledb::sm::URI uri(array_uri);
  if (uri.is_invalid()) {
    delete *array_schema;
    *array_schema = nullptr;
    auto st = Status::Error("Failed to load array schema; Invalid array URI");
    LOG_STATUS(st);
    save_error(ctx, st);
    return TILEDB_ERR;
  }

  if (uri.is_tiledb()) {
    // Check REST client
    auto rest_client = ctx->ctx_->storage_manager()->rest_client();
    if (rest_client == nullptr) {
      delete *array_schema;
      *array_schema = nullptr;
      auto st = Status::Error(
          "Failed to load array schema; remote array with no REST client.");
      LOG_STATUS(st);
      save_error(ctx, st);
      return TILEDB_ERR;
    }

    if (SAVE_ERROR_CATCH(
            ctx,
            rest_client->get_array_schema_from_rest(
                uri, &(*array_schema)->array_schema_))) {
      delete *array_schema;
      *array_schema = nullptr;
      return TILEDB_ERR;
    }
  } else {
    // Create key
    tiledb::sm::EncryptionKey key;
    if (SAVE_ERROR_CATCH(
            ctx,
            key.set_key(
                static_cast<tiledb::sm::EncryptionType>(encryption_type),
                encryption_key,
                key_length))) {
      delete *array_schema;
      *array_schema = nullptr;
      return TILEDB_ERR;
    }

    // Load array schema
    auto storage_manager = ctx->ctx_->storage_manager();

    if (SAVE_ERROR_CATCH(
            ctx,
            storage_manager->load_array_schema(
                uri, key, &((*array_schema)->array_schema_)))) {
      delete *array_schema;
      *array_schema = nullptr;
      return TILEDB_ERR;
    }
  }
  return TILEDB_OK;
}

int32_t tiledb_array_schema_get_array_type(
    tiledb_ctx_t* ctx,
    const tiledb_array_schema_t* array_schema,
    tiledb_array_type_t* array_type) {
  if (sanity_check(ctx) == TILEDB_ERR ||
      sanity_check(ctx, array_schema) == TILEDB_ERR)
    return TILEDB_ERR;
  *array_type = static_cast<tiledb_array_type_t>(
      array_schema->array_schema_->array_type());
  return TILEDB_OK;
}

int32_t tiledb_array_schema_get_capacity(
    tiledb_ctx_t* ctx,
    const tiledb_array_schema_t* array_schema,
    uint64_t* capacity) {
  if (sanity_check(ctx) == TILEDB_ERR ||
      sanity_check(ctx, array_schema) == TILEDB_ERR)
    return TILEDB_ERR;
  *capacity = array_schema->array_schema_->capacity();
  return TILEDB_OK;
}

int32_t tiledb_array_schema_get_cell_order(
    tiledb_ctx_t* ctx,
    const tiledb_array_schema_t* array_schema,
    tiledb_layout_t* cell_order) {
  if (sanity_check(ctx) == TILEDB_ERR ||
      sanity_check(ctx, array_schema) == TILEDB_ERR)
    return TILEDB_ERR;
  *cell_order =
      static_cast<tiledb_layout_t>(array_schema->array_schema_->cell_order());
  return TILEDB_OK;
}

int32_t tiledb_array_schema_get_coords_filter_list(
    tiledb_ctx_t* ctx,
    tiledb_array_schema_t* array_schema,
    tiledb_filter_list_t** filter_list) {
  if (sanity_check(ctx) == TILEDB_ERR ||
      sanity_check(ctx, array_schema) == TILEDB_ERR)
    return TILEDB_ERR;

  // Create a filter list struct
  *filter_list = new (std::nothrow) tiledb_filter_list_t;
  if (*filter_list == nullptr) {
    auto st = Status::Error("Failed to allocate TileDB filter list object");
    LOG_STATUS(st);
    save_error(ctx, st);
    return TILEDB_OOM;
  }

  // Create a new FilterPipeline object
  (*filter_list)->pipeline_ = new (std::nothrow)
      tiledb::sm::FilterPipeline(array_schema->array_schema_->coords_filters());
  if ((*filter_list)->pipeline_ == nullptr) {
    delete *filter_list;
    *filter_list = nullptr;
    auto st = Status::Error("Failed to allocate TileDB filter list object");
    LOG_STATUS(st);
    save_error(ctx, st);
    return TILEDB_OOM;
  }

  return TILEDB_OK;
}

int32_t tiledb_array_schema_get_offsets_filter_list(
    tiledb_ctx_t* ctx,
    tiledb_array_schema_t* array_schema,
    tiledb_filter_list_t** filter_list) {
  if (sanity_check(ctx) == TILEDB_ERR ||
      sanity_check(ctx, array_schema) == TILEDB_ERR)
    return TILEDB_ERR;

  // Create a filter list struct
  *filter_list = new (std::nothrow) tiledb_filter_list_t;
  if (*filter_list == nullptr) {
    auto st = Status::Error("Failed to allocate TileDB filter list object");
    LOG_STATUS(st);
    save_error(ctx, st);
    return TILEDB_OOM;
  }

  // Create a new FilterPipeline object
  (*filter_list)->pipeline_ = new (std::nothrow) tiledb::sm::FilterPipeline(
      array_schema->array_schema_->cell_var_offsets_filters());
  if ((*filter_list)->pipeline_ == nullptr) {
    delete *filter_list;
    *filter_list = nullptr;
    auto st = Status::Error("Failed to allocate TileDB filter list object");
    LOG_STATUS(st);
    save_error(ctx, st);
    return TILEDB_OOM;
  }

  return TILEDB_OK;
}

int32_t tiledb_array_schema_get_domain(
    tiledb_ctx_t* ctx,
    const tiledb_array_schema_t* array_schema,
    tiledb_domain_t** domain) {
  if (sanity_check(ctx) == TILEDB_ERR ||
      sanity_check(ctx, array_schema) == TILEDB_ERR)
    return TILEDB_ERR;

  // Create a domain struct
  *domain = new (std::nothrow) tiledb_domain_t;
  if (*domain == nullptr) {
    auto st = Status::Error("Failed to allocate TileDB domain object");
    LOG_STATUS(st);
    save_error(ctx, st);
    return TILEDB_OOM;
  }

  // Create a new Domain object
  (*domain)->domain_ = new (std::nothrow)
      tiledb::sm::Domain(array_schema->array_schema_->domain());
  if ((*domain)->domain_ == nullptr) {
    delete *domain;
    *domain = nullptr;
    auto st =
        Status::Error("Failed to allocate TileDB domain object in object");
    LOG_STATUS(st);
    save_error(ctx, st);
    return TILEDB_OOM;
  }
  return TILEDB_OK;
}

int32_t tiledb_array_schema_get_tile_order(
    tiledb_ctx_t* ctx,
    const tiledb_array_schema_t* array_schema,
    tiledb_layout_t* tile_order) {
  if (sanity_check(ctx) == TILEDB_ERR ||
      sanity_check(ctx, array_schema) == TILEDB_ERR)
    return TILEDB_ERR;
  *tile_order =
      static_cast<tiledb_layout_t>(array_schema->array_schema_->tile_order());
  return TILEDB_OK;
}

int32_t tiledb_array_schema_get_attribute_num(
    tiledb_ctx_t* ctx,
    const tiledb_array_schema_t* array_schema,
    uint32_t* attribute_num) {
  if (sanity_check(ctx) == TILEDB_ERR ||
      sanity_check(ctx, array_schema) == TILEDB_ERR)
    return TILEDB_ERR;
  *attribute_num = array_schema->array_schema_->attribute_num();
  return TILEDB_OK;
}

int32_t tiledb_array_schema_dump(
    tiledb_ctx_t* ctx, const tiledb_array_schema_t* array_schema, FILE* out) {
  if (sanity_check(ctx) == TILEDB_ERR ||
      sanity_check(ctx, array_schema) == TILEDB_ERR)
    return TILEDB_ERR;
  array_schema->array_schema_->dump(out);
  return TILEDB_OK;
}

int32_t tiledb_array_schema_get_attribute_from_index(
    tiledb_ctx_t* ctx,
    const tiledb_array_schema_t* array_schema,
    uint32_t index,
    tiledb_attribute_t** attr) {
  if (sanity_check(ctx) == TILEDB_ERR ||
      sanity_check(ctx, array_schema) == TILEDB_ERR) {
    return TILEDB_ERR;
  }
  uint32_t attribute_num = array_schema->array_schema_->attribute_num();
  if (attribute_num == 0) {
    *attr = nullptr;
    return TILEDB_OK;
  }
  if (index >= attribute_num) {
    std::ostringstream errmsg;
    errmsg << "Attribute index: " << index << " out of bounds given "
           << attribute_num << " attributes in array "
           << array_schema->array_schema_->array_uri().to_string();
    auto st = Status::ArraySchemaError(errmsg.str());
    LOG_STATUS(st);
    save_error(ctx, st);
    return TILEDB_ERR;
  }

  auto found_attr = array_schema->array_schema_->attribute(index);
  assert(found_attr != nullptr);

  *attr = new (std::nothrow) tiledb_attribute_t;
  if (*attr == nullptr) {
    auto st = Status::Error("Failed to allocate TileDB attribute");
    LOG_STATUS(st);
    save_error(ctx, st);
    return TILEDB_OOM;
  }

  // Create an attribute object
  (*attr)->attr_ = new (std::nothrow) tiledb::sm::Attribute(found_attr);

  // Check for allocation error
  if ((*attr)->attr_ == nullptr) {
    delete *attr;
    *attr = nullptr;
    auto st = Status::Error("Failed to allocate TileDB attribute");
    LOG_STATUS(st);
    save_error(ctx, st);
    return TILEDB_OOM;
  }
  return TILEDB_OK;
}

int32_t tiledb_array_schema_get_attribute_from_name(
    tiledb_ctx_t* ctx,
    const tiledb_array_schema_t* array_schema,
    const char* name,
    tiledb_attribute_t** attr) {
  if (sanity_check(ctx) == TILEDB_ERR ||
      sanity_check(ctx, array_schema) == TILEDB_ERR) {
    return TILEDB_ERR;
  }
  uint32_t attribute_num = array_schema->array_schema_->attribute_num();
  if (attribute_num == 0) {
    *attr = nullptr;
    return TILEDB_OK;
  }
  std::string name_string(name);
  auto found_attr = array_schema->array_schema_->attribute(name_string);
  if (found_attr == nullptr) {
    auto st = Status::ArraySchemaError(
        std::string("Attribute name: ") +
        (name_string.empty() ? "<anonymous>" : name) +
        " does not exist for array " +
        array_schema->array_schema_->array_uri().to_string());
    LOG_STATUS(st);
    save_error(ctx, st);
    return TILEDB_ERR;
  }
  *attr = new (std::nothrow) tiledb_attribute_t;
  if (*attr == nullptr) {
    auto st = Status::Error("Failed to allocate TileDB attribute");
    LOG_STATUS(st);
    save_error(ctx, st);
    return TILEDB_OOM;
  }
  // Create an attribute object
  (*attr)->attr_ = new (std::nothrow) tiledb::sm::Attribute(found_attr);
  // Check for allocation error
  if ((*attr)->attr_ == nullptr) {
    delete *attr;
    *attr = nullptr;
    auto st = Status::Error("Failed to allocate TileDB attribute");
    LOG_STATUS(st);
    save_error(ctx, st);
    return TILEDB_OOM;
  }
  return TILEDB_OK;
}

int32_t tiledb_array_schema_has_attribute(
    tiledb_ctx_t* ctx,
    const tiledb_array_schema_t* array_schema,
    const char* name,
    int32_t* has_attr) {
  if (sanity_check(ctx) == TILEDB_ERR ||
      sanity_check(ctx, array_schema) == TILEDB_ERR) {
    return TILEDB_ERR;
  }

  bool b;
  if (SAVE_ERROR_CATCH(
          ctx, array_schema->array_schema_->has_attribute(name, &b)))
    return TILEDB_ERR;

  *has_attr = b ? 1 : 0;

  return TILEDB_OK;
}

/* ********************************* */
/*            SCHEMA EVOLUTION       */
/* ********************************* */

int32_t tiledb_array_schema_evolution_alloc(
    tiledb_ctx_t* ctx,
    tiledb_array_schema_evolution_t** array_schema_evolution) {
  // Sanity check
  if (sanity_check(ctx) == TILEDB_ERR)
    return TILEDB_ERR;

  // Create schema evolution struct
  *array_schema_evolution = new (std::nothrow) tiledb_array_schema_evolution_t;
  if (*array_schema_evolution == nullptr) {
    auto st = Status::Error(
        "Failed to allocate TileDB array schema evolution object");
    LOG_STATUS(st);
    save_error(ctx, st);
    return TILEDB_OOM;
  }

  // Create a new SchemaEvolution object
  (*array_schema_evolution)->array_schema_evolution_ =
      new (std::nothrow) tiledb::sm::ArraySchemaEvolution();
  if ((*array_schema_evolution)->array_schema_evolution_ == nullptr) {
    delete *array_schema_evolution;
    *array_schema_evolution = nullptr;
    auto st = Status::Error(
        "Failed to allocate TileDB array schema evolution object");
    LOG_STATUS(st);
    save_error(ctx, st);
    return TILEDB_OOM;
  }

  // Success
  return TILEDB_OK;
}

void tiledb_array_schema_evolution_free(
    tiledb_array_schema_evolution_t** array_schema_evolution) {
  if (array_schema_evolution != nullptr && *array_schema_evolution != nullptr) {
    delete (*array_schema_evolution)->array_schema_evolution_;
    delete *array_schema_evolution;
    *array_schema_evolution = nullptr;
  }
}

int32_t tiledb_array_schema_evolution_add_attribute(
    tiledb_ctx_t* ctx,
    tiledb_array_schema_evolution_t* array_schema_evolution,
    tiledb_attribute_t* attr) {
  if (sanity_check(ctx) == TILEDB_ERR ||
      sanity_check(ctx, array_schema_evolution) == TILEDB_ERR ||
      sanity_check(ctx, attr) == TILEDB_ERR)
    return TILEDB_ERR;

  if (SAVE_ERROR_CATCH(
          ctx,
          array_schema_evolution->array_schema_evolution_->add_attribute(
              attr->attr_)))
    return TILEDB_ERR;
  return TILEDB_OK;

  // Success
  return TILEDB_OK;
}

int32_t tiledb_array_schema_evolution_drop_attribute(
    tiledb_ctx_t* ctx,
    tiledb_array_schema_evolution_t* array_schema_evolution,
    const char* attribute_name) {
  if (sanity_check(ctx) == TILEDB_ERR ||
      sanity_check(ctx, array_schema_evolution) == TILEDB_ERR)
    return TILEDB_ERR;

  if (SAVE_ERROR_CATCH(
          ctx,
          array_schema_evolution->array_schema_evolution_->drop_attribute(
              attribute_name)))
    return TILEDB_ERR;
  return TILEDB_OK;
  // Success
  return TILEDB_OK;
}

/* ****************************** */
/*              QUERY             */
/* ****************************** */

int32_t tiledb_query_alloc(
    tiledb_ctx_t* ctx,
    tiledb_array_t* array,
    tiledb_query_type_t query_type,
    tiledb_query_t** query) {
  // Sanity check
  if (sanity_check(ctx) == TILEDB_ERR || sanity_check(ctx, array) == TILEDB_ERR)
    return TILEDB_ERR;

  // Error if array is not open
  if (!array->array_->is_open()) {
    auto st = Status::Error("Cannot create query; Input array is not open");
    *query = nullptr;
    LOG_STATUS(st);
    save_error(ctx, st);
    return TILEDB_ERR;
  }

  // Error if the query type and array query type do not match
  tiledb::sm::QueryType array_query_type;
  if (SAVE_ERROR_CATCH(ctx, array->array_->get_query_type(&array_query_type)))
    return TILEDB_ERR;
  if (query_type != static_cast<tiledb_query_type_t>(array_query_type)) {
    std::stringstream errmsg;
    errmsg << "Cannot create query; "
           << "Array query type does not match declared query type: "
           << "(" << query_type_str(array_query_type) << " != "
           << tiledb::sm::query_type_str(
                  static_cast<tiledb::sm::QueryType>(query_type))
           << ")";
    *query = nullptr;
    auto st = Status::Error(errmsg.str());
    LOG_STATUS(st);
    save_error(ctx, st);
    return TILEDB_ERR;
  }

  // Create query struct
  *query = new (std::nothrow) tiledb_query_t;
  if (*query == nullptr) {
    auto st = Status::Error(
        "Failed to allocate TileDB query object; Memory allocation failed");
    LOG_STATUS(st);
    save_error(ctx, st);
    return TILEDB_OOM;
  }

  // Create query
  (*query)->query_ = new (std::nothrow)
      tiledb::sm::Query(ctx->ctx_->storage_manager(), array->array_);
  if ((*query)->query_ == nullptr) {
    auto st = Status::Error(
        "Failed to allocate TileDB query object; Memory allocation failed");
    delete *query;
    *query = nullptr;
    LOG_STATUS(st);
    save_error(ctx, st);
    return TILEDB_OOM;
  }

  // Success
  return TILEDB_OK;
}

int32_t tiledb_query_get_stats(
    tiledb_ctx_t* ctx, tiledb_query_t* query, char** stats_json) {
  if (sanity_check(ctx) == TILEDB_ERR || sanity_check(ctx, query) == TILEDB_ERR)
    return TILEDB_ERR;

  if (stats_json == nullptr)
    return TILEDB_ERR;

  const std::string str = query->query_->stats()->dump(2, 0);

  *stats_json = static_cast<char*>(std::malloc(str.size() + 1));
  if (*stats_json == nullptr)
    return TILEDB_ERR;

  std::memcpy(*stats_json, str.data(), str.size());
  (*stats_json)[str.size()] = '\0';

  return TILEDB_OK;
}

int32_t tiledb_query_set_config(
    tiledb_ctx_t* ctx, tiledb_query_t* query, tiledb_config_t* config) {
  // Sanity check
  if (sanity_check(ctx) == TILEDB_ERR ||
      sanity_check(ctx, query) == TILEDB_ERR ||
      sanity_check(ctx, config) == TILEDB_ERR)
    return TILEDB_ERR;

  if (SAVE_ERROR_CATCH(ctx, query->query_->set_config(*(config->config_))))
    return TILEDB_ERR;

  return TILEDB_OK;
}

int32_t tiledb_query_get_config(
    tiledb_ctx_t* ctx, tiledb_query_t* query, tiledb_config_t** config) {
  if (sanity_check(ctx) == TILEDB_ERR || sanity_check(ctx, query) == TILEDB_ERR)
    return TILEDB_ERR;

  // Create a new config struct
  *config = new (std::nothrow) tiledb_config_t;
  if (*config == nullptr)
    return TILEDB_OOM;

  // Create storage manager
  (*config)->config_ = new (std::nothrow) tiledb::sm::Config();
  if ((*config)->config_ == nullptr) {
    delete (*config);
    *config = nullptr;
    return TILEDB_OOM;
  }

  *((*config)->config_) = *query->query_->config();

  // Success
  return TILEDB_OK;
}

int32_t tiledb_query_set_subarray(
    tiledb_ctx_t* ctx, tiledb_query_t* query, const void* subarray_vals) {
  // Sanity check
  if (sanity_check(ctx) == TILEDB_ERR || sanity_check(ctx, query) == TILEDB_ERR)
    return TILEDB_ERR;

  // Set subarray
  if (SAVE_ERROR_CATCH(ctx, query->query_->set_subarray(subarray_vals)))
    return TILEDB_ERR;

  return TILEDB_OK;
}

int32_t tiledb_query_set_subarray_t(
    tiledb_ctx_t* ctx,
    tiledb_query_t* query,
    const tiledb_subarray_t* subarray) {
  // Sanity check
  if (sanity_check(ctx) == TILEDB_ERR ||
      sanity_check(ctx, query) == TILEDB_ERR ||
      sanity_check(ctx, subarray) == TILEDB_ERR)
    return TILEDB_ERR;

  if (SAVE_ERROR_CATCH(ctx, query->query_->set_subarray(*subarray->subarray_)))
    return TILEDB_ERR;

  return TILEDB_OK;
}

int32_t tiledb_query_set_buffer(
    tiledb_ctx_t* ctx,
    tiledb_query_t* query,
    const char* name,
    void* buffer,
    uint64_t* buffer_size) {
  // Sanity check
  if (sanity_check(ctx) == TILEDB_ERR || sanity_check(ctx, query) == TILEDB_ERR)
    return TILEDB_ERR;

  // Set attribute buffer
  if (SAVE_ERROR_CATCH(
          ctx, query->query_->set_data_buffer(name, buffer, buffer_size)))
    return TILEDB_ERR;

  return TILEDB_OK;
}

int32_t tiledb_query_set_buffer_var(
    tiledb_ctx_t* ctx,
    tiledb_query_t* query,
    const char* name,
    uint64_t* buffer_off,
    uint64_t* buffer_off_size,
    void* buffer_val,
    uint64_t* buffer_val_size) {
  // Sanity check
  if (sanity_check(ctx) == TILEDB_ERR || sanity_check(ctx, query) == TILEDB_ERR)
    return TILEDB_ERR;

  // Set attribute buffers
  if (SAVE_ERROR_CATCH(
          ctx,
          query->query_->set_data_buffer(name, buffer_val, buffer_val_size)))
    return TILEDB_ERR;
  if (SAVE_ERROR_CATCH(
          ctx,
          query->query_->set_offsets_buffer(name, buffer_off, buffer_off_size)))
    return TILEDB_ERR;

  return TILEDB_OK;
}

int32_t tiledb_query_set_buffer_nullable(
    tiledb_ctx_t* ctx,
    tiledb_query_t* query,
    const char* name,
    void* buffer,
    uint64_t* buffer_size,
    uint8_t* buffer_validity_bytemap,
    uint64_t* buffer_validity_bytemap_size) {
  // Sanity check
  if (sanity_check(ctx) == TILEDB_ERR || sanity_check(ctx, query) == TILEDB_ERR)
    return TILEDB_ERR;

  // Set attribute buffer
  if (SAVE_ERROR_CATCH(
          ctx, query->query_->set_data_buffer(name, buffer, buffer_size)))
    return TILEDB_ERR;
  if (SAVE_ERROR_CATCH(
          ctx,
          query->query_->set_validity_buffer(
              name, buffer_validity_bytemap, buffer_validity_bytemap_size)))
    return TILEDB_ERR;

  return TILEDB_OK;
}

int32_t tiledb_query_set_buffer_var_nullable(
    tiledb_ctx_t* ctx,
    tiledb_query_t* query,
    const char* name,
    uint64_t* buffer_off,
    uint64_t* buffer_off_size,
    void* buffer_val,
    uint64_t* buffer_val_size,
    uint8_t* buffer_validity_bytemap,
    uint64_t* buffer_validity_bytemap_size) {
  // Sanity check
  if (sanity_check(ctx) == TILEDB_ERR || sanity_check(ctx, query) == TILEDB_ERR)
    return TILEDB_ERR;

  // Set attribute buffers
  if (SAVE_ERROR_CATCH(
          ctx,
          query->query_->set_data_buffer(name, buffer_val, buffer_val_size)))
    return TILEDB_ERR;
  if (SAVE_ERROR_CATCH(
          ctx,
          query->query_->set_offsets_buffer(name, buffer_off, buffer_off_size)))
    return TILEDB_ERR;
  if (SAVE_ERROR_CATCH(
          ctx,
          query->query_->set_validity_buffer(
              name, buffer_validity_bytemap, buffer_validity_bytemap_size)))
    return TILEDB_ERR;

  return TILEDB_OK;
}

int32_t tiledb_query_set_data_buffer(
    tiledb_ctx_t* ctx,
    tiledb_query_t* query,
    const char* name,
    void* buffer,
    uint64_t* buffer_size) {  // Sanity check
  if (sanity_check(ctx) == TILEDB_ERR || sanity_check(ctx, query) == TILEDB_ERR)
    return TILEDB_ERR;

  // Set attribute buffer
  if (SAVE_ERROR_CATCH(
          ctx, query->query_->set_data_buffer(name, buffer, buffer_size)))
    return TILEDB_ERR;

  return TILEDB_OK;
}

int32_t tiledb_query_set_offsets_buffer(
    tiledb_ctx_t* ctx,
    tiledb_query_t* query,
    const char* name,
    uint64_t* buffer_offsets,
    uint64_t* buffer_offsets_size) {  // Sanity check
  if (sanity_check(ctx) == TILEDB_ERR || sanity_check(ctx, query) == TILEDB_ERR)
    return TILEDB_ERR;

  // Set attribute buffer
  if (SAVE_ERROR_CATCH(
          ctx,
          query->query_->set_offsets_buffer(
              name, buffer_offsets, buffer_offsets_size)))
    return TILEDB_ERR;

  return TILEDB_OK;
}

int32_t tiledb_query_set_validity_buffer(
    tiledb_ctx_t* ctx,
    tiledb_query_t* query,
    const char* name,
    uint8_t* buffer_validity,
    uint64_t* buffer_validity_size) {  // Sanity check
  if (sanity_check(ctx) == TILEDB_ERR || sanity_check(ctx, query) == TILEDB_ERR)
    return TILEDB_ERR;

  // Set attribute buffer
  if (SAVE_ERROR_CATCH(
          ctx,
          query->query_->set_validity_buffer(
              name, buffer_validity, buffer_validity_size)))
    return TILEDB_ERR;

  return TILEDB_OK;
}

int32_t tiledb_query_get_buffer(
    tiledb_ctx_t* ctx,
    tiledb_query_t* query,
    const char* name,
    void** buffer,
    uint64_t** buffer_size) {
  // Sanity check
  if (sanity_check(ctx) == TILEDB_ERR || sanity_check(ctx, query) == TILEDB_ERR)
    return TILEDB_ERR;

  // Set attribute buffer
  if (SAVE_ERROR_CATCH(
          ctx, query->query_->get_data_buffer(name, buffer, buffer_size)))
    return TILEDB_ERR;

  return TILEDB_OK;
}

int32_t tiledb_query_get_buffer_var(
    tiledb_ctx_t* ctx,
    tiledb_query_t* query,
    const char* name,
    uint64_t** buffer_off,
    uint64_t** buffer_off_size,
    void** buffer_val,
    uint64_t** buffer_val_size) {
  // Sanity check
  if (sanity_check(ctx) == TILEDB_ERR || sanity_check(ctx, query) == TILEDB_ERR)
    return TILEDB_ERR;

  // Get attribute buffers
  if (SAVE_ERROR_CATCH(
          ctx,
          query->query_->get_data_buffer(name, buffer_val, buffer_val_size)))
    return TILEDB_ERR;
  if (SAVE_ERROR_CATCH(
          ctx,
          query->query_->get_offsets_buffer(name, buffer_off, buffer_off_size)))
    return TILEDB_ERR;

  return TILEDB_OK;
}

int32_t tiledb_query_get_buffer_nullable(
    tiledb_ctx_t* ctx,
    tiledb_query_t* query,
    const char* name,
    void** buffer,
    uint64_t** buffer_size,
    uint8_t** buffer_validity_bytemap,
    uint64_t** buffer_validity_bytemap_size) {
  // Sanity check
  if (sanity_check(ctx) == TILEDB_ERR || sanity_check(ctx, query) == TILEDB_ERR)
    return TILEDB_ERR;

  // Set attribute buffer
  if (SAVE_ERROR_CATCH(
          ctx, query->query_->get_data_buffer(name, buffer, buffer_size)))
    return TILEDB_ERR;
  if (SAVE_ERROR_CATCH(
          ctx,
          query->query_->get_validity_buffer(
              name, buffer_validity_bytemap, buffer_validity_bytemap_size)))
    return TILEDB_ERR;

  return TILEDB_OK;
}

int32_t tiledb_query_get_buffer_var_nullable(
    tiledb_ctx_t* ctx,
    tiledb_query_t* query,
    const char* name,
    uint64_t** buffer_off,
    uint64_t** buffer_off_size,
    void** buffer_val,
    uint64_t** buffer_val_size,
    uint8_t** buffer_validity_bytemap,
    uint64_t** buffer_validity_bytemap_size) {
  // Sanity check
  if (sanity_check(ctx) == TILEDB_ERR || sanity_check(ctx, query) == TILEDB_ERR)
    return TILEDB_ERR;

  // Get attribute buffers
  if (SAVE_ERROR_CATCH(
          ctx,
          query->query_->get_data_buffer(name, buffer_val, buffer_val_size)))
    return TILEDB_ERR;
  if (SAVE_ERROR_CATCH(
          ctx,
          query->query_->get_offsets_buffer(name, buffer_off, buffer_off_size)))
    return TILEDB_ERR;
  if (SAVE_ERROR_CATCH(
          ctx,
          query->query_->get_validity_buffer(
              name, buffer_validity_bytemap, buffer_validity_bytemap_size)))
    return TILEDB_ERR;

  return TILEDB_OK;
}

int32_t tiledb_query_get_data_buffer(
    tiledb_ctx_t* ctx,
    tiledb_query_t* query,
    const char* name,
    void** buffer,
    uint64_t** buffer_size) {
  // Sanity check
  if (sanity_check(ctx) == TILEDB_ERR || sanity_check(ctx, query) == TILEDB_ERR)
    return TILEDB_ERR;

  // Get attribute buffer
  if (SAVE_ERROR_CATCH(
          ctx, query->query_->get_data_buffer(name, buffer, buffer_size)))
    return TILEDB_ERR;

  return TILEDB_OK;
}

int32_t tiledb_query_get_offsets_buffer(
    tiledb_ctx_t* ctx,
    tiledb_query_t* query,
    const char* name,
    uint64_t** buffer,
    uint64_t** buffer_size) {
  // Sanity check
  if (sanity_check(ctx) == TILEDB_ERR || sanity_check(ctx, query) == TILEDB_ERR)
    return TILEDB_ERR;

  // Get attribute buffer
  if (SAVE_ERROR_CATCH(
          ctx, query->query_->get_offsets_buffer(name, buffer, buffer_size)))
    return TILEDB_ERR;

  return TILEDB_OK;
}

int32_t tiledb_query_get_validity_buffer(
    tiledb_ctx_t* ctx,
    tiledb_query_t* query,
    const char* name,
    uint8_t** buffer,
    uint64_t** buffer_size) {
  // Sanity check
  if (sanity_check(ctx) == TILEDB_ERR || sanity_check(ctx, query) == TILEDB_ERR)
    return TILEDB_ERR;

  // Get attribute buffer
  if (SAVE_ERROR_CATCH(
          ctx, query->query_->get_validity_buffer(name, buffer, buffer_size)))
    return TILEDB_ERR;

  return TILEDB_OK;
}

int32_t tiledb_query_set_layout(
    tiledb_ctx_t* ctx, tiledb_query_t* query, tiledb_layout_t layout) {
  // Sanity check
  if (sanity_check(ctx) == TILEDB_ERR || sanity_check(ctx, query) == TILEDB_ERR)
    return TILEDB_ERR;

  // Set layout
  if (SAVE_ERROR_CATCH(
          ctx,
          query->query_->set_layout(static_cast<tiledb::sm::Layout>(layout))))
    return TILEDB_ERR;

  return TILEDB_OK;
}

int32_t tiledb_query_set_condition(
    tiledb_ctx_t* const ctx,
    tiledb_query_t* const query,
    const tiledb_query_condition_t* const cond) {
  // Sanity check
  if (sanity_check(ctx) == TILEDB_ERR ||
      sanity_check(ctx, query) == TILEDB_ERR ||
      sanity_check(ctx, cond) == TILEDB_ERR)
    return TILEDB_ERR;

  // Set layout
  if (SAVE_ERROR_CATCH(
          ctx, query->query_->set_condition(*cond->query_condition_)))
    return TILEDB_ERR;

  return TILEDB_OK;
}

int32_t tiledb_query_finalize(tiledb_ctx_t* ctx, tiledb_query_t* query) {
  // Trivial case
  if (query == nullptr)
    return TILEDB_OK;

  // Sanity check
  if (sanity_check(ctx) == TILEDB_ERR || sanity_check(ctx, query) == TILEDB_ERR)
    return TILEDB_ERR;

  // Flush query
  if (SAVE_ERROR_CATCH(ctx, query->query_->finalize()))
    return TILEDB_ERR;

  return TILEDB_OK;
}

void tiledb_query_free(tiledb_query_t** query) {
  if (query != nullptr && *query != nullptr) {
    delete (*query)->query_;
    delete *query;
    *query = nullptr;
  }
}

int32_t tiledb_query_submit(tiledb_ctx_t* ctx, tiledb_query_t* query) {
  // Sanity checks
  if (sanity_check(ctx) == TILEDB_ERR || sanity_check(ctx, query) == TILEDB_ERR)
    return TILEDB_ERR;

  if (SAVE_ERROR_CATCH(ctx, query->query_->submit()))
    return TILEDB_ERR;

  return TILEDB_OK;
}

int32_t tiledb_query_submit_async(
    tiledb_ctx_t* ctx,
    tiledb_query_t* query,
    void (*callback)(void*),
    void* callback_data) {
  // Sanity checks
  if (sanity_check(ctx) == TILEDB_ERR || sanity_check(ctx, query) == TILEDB_ERR)
    return TILEDB_ERR;
  if (SAVE_ERROR_CATCH(
          ctx, query->query_->submit_async(callback, callback_data)))
    return TILEDB_ERR;

  return TILEDB_OK;
}

int32_t tiledb_query_has_results(
    tiledb_ctx_t* ctx, tiledb_query_t* query, int32_t* has_results) {
  // Sanity check
  if (sanity_check(ctx) == TILEDB_ERR || sanity_check(ctx, query) == TILEDB_ERR)
    return TILEDB_ERR;

  *has_results = query->query_->has_results();

  return TILEDB_OK;
}

int32_t tiledb_query_get_status(
    tiledb_ctx_t* ctx, tiledb_query_t* query, tiledb_query_status_t* status) {
  // Sanity check
  if (sanity_check(ctx) == TILEDB_ERR || sanity_check(ctx, query) == TILEDB_ERR)
    return TILEDB_ERR;

  *status = (tiledb_query_status_t)query->query_->status();

  return TILEDB_OK;
}

int32_t tiledb_query_get_type(
    tiledb_ctx_t* ctx, tiledb_query_t* query, tiledb_query_type_t* query_type) {
  // Sanity check
  if (sanity_check(ctx) == TILEDB_ERR || sanity_check(ctx, query) == TILEDB_ERR)
    return TILEDB_ERR;

  *query_type = static_cast<tiledb_query_type_t>(query->query_->type());

  return TILEDB_OK;
}

int32_t tiledb_query_get_layout(
    tiledb_ctx_t* ctx, tiledb_query_t* query, tiledb_layout_t* query_layout) {
  // Sanity check
  if (sanity_check(ctx) == TILEDB_ERR || sanity_check(ctx, query) == TILEDB_ERR)
    return TILEDB_ERR;

  *query_layout = static_cast<tiledb_layout_t>(query->query_->layout());

  return TILEDB_OK;
}

int32_t tiledb_query_get_array(
    tiledb_ctx_t* ctx, tiledb_query_t* query, tiledb_array_t** array) {
  // Sanity check
  if (sanity_check(ctx) == TILEDB_ERR || sanity_check(ctx, query) == TILEDB_ERR)
    return TILEDB_ERR;

  // Create array datatype
  *array = new (std::nothrow) tiledb_array_t;
  if (*array == nullptr) {
    auto st = Status::Error(
        "Failed to create TileDB array object; Memory allocation error");
    LOG_STATUS(st);
    save_error(ctx, st);
    return TILEDB_OOM;
  }

  // Allocate an array object, copied from the query's array.
  (*array)->array_ =
      new (std::nothrow) tiledb::sm::Array(*query->query_->array());
  if ((*array)->array_ == nullptr) {
    delete *array;
    *array = nullptr;
    auto st = Status::Error(
        "Failed to create TileDB array object; Memory allocation "
        "error");
    LOG_STATUS(st);
    save_error(ctx, st);
    return TILEDB_OOM;
  }

  return TILEDB_OK;
}

int32_t tiledb_query_add_range(
    tiledb_ctx_t* ctx,
    tiledb_query_t* query,
    uint32_t dim_idx,
    const void* start,
    const void* end,
    const void* stride) {
  if (sanity_check(ctx) == TILEDB_ERR || sanity_check(ctx, query) == TILEDB_ERR)
    return TILEDB_ERR;

  tiledb_subarray_transient_local_t query_subarray(query);
  tiledb_config_t loccfg;
  // Drop 'const'ness for local usage here
  loccfg.config_ = (tiledb::sm::Config*)query->query_->config();
  tiledb_subarray_set_config(ctx, &query_subarray, &loccfg);
  return tiledb_subarray_add_range(
      ctx, &query_subarray, dim_idx, start, end, stride);
}

int32_t tiledb_query_add_range_by_name(
    tiledb_ctx_t* ctx,
    tiledb_query_t* query,
    const char* dim_name,
    const void* start,
    const void* end,
    const void* stride) {
  if (sanity_check(ctx) == TILEDB_ERR || sanity_check(ctx, query) == TILEDB_ERR)
    return TILEDB_ERR;

  tiledb_subarray_transient_local_t query_subarray(query);
  return tiledb_subarray_add_range_by_name(
      ctx, &query_subarray, dim_name, start, end, stride);
}

int32_t tiledb_query_add_range_var(
    tiledb_ctx_t* ctx,
    tiledb_query_t* query,
    uint32_t dim_idx,
    const void* start,
    uint64_t start_size,
    const void* end,
    uint64_t end_size) {
  if (sanity_check(ctx) == TILEDB_ERR || sanity_check(ctx, query) == TILEDB_ERR)
    return TILEDB_ERR;

  tiledb_subarray_transient_local_t query_subarray(query);
  return tiledb_subarray_add_range_var(
      ctx, &query_subarray, dim_idx, start, start_size, end, end_size);
}

int32_t tiledb_query_add_range_var_by_name(
    tiledb_ctx_t* ctx,
    tiledb_query_t* query,
    const char* dim_name,
    const void* start,
    uint64_t start_size,
    const void* end,
    uint64_t end_size) {
  if (sanity_check(ctx) == TILEDB_ERR || sanity_check(ctx, query) == TILEDB_ERR)
    return TILEDB_ERR;

  tiledb_subarray_transient_local_t query_subarray(query);
  return tiledb_subarray_add_range_var_by_name(
      ctx, &query_subarray, dim_name, start, start_size, end, end_size);
}

int32_t tiledb_query_get_range_num(
    tiledb_ctx_t* ctx,
    const tiledb_query_t* query,
    uint32_t dim_idx,
    uint64_t* range_num) {
  if (sanity_check(ctx) == TILEDB_ERR || sanity_check(ctx, query) == TILEDB_ERR)
    return TILEDB_ERR;

  tiledb_subarray_transient_local_t query_subarray(query);
  return tiledb_subarray_get_range_num(
      ctx, &query_subarray, dim_idx, range_num);
}

int32_t tiledb_query_get_range_num_from_name(
    tiledb_ctx_t* ctx,
    const tiledb_query_t* query,
    const char* dim_name,
    uint64_t* range_num) {
  if (sanity_check(ctx) == TILEDB_ERR || sanity_check(ctx, query) == TILEDB_ERR)
    return TILEDB_ERR;

  tiledb_subarray_transient_local_t query_subarray(query);
  return tiledb_subarray_get_range_num_from_name(
      ctx, &query_subarray, dim_name, range_num);
}

int32_t tiledb_query_get_range(
    tiledb_ctx_t* ctx,
    const tiledb_query_t* query,
    uint32_t dim_idx,
    uint64_t range_idx,
    const void** start,
    const void** end,
    const void** stride) {
  if (sanity_check(ctx) == TILEDB_ERR || sanity_check(ctx, query) == TILEDB_ERR)
    return TILEDB_ERR;

  tiledb_subarray_transient_local_t query_subarray(query);
  return tiledb_subarray_get_range(
      ctx, &query_subarray, dim_idx, range_idx, start, end, stride);
}

int32_t tiledb_query_get_range_from_name(
    tiledb_ctx_t* ctx,
    const tiledb_query_t* query,
    const char* dim_name,
    uint64_t range_idx,
    const void** start,
    const void** end,
    const void** stride) {
  if (sanity_check(ctx) == TILEDB_ERR || sanity_check(ctx, query) == TILEDB_ERR)
    return TILEDB_ERR;

  tiledb_subarray_transient_local_t query_subarray(query);
  return tiledb_subarray_get_range_from_name(
      ctx, &query_subarray, dim_name, range_idx, start, end, stride);
}

int32_t tiledb_query_get_range_var_size(
    tiledb_ctx_t* ctx,
    const tiledb_query_t* query,
    uint32_t dim_idx,
    uint64_t range_idx,
    uint64_t* start_size,
    uint64_t* end_size) {
  if (sanity_check(ctx) == TILEDB_ERR || sanity_check(ctx, query) == TILEDB_ERR)
    return TILEDB_ERR;

  tiledb_subarray_transient_local_t which_subarray(query);
  return tiledb_subarray_get_range_var_size(
      ctx, &which_subarray, dim_idx, range_idx, start_size, end_size);
}

int32_t tiledb_query_get_range_var_size_from_name(
    tiledb_ctx_t* ctx,
    const tiledb_query_t* query,
    const char* dim_name,
    uint64_t range_idx,
    uint64_t* start_size,
    uint64_t* end_size) {
  if (sanity_check(ctx) == TILEDB_ERR || sanity_check(ctx, query) == TILEDB_ERR)
    return TILEDB_ERR;

  tiledb_subarray_transient_local_t query_subarray(query);
  return tiledb_subarray_get_range_var_size_from_name(
      ctx, &query_subarray, dim_name, range_idx, start_size, end_size);
}

int32_t tiledb_query_get_range_var(
    tiledb_ctx_t* ctx,
    const tiledb_query_t* query,
    uint32_t dim_idx,
    uint64_t range_idx,
    void* start,
    void* end) {
  if (sanity_check(ctx) == TILEDB_ERR || sanity_check(ctx, query) == TILEDB_ERR)
    return TILEDB_ERR;

  tiledb_subarray_transient_local_t query_subarray(query);
  return tiledb_subarray_get_range_var(
      ctx, &query_subarray, dim_idx, range_idx, start, end);
}

int32_t tiledb_query_get_range_var_from_name(
    tiledb_ctx_t* ctx,
    const tiledb_query_t* query,
    const char* dim_name,
    uint64_t range_idx,
    void* start,
    void* end) {
  if (sanity_check(ctx) == TILEDB_ERR || sanity_check(ctx, query) == TILEDB_ERR)
    return TILEDB_ERR;

  tiledb_subarray_transient_local_t query_subarray(query);
  return tiledb_subarray_get_range_var_from_name(
      ctx, &query_subarray, dim_name, range_idx, start, end);
}

int32_t tiledb_query_get_est_result_size(
    tiledb_ctx_t* ctx,
    const tiledb_query_t* query,
    const char* name,
    uint64_t* size) {
  if (sanity_check(ctx) == TILEDB_ERR || sanity_check(ctx, query) == TILEDB_ERR)
    return TILEDB_ERR;

  if (SAVE_ERROR_CATCH(ctx, query->query_->get_est_result_size(name, size)))
    return TILEDB_ERR;

  return TILEDB_OK;
}

int32_t tiledb_query_get_est_result_size_var(
    tiledb_ctx_t* ctx,
    const tiledb_query_t* query,
    const char* name,
    uint64_t* size_off,
    uint64_t* size_val) {
  if (sanity_check(ctx) == TILEDB_ERR || sanity_check(ctx, query) == TILEDB_ERR)
    return TILEDB_ERR;

  if (SAVE_ERROR_CATCH(
          ctx, query->query_->get_est_result_size(name, size_off, size_val)))
    return TILEDB_ERR;

  return TILEDB_OK;
}

int32_t tiledb_query_get_est_result_size_nullable(
    tiledb_ctx_t* ctx,
    const tiledb_query_t* query,
    const char* name,
    uint64_t* size_val,
    uint64_t* size_validity) {
  if (sanity_check(ctx) == TILEDB_ERR || sanity_check(ctx, query) == TILEDB_ERR)
    return TILEDB_ERR;

  if (SAVE_ERROR_CATCH(
          ctx,
          query->query_->get_est_result_size_nullable(
              name, size_val, size_validity)))
    return TILEDB_ERR;

  return TILEDB_OK;
}

int32_t tiledb_query_get_est_result_size_var_nullable(
    tiledb_ctx_t* ctx,
    const tiledb_query_t* query,
    const char* name,
    uint64_t* size_off,
    uint64_t* size_val,
    uint64_t* size_validity) {
  if (sanity_check(ctx) == TILEDB_ERR || sanity_check(ctx, query) == TILEDB_ERR)
    return TILEDB_ERR;

  if (SAVE_ERROR_CATCH(
          ctx,
          query->query_->get_est_result_size_nullable(
              name, size_off, size_val, size_validity)))
    return TILEDB_ERR;

  return TILEDB_OK;
}

int32_t tiledb_query_get_fragment_num(
    tiledb_ctx_t* ctx, const tiledb_query_t* query, uint32_t* num) {
  if (sanity_check(ctx) == TILEDB_ERR || sanity_check(ctx, query) == TILEDB_ERR)
    return TILEDB_ERR;

  if (SAVE_ERROR_CATCH(ctx, query->query_->get_written_fragment_num(num)))
    return TILEDB_ERR;

  return TILEDB_OK;
}

int32_t tiledb_query_get_fragment_uri(
    tiledb_ctx_t* ctx,
    const tiledb_query_t* query,
    uint64_t idx,
    const char** uri) {
  if (sanity_check(ctx) == TILEDB_ERR || sanity_check(ctx, query) == TILEDB_ERR)
    return TILEDB_ERR;

  if (SAVE_ERROR_CATCH(ctx, query->query_->get_written_fragment_uri(idx, uri)))
    return TILEDB_ERR;

  return TILEDB_OK;
}

int32_t tiledb_query_get_fragment_timestamp_range(
    tiledb_ctx_t* ctx,
    const tiledb_query_t* query,
    uint64_t idx,
    uint64_t* t1,
    uint64_t* t2) {
  if (sanity_check(ctx) == TILEDB_ERR || sanity_check(ctx, query) == TILEDB_ERR)
    return TILEDB_ERR;

  if (SAVE_ERROR_CATCH(
          ctx,
          query->query_->get_written_fragment_timestamp_range(idx, t1, t2)))
    return TILEDB_ERR;

  return TILEDB_OK;
}

int32_t tiledb_query_get_subarray(
    tiledb_ctx_t* ctx,
    const tiledb_query_t* query,
    tiledb_subarray_t** subarray) {
  *subarray = nullptr;
  // Sanity check
  if (sanity_check(ctx) == TILEDB_ERR || sanity_check(ctx, query) == TILEDB_ERR)
    return TILEDB_ERR;
  tiledb_array_t tdb_array;
  // Drop 'const'ness leaving 'Array *' knowing use here is local/temporary and
  // being passed into tiledb_subarray_alloc() which is not modifying it
  tdb_array.array_ =
      const_cast<tiledb::sm::Array*>(query->query_->subarray()->array());
  if (tiledb_subarray_alloc(ctx, &tdb_array, subarray) != TILEDB_OK) {
    return TILEDB_ERR;
  }
  *(*subarray)->subarray_ = *query->query_->subarray();
  return TILEDB_OK;
}

<<<<<<< HEAD
/* ****************************** */
/*         SUBARRAY               */
/* ****************************** */

int32_t tiledb_subarray_alloc(
    tiledb_ctx_t* ctx,
    const tiledb_array_t* array,
    tiledb_subarray_t** subarray) {
  // Sanity check
  if (sanity_check(ctx) == TILEDB_ERR || sanity_check(ctx, array) == TILEDB_ERR)
    return TILEDB_ERR;

  // Error if array is not open
  if (!array->array_->is_open()) {
    auto st = Status::Error("Cannot create subarray; array is not open");
    *subarray = nullptr;
    LOG_STATUS(st);
    save_error(ctx, st);
    return TILEDB_ERR;
  }

  // Create a buffer struct
  *subarray = new (std::nothrow) tiledb_subarray_t;
  if (*subarray == nullptr) {
    auto st = Status::Error("Failed to allocate TileDB subarray object");
    LOG_STATUS(st);
    save_error(ctx, st);
    return TILEDB_OOM;
  } else {
    (*subarray)->subarray_ = nullptr;
  }

  // Create a new subarray object
  try {
    (*subarray)->subarray_ = new (std::nothrow) tiledb::sm::Subarray(
        array->array_,
        (tiledb::sm::stats::Stats*)nullptr,
        true,
        ctx->ctx_->storage_manager());
  } catch (...) {
  }
  if ((*subarray)->subarray_ == nullptr) {
    delete *subarray;
    auto st = Status::Error("Failed to allocate TileDB subarray object");
    LOG_STATUS(st);
    save_error(ctx, st);
    return TILEDB_OOM;
  }

  // Success
  return TILEDB_OK;
}

int32_t tiledb_subarray_set_config(
    tiledb_ctx_t* ctx, tiledb_subarray_t* subarray, tiledb_config_t* config) {
  // Sanity check
  if (sanity_check(ctx) == TILEDB_ERR ||
      sanity_check(ctx, subarray) == TILEDB_ERR ||
      sanity_check(ctx, config) == TILEDB_ERR)
    return TILEDB_ERR;

  if (SAVE_ERROR_CATCH(
          ctx, subarray->subarray_->set_config(*(config->config_))))
    return TILEDB_ERR;

  return TILEDB_OK;
}

void tiledb_subarray_free(tiledb_subarray_t** subarray) {
  if (subarray != nullptr && *subarray != nullptr) {
    delete (*subarray)->subarray_;
    delete (*subarray);
    *subarray = nullptr;
  }
}

int32_t tiledb_subarray_set_layout(
    tiledb_ctx_t* ctx,
    tiledb_subarray_t* subarray,
    tiledb_layout_t layout) {
  // Sanity check
  if (sanity_check(ctx) == TILEDB_ERR ||
      sanity_check(ctx, subarray) == TILEDB_ERR)
    return TILEDB_ERR;
  // Set layout
  subarray->subarray_->set_layout(static_cast<tiledb::sm::Layout>(layout));

  return TILEDB_OK;
}
    
int32_t tiledb_subarray_set_coalesce_ranges(
    tiledb_ctx_t* ctx, tiledb_subarray_t* subarray, int coalesce_ranges) {
  // Sanity check
  if (sanity_check(ctx) == TILEDB_ERR ||
      sanity_check(ctx, subarray) == TILEDB_ERR)
    return TILEDB_ERR;

  if (SAVE_ERROR_CATCH(
          ctx, subarray->subarray_->set_coalesce_ranges(coalesce_ranges != 0)))
    return TILEDB_ERR;

  return TILEDB_OK;
}

int32_t tiledb_subarray_set_subarray(
    tiledb_ctx_t* ctx,
    tiledb_subarray_t* subarray_obj,
    const void* subarray_vals) {
  if (sanity_check(ctx) == TILEDB_ERR ||
      sanity_check(ctx, subarray_obj) == TILEDB_ERR)
    return TILEDB_ERR;

  if (SAVE_ERROR_CATCH(
          ctx, subarray_obj->subarray_->set_subarray(subarray_vals)))
    return TILEDB_ERR;

  return TILEDB_OK;
}

int32_t tiledb_subarray_add_range(
    tiledb_ctx_t* ctx,
    tiledb_subarray_t* subarray,
    uint32_t dim_idx,
    const void* start,
    const void* end,
    const void* stride) {
  if (sanity_check(ctx) == TILEDB_ERR ||
      sanity_check(ctx, subarray) == TILEDB_ERR)
    return TILEDB_ERR;

  if (SAVE_ERROR_CATCH(
          ctx, subarray->subarray_->add_range(dim_idx, start, end, stride)))
    return TILEDB_ERR;

  return TILEDB_OK;
}

int32_t tiledb_subarray_add_range_by_name(
    tiledb_ctx_t* ctx,
    tiledb_subarray_t* subarray,
    const char* dim_name,
    const void* start,
    const void* end,
    const void* stride) {
  if (sanity_check(ctx) == TILEDB_ERR ||
      sanity_check(ctx, subarray) == TILEDB_ERR)
    return TILEDB_ERR;

  if (SAVE_ERROR_CATCH(
          ctx,
          subarray->subarray_->add_range_by_name(dim_name, start, end, stride)))
    return TILEDB_ERR;

  return TILEDB_OK;
}

int32_t tiledb_subarray_add_range_var(
    tiledb_ctx_t* ctx,
    tiledb_subarray_t* subarray,
    uint32_t dim_idx,
    const void* start,
    uint64_t start_size,
    const void* end,
    uint64_t end_size) {
  if (sanity_check(ctx) == TILEDB_ERR ||
      sanity_check(ctx, subarray) == TILEDB_ERR)
    return TILEDB_ERR;

  if (SAVE_ERROR_CATCH(
          ctx,
          subarray->subarray_->add_range_var(
              dim_idx, start, start_size, end, end_size)))
    return TILEDB_ERR;

  return TILEDB_OK;
}

int32_t tiledb_subarray_add_range_var_by_name(
    tiledb_ctx_t* ctx,
    tiledb_subarray_t* subarray,
    const char* dim_name,
    const void* start,
    uint64_t start_size,
    const void* end,
    uint64_t end_size) {
  if (sanity_check(ctx) == TILEDB_ERR ||
      sanity_check(ctx, subarray) == TILEDB_ERR)
    return TILEDB_ERR;

  if (SAVE_ERROR_CATCH(
          ctx,
          subarray->subarray_->add_range_var_by_name(
              dim_name, start, start_size, end, end_size)))
    return TILEDB_ERR;

  return TILEDB_OK;
}

int32_t tiledb_subarray_get_range_num(
    tiledb_ctx_t* ctx,
    const tiledb_subarray_t* subarray,
    uint32_t dim_idx,
    uint64_t* range_num) {
  if (sanity_check(ctx) == TILEDB_ERR ||
      sanity_check(ctx, subarray) == TILEDB_ERR)
    return TILEDB_ERR;

  if (SAVE_ERROR_CATCH(
          ctx, subarray->subarray_->get_range_num(dim_idx, range_num)))
    return TILEDB_ERR;

  return TILEDB_OK;
}

int32_t tiledb_subarray_get_range_num_from_name(
    tiledb_ctx_t* ctx,
    const tiledb_subarray_t* subarray,
    const char* dim_name,
    uint64_t* range_num) {
  if (sanity_check(ctx) == TILEDB_ERR ||
      sanity_check(ctx, subarray) == TILEDB_ERR)
    return TILEDB_ERR;

  if (SAVE_ERROR_CATCH(
          ctx,
          subarray->subarray_->get_range_num_from_name(dim_name, range_num)))
    return TILEDB_ERR;

  return TILEDB_OK;
}

int32_t tiledb_subarray_get_range(
    tiledb_ctx_t* ctx,
    const tiledb_subarray_t* subarray,
    uint32_t dim_idx,
    uint64_t range_idx,
    const void** start,
    const void** end,
    const void** stride) {
  if (sanity_check(ctx) == TILEDB_ERR ||
      sanity_check(ctx, subarray) == TILEDB_ERR)
    return TILEDB_ERR;

  if (SAVE_ERROR_CATCH(
          ctx,
          subarray->subarray_->get_range(
              dim_idx, range_idx, start, end, stride)))
    return TILEDB_ERR;

  return TILEDB_OK;
}

int32_t tiledb_subarray_get_range_var_size(
    tiledb_ctx_t* ctx,
    const tiledb_subarray_t* subarray,
    uint32_t dim_idx,
    uint64_t range_idx,
    uint64_t* start_size,
    uint64_t* end_size) {
  if (sanity_check(ctx) == TILEDB_ERR ||
      sanity_check(ctx, subarray) == TILEDB_ERR)
    return TILEDB_ERR;

  if (SAVE_ERROR_CATCH(
          ctx,
          subarray->subarray_->get_range_var_size(
              dim_idx, range_idx, start_size, end_size)))
    return TILEDB_ERR;

  return TILEDB_OK;
}

int32_t tiledb_subarray_get_range_from_name(
    tiledb_ctx_t* ctx,
    const tiledb_subarray_t* subarray,
    const char* dim_name,
    uint64_t range_idx,
    const void** start,
    const void** end,
    const void** stride) {
  if (sanity_check(ctx) == TILEDB_ERR ||
      sanity_check(ctx, subarray) == TILEDB_ERR)
    return TILEDB_ERR;

  if (SAVE_ERROR_CATCH(
          ctx,
          subarray->subarray_->get_range_from_name(
              dim_name, range_idx, start, end, stride)))
    return TILEDB_ERR;

  return TILEDB_OK;
}

int32_t tiledb_subarray_get_range_var_size_from_name(
    tiledb_ctx_t* ctx,
    const tiledb_subarray_t* subarray,
    const char* dim_name,
    uint64_t range_idx,
    uint64_t* start_size,
    uint64_t* end_size) {
  if (sanity_check(ctx) == TILEDB_ERR ||
      sanity_check(ctx, subarray) == TILEDB_ERR)
    return TILEDB_ERR;

  if (SAVE_ERROR_CATCH(
          ctx,
          subarray->subarray_->get_range_var_size_from_name(
              dim_name, range_idx, start_size, end_size)))
    return TILEDB_ERR;

  return TILEDB_OK;
}

int32_t tiledb_subarray_get_range_var(
    tiledb_ctx_t* ctx,
    const tiledb_subarray_t* subarray,
    uint32_t dim_idx,
    uint64_t range_idx,
    void* start,
    void* end) {
  if (sanity_check(ctx) == TILEDB_ERR ||
      sanity_check(ctx, subarray) == TILEDB_ERR)
    return TILEDB_ERR;

  if (SAVE_ERROR_CATCH(
          ctx,
          subarray->subarray_->get_range_var(dim_idx, range_idx, start, end)))
    return TILEDB_ERR;

  return TILEDB_OK;
}

int32_t tiledb_subarray_get_range_var_from_name(
    tiledb_ctx_t* ctx,
    const tiledb_subarray_t* subarray,
    const char* dim_name,
    uint64_t range_idx,
    void* start,
    void* end) {
  if (sanity_check(ctx) == TILEDB_ERR ||
      sanity_check(ctx, subarray) == TILEDB_ERR)
    return TILEDB_ERR;

  if (SAVE_ERROR_CATCH(
          ctx,
          subarray->subarray_->get_range_var_from_name(
              dim_name, range_idx, start, end)))
    return TILEDB_ERR;

  return TILEDB_OK;
}

#if DEVING_SUBARRAY_PARTITIONER
/* ****************************** */
/*      SUBARRAY PARTITIONER      */
/* ****************************** */

int32_t tiledb_subarray_partitioner_alloc(
    tiledb_ctx_t* ctx,
    const tiledb_subarray_t* subarray,
    tiledb_subarray_partitioner_t** subarray_partitioner,
    // TBD: require these here, or provide a separate set_memory_budget
    // (subarray_partitioner::set_memory_budget() exists...)
    uint64_t memory_budget,
    uint64_t memory_budget_var,
    uint64_t memory_budget_validity) {  //,
  // Sanity check
  if (sanity_check(ctx) == TILEDB_ERR ||
      sanity_check(ctx, subarray) == TILEDB_ERR)
    return TILEDB_ERR;

  // Create a buffer struct
  *subarray_partitioner = new (std::nothrow) tiledb_subarray_partitioner_t;
  if (*subarray_partitioner == nullptr) {
    auto st = Status::Error("Failed to allocate TileDB subarray object");
    LOG_STATUS(st);
    save_error(ctx, st);
    return TILEDB_OOM;
  } else {
    (*subarray_partitioner)->partitioner_ = nullptr;
  }

  // Create a new subarray object
  try {
    (*subarray_partitioner)->partitioner_ =
        new (std::nothrow) tiledb::sm::SubarrayPartitioner(
            &ctx->ctx_->storage_manager()->config(),
            *subarray->subarray_,
            memory_budget,
            memory_budget_var,
            memory_budget_validity,
            ctx->ctx_->storage_manager()->compute_tp(),
            subarray->subarray_->stats());
  } catch (...) {
    // in case Subarray constructor (or involved sub-members) should throw.
    //->partitioner_ already nullptr from above.
  }
  if ((*subarray_partitioner)->partitioner_ == nullptr) {
    delete *subarray_partitioner;
    auto st = Status::Error("Failed to allocate TileDB subarray object");
    LOG_STATUS(st);
    save_error(ctx, st);
    return TILEDB_OOM;
  }

  // Success
  return TILEDB_OK;
}

void tiledb_subarray_partitioner_free(
    tiledb_subarray_partitioner_t** subarray_partitioner) {
  if (subarray_partitioner != nullptr && *subarray_partitioner != nullptr) {
    delete (*subarray_partitioner)->partitioner_;
    delete (*subarray_partitioner);
    *subarray_partitioner = nullptr;
  }
}

int32_t tiledb_subarray_partitioner_set_layout(
    tiledb_ctx_t* ctx,
    tiledb_layout_t layout,
    tiledb_subarray_partitioner_t* partitioner) {
  // Sanity check
  if (sanity_check(ctx) == TILEDB_ERR ||
      sanity_check(ctx, partitioner) == TILEDB_ERR)
    return TILEDB_ERR;

  // TBD: any validation on 'layout'?
  partitioner->partitioner_->subarray()->set_layout(
      static_cast<tiledb::sm::Layout>(layout));

  return TILEDB_OK;
}

int32_t tiledb_subarray_partitioner_compute(
    tiledb_ctx_t* ctx, tiledb_subarray_partitioner_t* partitioner) {
  // Sanity check
  if (sanity_check(ctx) == TILEDB_ERR ||
      sanity_check(ctx, partitioner) == TILEDB_ERR)
    return TILEDB_ERR;

  if (SAVE_ERROR_CATCH(
          ctx, partitioner->partitioner_->compute_partition_series()))
    return TILEDB_ERR;

  return TILEDB_OK;
}

int32_t tiledb_subarray_partitioner_get_partition_num(
    tiledb_ctx_t* ctx,
    uint64_t* num,
    tiledb_subarray_partitioner_t* partitioner) {
  // Sanity check
  if (sanity_check(ctx) == TILEDB_ERR ||
      sanity_check(ctx, partitioner) == TILEDB_ERR)
    return TILEDB_ERR;

  *num = partitioner->partitioner_->partition_series_num();
  return TILEDB_OK;
}

int32_t tiledb_subarray_partitioner_get_partition(
    tiledb_ctx_t* ctx,
    tiledb_subarray_partitioner_t* partitioner,
    uint64_t part_id,
    tiledb_subarray_t* retrieved_subarray) {
  // Sanity check
  if (sanity_check(ctx) == TILEDB_ERR ||
      sanity_check(ctx, partitioner) == TILEDB_ERR ||
      sanity_check(ctx, retrieved_subarray) == TILEDB_ERR)
    return TILEDB_ERR;

  if (SAVE_ERROR_CATCH(
          ctx,
          partitioner->partitioner_->subarray_from_partition_series(
              part_id, &retrieved_subarray->subarray_)))
    return TILEDB_ERR;
  return TILEDB_OK;
}

int32_t tiledb_subarray_partitioner_set_result_budget(
    tiledb_ctx_t* ctx,
    const char* attrname,
    uint64_t budget,
    tiledb_subarray_partitioner_t* partitioner) {
  // Sanity check
  if (sanity_check(ctx) == TILEDB_ERR ||
      sanity_check(ctx, partitioner) == TILEDB_ERR)
    return TILEDB_ERR;

  if (SAVE_ERROR_CATCH(
          ctx, partitioner->partitioner_->set_result_budget(attrname, budget)))
    return TILEDB_ERR;

  return TILEDB_OK;
}

int32_t tiledb_subarray_partitioner_set_result_budget_var_attr(
    tiledb_ctx_t* ctx,
    const char* attrname,
    uint64_t budget_off,
    uint64_t budget_val,
    tiledb_subarray_partitioner_t* partitioner) {
  // Sanity check
  if (sanity_check(ctx) == TILEDB_ERR ||
      sanity_check(ctx, partitioner) == TILEDB_ERR)
    return TILEDB_ERR;

  if (SAVE_ERROR_CATCH(
          ctx,
          partitioner->partitioner_->set_result_budget(
              attrname, budget_off, budget_val)))
    return TILEDB_ERR;

  return TILEDB_OK;
}

int32_t tiledb_subarray_partitioner_set_memory_budget(
    tiledb_ctx_t* ctx,
    uint64_t budget,
    uint64_t budget_var,
    uint64_t budget_validity,
    tiledb_subarray_partitioner_t* partitioner) {
  // Sanity check
  if (sanity_check(ctx) == TILEDB_ERR ||
      sanity_check(ctx, partitioner) == TILEDB_ERR)
    return TILEDB_ERR;

  if (SAVE_ERROR_CATCH(
          ctx,
          partitioner->partitioner_->set_memory_budget(
              budget, budget_var, budget_validity)))
    return TILEDB_ERR;

  return TILEDB_OK;
}

int32_t tiledb_subarray_partitioner_get_memory_budget(
    tiledb_ctx_t* ctx,
    uint64_t* budget,
    uint64_t* budget_var,
    uint64_t* budget_validity,
    tiledb_subarray_partitioner_t* partitioner) {
  // Sanity check
  if (sanity_check(ctx) == TILEDB_ERR ||
      sanity_check(ctx, partitioner) == TILEDB_ERR)
    return TILEDB_ERR;

  if (SAVE_ERROR_CATCH(
          ctx,
          partitioner->partitioner_->get_memory_budget(
              budget, budget_var, budget_validity)))
    return TILEDB_ERR;

  return TILEDB_OK;
}

int32_t tiledb_subarray_partitioner_get_result_budget_fixed(
    tiledb_ctx_t* ctx,
    const char* name,
    uint64_t* budget,
    tiledb_subarray_partitioner_t* partitioner) {
  // Sanity check
  if (sanity_check(ctx) == TILEDB_ERR ||
      sanity_check(ctx, partitioner) == TILEDB_ERR)
    return TILEDB_ERR;

  if (SAVE_ERROR_CATCH(
          ctx, partitioner->partitioner_->get_result_budget(name, budget)))
    return TILEDB_ERR;

  return TILEDB_OK;
}

int32_t tiledb_subarray_partitioner_get_result_budget_var(
    tiledb_ctx_t* ctx,
    const char* name,
    uint64_t* budget_off,
    uint64_t* budget_val,
    tiledb_subarray_partitioner_t* partitioner) {
  // Sanity check
  if (sanity_check(ctx) == TILEDB_ERR ||
      sanity_check(ctx, partitioner) == TILEDB_ERR)
    return TILEDB_ERR;

  if (SAVE_ERROR_CATCH(
          ctx,
          partitioner->partitioner_->get_result_budget(
              name, budget_off, budget_val)))
    return TILEDB_ERR;

  return TILEDB_OK;
}

int32_t tiledb_subarray_partitioner_get_result_budget_nullable_fixed(
    tiledb_ctx_t* ctx,
    const char* name,
    uint64_t* budget,
    uint64_t* budget_validity,
    tiledb_subarray_partitioner_t* partitioner) {
  // Sanity check
  if (sanity_check(ctx) == TILEDB_ERR ||
      sanity_check(ctx, partitioner) == TILEDB_ERR)
    return TILEDB_ERR;

  if (SAVE_ERROR_CATCH(
          ctx,
          partitioner->partitioner_->get_result_budget_nullable(
              name, budget, budget_validity)))
    return TILEDB_ERR;

  return TILEDB_OK;
}

int32_t tiledb_subarray_partitioner_set_result_budget_nullable_var(
    tiledb_ctx_t* ctx,
    const char* name,
    uint64_t budget_off,
    uint64_t budget_val,
    uint64_t budget_validity,
    tiledb_subarray_partitioner_t* partitioner) {
  // Sanity check
  if (sanity_check(ctx) == TILEDB_ERR ||
      sanity_check(ctx, partitioner) == TILEDB_ERR)
    return TILEDB_ERR;

  if (SAVE_ERROR_CATCH(
          ctx,
          partitioner->partitioner_->set_result_budget_nullable(
              name, budget_off, budget_val, budget_validity)))
    return TILEDB_ERR;

  return TILEDB_OK;
}

int32_t tiledb_subarray_partitioner_set_result_budget_nullable_fixed(
    tiledb_ctx_t* ctx,
    const char* name,
    uint64_t budget,
    uint64_t budget_validity,
    tiledb_subarray_partitioner_t* partitioner) {
  // Sanity check
  if (sanity_check(ctx) == TILEDB_ERR ||
      sanity_check(ctx, partitioner) == TILEDB_ERR)
    return TILEDB_ERR;

  if (SAVE_ERROR_CATCH(
          ctx,
          partitioner->partitioner_->set_result_budget_nullable(
              name, budget, budget_validity)))
    return TILEDB_ERR;

  return TILEDB_OK;
}

int32_t tiledb_subarray_partitioner_get_result_budget_nullable_var(
    tiledb_ctx_t* ctx,
    const char* name,
    uint64_t* budget_off,
    uint64_t* budget_val,
    uint64_t* budget_validity,
    tiledb_subarray_partitioner_t* partitioner) {
  // Sanity check
  if (sanity_check(ctx) == TILEDB_ERR ||
      sanity_check(ctx, partitioner) == TILEDB_ERR)
    return TILEDB_ERR;

  if (SAVE_ERROR_CATCH(
          ctx,
          partitioner->partitioner_->get_result_budget_nullable(
              name, budget_off, budget_val, budget_validity)))
    return TILEDB_ERR;

  return TILEDB_OK;
}

#endif

=======
>>>>>>> 88f17b78
/* ****************************** */
/*         SUBARRAY               */
/* ****************************** */

int32_t tiledb_subarray_alloc(
    tiledb_ctx_t* ctx,
    const tiledb_array_t* array,
    tiledb_subarray_t** subarray) {
  // Sanity check
  if (sanity_check(ctx) == TILEDB_ERR || sanity_check(ctx, array) == TILEDB_ERR)
    return TILEDB_ERR;

  // Error if array is not open
  if (!array->array_->is_open()) {
    auto st = Status::Error("Cannot create subarray; array is not open");
    *subarray = nullptr;
    LOG_STATUS(st);
    save_error(ctx, st);
    return TILEDB_ERR;
  }

  // Create a buffer struct
  *subarray = new (std::nothrow) tiledb_subarray_t;
  if (*subarray == nullptr) {
    auto st = Status::Error("Failed to allocate TileDB subarray object");
    LOG_STATUS(st);
    save_error(ctx, st);
    return TILEDB_OOM;
  } else {
    (*subarray)->subarray_ = nullptr;
  }

  // Create a new subarray object
  try {
    (*subarray)->subarray_ = new (std::nothrow) tiledb::sm::Subarray(
        array->array_,
        (tiledb::sm::stats::Stats*)nullptr,
        true,
        ctx->ctx_->storage_manager());
  } catch (...) {
  }
  if ((*subarray)->subarray_ == nullptr) {
    delete *subarray;
    auto st = Status::Error("Failed to allocate TileDB subarray object");
    LOG_STATUS(st);
    save_error(ctx, st);
    return TILEDB_OOM;
  }

  // Success
  return TILEDB_OK;
}

int32_t tiledb_subarray_set_config(
    tiledb_ctx_t* ctx, tiledb_subarray_t* subarray, tiledb_config_t* config) {
  // Sanity check
  if (sanity_check(ctx) == TILEDB_ERR ||
      sanity_check(ctx, subarray) == TILEDB_ERR ||
      sanity_check(ctx, config) == TILEDB_ERR)
    return TILEDB_ERR;

  if (SAVE_ERROR_CATCH(
          ctx, subarray->subarray_->set_config(*(config->config_))))
    return TILEDB_ERR;

  return TILEDB_OK;
}

void tiledb_subarray_free(tiledb_subarray_t** subarray) {
  if (subarray != nullptr && *subarray != nullptr) {
    delete (*subarray)->subarray_;
    delete (*subarray);
    *subarray = nullptr;
  }
}

int32_t tiledb_subarray_set_coalesce_ranges(
    tiledb_ctx_t* ctx, tiledb_subarray_t* subarray, int coalesce_ranges) {
  // Sanity check
  if (sanity_check(ctx) == TILEDB_ERR ||
      sanity_check(ctx, subarray) == TILEDB_ERR)
    return TILEDB_ERR;

  if (SAVE_ERROR_CATCH(
          ctx, subarray->subarray_->set_coalesce_ranges(coalesce_ranges != 0)))
    return TILEDB_ERR;

  return TILEDB_OK;
}

int32_t tiledb_subarray_set_subarray(
    tiledb_ctx_t* ctx,
    tiledb_subarray_t* subarray_obj,
    const void* subarray_vals) {
  if (sanity_check(ctx) == TILEDB_ERR ||
      sanity_check(ctx, subarray_obj) == TILEDB_ERR)
    return TILEDB_ERR;

  if (SAVE_ERROR_CATCH(
          ctx, subarray_obj->subarray_->set_subarray(subarray_vals)))
    return TILEDB_ERR;

  return TILEDB_OK;
}

int32_t tiledb_subarray_add_range(
    tiledb_ctx_t* ctx,
    tiledb_subarray_t* subarray,
    uint32_t dim_idx,
    const void* start,
    const void* end,
    const void* stride) {
  if (sanity_check(ctx) == TILEDB_ERR ||
      sanity_check(ctx, subarray) == TILEDB_ERR)
    return TILEDB_ERR;

  if (SAVE_ERROR_CATCH(
          ctx, subarray->subarray_->add_range(dim_idx, start, end, stride)))
    return TILEDB_ERR;

  return TILEDB_OK;
}

int32_t tiledb_subarray_add_range_by_name(
    tiledb_ctx_t* ctx,
    tiledb_subarray_t* subarray,
    const char* dim_name,
    const void* start,
    const void* end,
    const void* stride) {
  if (sanity_check(ctx) == TILEDB_ERR ||
      sanity_check(ctx, subarray) == TILEDB_ERR)
    return TILEDB_ERR;

  if (SAVE_ERROR_CATCH(
          ctx,
          subarray->subarray_->add_range_by_name(dim_name, start, end, stride)))
    return TILEDB_ERR;

  return TILEDB_OK;
}

int32_t tiledb_subarray_add_range_var(
    tiledb_ctx_t* ctx,
    tiledb_subarray_t* subarray,
    uint32_t dim_idx,
    const void* start,
    uint64_t start_size,
    const void* end,
    uint64_t end_size) {
  if (sanity_check(ctx) == TILEDB_ERR ||
      sanity_check(ctx, subarray) == TILEDB_ERR)
    return TILEDB_ERR;

  if (SAVE_ERROR_CATCH(
          ctx,
          subarray->subarray_->add_range_var(
              dim_idx, start, start_size, end, end_size)))
    return TILEDB_ERR;

  return TILEDB_OK;
}

int32_t tiledb_subarray_add_range_var_by_name(
    tiledb_ctx_t* ctx,
    tiledb_subarray_t* subarray,
    const char* dim_name,
    const void* start,
    uint64_t start_size,
    const void* end,
    uint64_t end_size) {
  if (sanity_check(ctx) == TILEDB_ERR ||
      sanity_check(ctx, subarray) == TILEDB_ERR)
    return TILEDB_ERR;

  if (SAVE_ERROR_CATCH(
          ctx,
          subarray->subarray_->add_range_var_by_name(
              dim_name, start, start_size, end, end_size)))
    return TILEDB_ERR;

  return TILEDB_OK;
}

int32_t tiledb_subarray_get_range_num(
    tiledb_ctx_t* ctx,
    const tiledb_subarray_t* subarray,
    uint32_t dim_idx,
    uint64_t* range_num) {
  if (sanity_check(ctx) == TILEDB_ERR ||
      sanity_check(ctx, subarray) == TILEDB_ERR)
    return TILEDB_ERR;

  if (SAVE_ERROR_CATCH(
          ctx, subarray->subarray_->get_range_num(dim_idx, range_num)))
    return TILEDB_ERR;

  return TILEDB_OK;
}

int32_t tiledb_subarray_get_range_num_from_name(
    tiledb_ctx_t* ctx,
    const tiledb_subarray_t* subarray,
    const char* dim_name,
    uint64_t* range_num) {
  if (sanity_check(ctx) == TILEDB_ERR ||
      sanity_check(ctx, subarray) == TILEDB_ERR)
    return TILEDB_ERR;

  if (SAVE_ERROR_CATCH(
          ctx,
          subarray->subarray_->get_range_num_from_name(dim_name, range_num)))
    return TILEDB_ERR;

  return TILEDB_OK;
}

int32_t tiledb_subarray_get_range(
    tiledb_ctx_t* ctx,
    const tiledb_subarray_t* subarray,
    uint32_t dim_idx,
    uint64_t range_idx,
    const void** start,
    const void** end,
    const void** stride) {
  if (sanity_check(ctx) == TILEDB_ERR ||
      sanity_check(ctx, subarray) == TILEDB_ERR)
    return TILEDB_ERR;

  if (SAVE_ERROR_CATCH(
          ctx,
          subarray->subarray_->get_range(
              dim_idx, range_idx, start, end, stride)))
    return TILEDB_ERR;

  return TILEDB_OK;
}

int32_t tiledb_subarray_get_range_var_size(
    tiledb_ctx_t* ctx,
    const tiledb_subarray_t* subarray,
    uint32_t dim_idx,
    uint64_t range_idx,
    uint64_t* start_size,
    uint64_t* end_size) {
  if (sanity_check(ctx) == TILEDB_ERR ||
      sanity_check(ctx, subarray) == TILEDB_ERR)
    return TILEDB_ERR;

  if (SAVE_ERROR_CATCH(
          ctx,
          subarray->subarray_->get_range_var_size(
              dim_idx, range_idx, start_size, end_size)))
    return TILEDB_ERR;

  return TILEDB_OK;
}

int32_t tiledb_subarray_get_range_from_name(
    tiledb_ctx_t* ctx,
    const tiledb_subarray_t* subarray,
    const char* dim_name,
    uint64_t range_idx,
    const void** start,
    const void** end,
    const void** stride) {
  if (sanity_check(ctx) == TILEDB_ERR ||
      sanity_check(ctx, subarray) == TILEDB_ERR)
    return TILEDB_ERR;

  if (SAVE_ERROR_CATCH(
          ctx,
          subarray->subarray_->get_range_from_name(
              dim_name, range_idx, start, end, stride)))
    return TILEDB_ERR;

  return TILEDB_OK;
}

int32_t tiledb_subarray_get_range_var_size_from_name(
    tiledb_ctx_t* ctx,
    const tiledb_subarray_t* subarray,
    const char* dim_name,
    uint64_t range_idx,
    uint64_t* start_size,
    uint64_t* end_size) {
  if (sanity_check(ctx) == TILEDB_ERR ||
      sanity_check(ctx, subarray) == TILEDB_ERR)
    return TILEDB_ERR;

  if (SAVE_ERROR_CATCH(
          ctx,
          subarray->subarray_->get_range_var_size_from_name(
              dim_name, range_idx, start_size, end_size)))
    return TILEDB_ERR;

  return TILEDB_OK;
}

int32_t tiledb_subarray_get_range_var(
    tiledb_ctx_t* ctx,
    const tiledb_subarray_t* subarray,
    uint32_t dim_idx,
    uint64_t range_idx,
    void* start,
    void* end) {
  if (sanity_check(ctx) == TILEDB_ERR ||
      sanity_check(ctx, subarray) == TILEDB_ERR)
    return TILEDB_ERR;

  if (SAVE_ERROR_CATCH(
          ctx,
          subarray->subarray_->get_range_var(dim_idx, range_idx, start, end)))
    return TILEDB_ERR;

  return TILEDB_OK;
}

int32_t tiledb_subarray_get_range_var_from_name(
    tiledb_ctx_t* ctx,
    const tiledb_subarray_t* subarray,
    const char* dim_name,
    uint64_t range_idx,
    void* start,
    void* end) {
  if (sanity_check(ctx) == TILEDB_ERR ||
      sanity_check(ctx, subarray) == TILEDB_ERR)
    return TILEDB_ERR;

  if (SAVE_ERROR_CATCH(
          ctx,
          subarray->subarray_->get_range_var_from_name(
              dim_name, range_idx, start, end)))
    return TILEDB_ERR;

  return TILEDB_OK;
}

/* ****************************** */
/*          QUERY CONDITION       */
/* ****************************** */

int32_t tiledb_query_condition_alloc(
    tiledb_ctx_t* const ctx, tiledb_query_condition_t** const cond) {
  if (sanity_check(ctx) == TILEDB_ERR) {
    *cond = nullptr;
    return TILEDB_ERR;
  }

  // Create query condition struct
  *cond = new (std::nothrow) tiledb_query_condition_t;
  if (*cond == nullptr) {
    auto st = Status::Error(
        "Failed to create TileDB query condition object; Memory allocation "
        "error");
    LOG_STATUS(st);
    save_error(ctx, st);
    return TILEDB_OOM;
  }

  // Create QueryCondition object
  (*cond)->query_condition_ = new (std::nothrow) tiledb::sm::QueryCondition();
  if ((*cond)->query_condition_ == nullptr) {
    auto st = Status::Error("Failed to allocate TileDB query condition object");
    LOG_STATUS(st);
    save_error(ctx, st);
    delete *cond;
    *cond = nullptr;
    return TILEDB_OOM;
  }

  // Success
  return TILEDB_OK;
}

void tiledb_query_condition_free(tiledb_query_condition_t** cond) {
  if (cond != nullptr && *cond != nullptr) {
    delete (*cond)->query_condition_;
    delete *cond;
    *cond = nullptr;
  }
}

int32_t tiledb_query_condition_init(
    tiledb_ctx_t* const ctx,
    tiledb_query_condition_t* const cond,
    const char* const attribute_name,
    const void* const condition_value,
    const uint64_t condition_value_size,
    const tiledb_query_condition_op_t op) {
  if (sanity_check(ctx) == TILEDB_ERR ||
      sanity_check(ctx, cond) == TILEDB_ERR) {
    return TILEDB_ERR;
  }

  // Initialize the QueryCondition object
  auto st = cond->query_condition_->init(
      std::string(attribute_name),
      condition_value,
      condition_value_size,
      static_cast<tiledb::sm::QueryConditionOp>(op));
  if (!st.ok()) {
    LOG_STATUS(st);
    save_error(ctx, st);
    return TILEDB_ERR;
  }

  // Success
  return TILEDB_OK;
}

int32_t tiledb_query_condition_combine(
    tiledb_ctx_t* const ctx,
    const tiledb_query_condition_t* const left_cond,
    const tiledb_query_condition_t* const right_cond,
    const tiledb_query_condition_combination_op_t combination_op,
    tiledb_query_condition_t** const combined_cond) {
  // Sanity check
  if (sanity_check(ctx) == TILEDB_ERR ||
      sanity_check(ctx, left_cond) == TILEDB_ERR ||
      sanity_check(ctx, right_cond) == TILEDB_ERR)
    return TILEDB_ERR;

  // Create the combined query condition struct
  *combined_cond = new (std::nothrow) tiledb_query_condition_t;
  if (*combined_cond == nullptr) {
    auto st = Status::Error(
        "Failed to create TileDB query condition object; Memory allocation "
        "error");
    LOG_STATUS(st);
    save_error(ctx, st);
    return TILEDB_OOM;
  }

  // Create the combined QueryCondition object
  (*combined_cond)->query_condition_ =
      new (std::nothrow) tiledb::sm::QueryCondition();
  if ((*combined_cond)->query_condition_ == nullptr) {
    auto st = Status::Error("Failed to allocate TileDB query condition object");
    LOG_STATUS(st);
    save_error(ctx, st);
    delete *combined_cond;
    *combined_cond = nullptr;
    return TILEDB_OOM;
  }

  if (SAVE_ERROR_CATCH(
          ctx,
          left_cond->query_condition_->combine(
              *right_cond->query_condition_,
              static_cast<tiledb::sm::QueryConditionCombinationOp>(
                  combination_op),
              (*combined_cond)->query_condition_))) {
    delete (*combined_cond)->query_condition_;
    delete *combined_cond;
    return TILEDB_ERR;
  }

  return TILEDB_OK;
}

/* ****************************** */
/*              ARRAY             */
/* ****************************** */

int32_t tiledb_array_alloc(
    tiledb_ctx_t* ctx, const char* array_uri, tiledb_array_t** array) {
  if (sanity_check(ctx) == TILEDB_ERR) {
    *array = nullptr;
    return TILEDB_ERR;
  }

  // Create array struct
  *array = new (std::nothrow) tiledb_array_t;
  if (*array == nullptr) {
    auto st = Status::Error(
        "Failed to create TileDB array object; Memory allocation error");
    LOG_STATUS(st);
    save_error(ctx, st);
    return TILEDB_OOM;
  }

  // Check array URI
  auto uri = tiledb::sm::URI(array_uri);
  if (uri.is_invalid()) {
    auto st =
        Status::Error("Failed to create TileDB array object; Invalid URI");
    delete *array;
    *array = nullptr;
    LOG_STATUS(st);
    save_error(ctx, st);
    return TILEDB_ERR;
  }

  // Allocate an array object
  (*array)->array_ =
      new (std::nothrow) tiledb::sm::Array(uri, ctx->ctx_->storage_manager());
  if ((*array)->array_ == nullptr) {
    delete *array;
    *array = nullptr;
    auto st = Status::Error(
        "Failed to create TileDB array object; Memory allocation "
        "error");
    LOG_STATUS(st);
    save_error(ctx, st);
    return TILEDB_OOM;
  }

  // Success
  return TILEDB_OK;
}

int32_t tiledb_array_set_open_timestamp_start(
    tiledb_ctx_t* ctx, tiledb_array_t* array, uint64_t timestamp_start) {
  if (sanity_check(ctx) == TILEDB_ERR || sanity_check(ctx, array) == TILEDB_ERR)
    return TILEDB_ERR;

  if (SAVE_ERROR_CATCH(
          ctx, array->array_->set_timestamp_start(timestamp_start)))
    return TILEDB_ERR;

  return TILEDB_OK;
}

int32_t tiledb_array_set_open_timestamp_end(
    tiledb_ctx_t* ctx, tiledb_array_t* array, uint64_t timestamp_end) {
  if (sanity_check(ctx) == TILEDB_ERR || sanity_check(ctx, array) == TILEDB_ERR)
    return TILEDB_ERR;

  if (SAVE_ERROR_CATCH(ctx, array->array_->set_timestamp_end(timestamp_end)))
    return TILEDB_ERR;

  return TILEDB_OK;
}

int32_t tiledb_array_get_open_timestamp_start(
    tiledb_ctx_t* ctx, tiledb_array_t* array, uint64_t* timestamp_start) {
  if (sanity_check(ctx) == TILEDB_ERR || sanity_check(ctx, array) == TILEDB_ERR)
    return TILEDB_ERR;

  *timestamp_start = array->array_->timestamp_start();

  return TILEDB_OK;
}

int32_t tiledb_array_get_open_timestamp_end(
    tiledb_ctx_t* ctx, tiledb_array_t* array, uint64_t* timestamp_end) {
  if (sanity_check(ctx) == TILEDB_ERR || sanity_check(ctx, array) == TILEDB_ERR)
    return TILEDB_ERR;

  *timestamp_end = array->array_->timestamp_end_opened_at();

  return TILEDB_OK;
}

int32_t tiledb_array_open(
    tiledb_ctx_t* ctx, tiledb_array_t* array, tiledb_query_type_t query_type) {
  if (sanity_check(ctx) == TILEDB_ERR || sanity_check(ctx, array) == TILEDB_ERR)
    return TILEDB_ERR;

  // Open array
  if (SAVE_ERROR_CATCH(
          ctx,
          array->array_->open(
              static_cast<tiledb::sm::QueryType>(query_type),
              static_cast<tiledb::sm::EncryptionType>(TILEDB_NO_ENCRYPTION),
              nullptr,
              0)))
    return TILEDB_ERR;

  return TILEDB_OK;
}

int32_t tiledb_array_open_at(
    tiledb_ctx_t* ctx,
    tiledb_array_t* array,
    tiledb_query_type_t query_type,
    uint64_t timestamp) {
  if (sanity_check(ctx) == TILEDB_ERR || sanity_check(ctx, array) == TILEDB_ERR)
    return TILEDB_ERR;

  // Open array
  if (SAVE_ERROR_CATCH(
          ctx,
          array->array_->open(
              static_cast<tiledb::sm::QueryType>(query_type),
              0,
              timestamp,
              static_cast<tiledb::sm::EncryptionType>(TILEDB_NO_ENCRYPTION),
              nullptr,
              0)))
    return TILEDB_ERR;

  return TILEDB_OK;
}

int32_t tiledb_array_open_with_key(
    tiledb_ctx_t* ctx,
    tiledb_array_t* array,
    tiledb_query_type_t query_type,
    tiledb_encryption_type_t encryption_type,
    const void* encryption_key,
    uint32_t key_length) {
  if (sanity_check(ctx) == TILEDB_ERR || sanity_check(ctx, array) == TILEDB_ERR)
    return TILEDB_ERR;

  // Open array
  if (SAVE_ERROR_CATCH(
          ctx,
          array->array_->open(
              static_cast<tiledb::sm::QueryType>(query_type),
              static_cast<tiledb::sm::EncryptionType>(encryption_type),
              encryption_key,
              key_length)))
    return TILEDB_ERR;

  return TILEDB_OK;
}

int32_t tiledb_array_open_at_with_key(
    tiledb_ctx_t* ctx,
    tiledb_array_t* array,
    tiledb_query_type_t query_type,
    tiledb_encryption_type_t encryption_type,
    const void* encryption_key,
    uint32_t key_length,
    uint64_t timestamp) {
  if (sanity_check(ctx) == TILEDB_ERR || sanity_check(ctx, array) == TILEDB_ERR)
    return TILEDB_ERR;

  // Open array
  if (SAVE_ERROR_CATCH(
          ctx,
          array->array_->open(
              static_cast<tiledb::sm::QueryType>(query_type),
              0,
              timestamp,
              static_cast<tiledb::sm::EncryptionType>(encryption_type),
              encryption_key,
              key_length)))
    return TILEDB_ERR;

  return TILEDB_OK;
}

int32_t tiledb_array_is_open(
    tiledb_ctx_t* ctx, tiledb_array_t* array, int32_t* is_open) {
  if (sanity_check(ctx) == TILEDB_ERR || sanity_check(ctx, array) == TILEDB_ERR)
    return TILEDB_ERR;

  *is_open = (int32_t)array->array_->is_open();

  return TILEDB_OK;
}

int32_t tiledb_array_reopen(tiledb_ctx_t* ctx, tiledb_array_t* array) {
  if (sanity_check(ctx) == TILEDB_ERR || sanity_check(ctx, array) == TILEDB_ERR)
    return TILEDB_ERR;

  // Reopen array
  if (SAVE_ERROR_CATCH(ctx, array->array_->reopen()))
    return TILEDB_ERR;

  return TILEDB_OK;
}

int32_t tiledb_array_reopen_at(
    tiledb_ctx_t* ctx, tiledb_array_t* array, uint64_t timestamp_end) {
  if (sanity_check(ctx) == TILEDB_ERR || sanity_check(ctx, array) == TILEDB_ERR)
    return TILEDB_ERR;

  // Reopen array
  if (SAVE_ERROR_CATCH(ctx, array->array_->reopen(0, timestamp_end)))
    return TILEDB_ERR;

  return TILEDB_OK;
}

int32_t tiledb_array_get_timestamp(
    tiledb_ctx_t* ctx, tiledb_array_t* array, uint64_t* timestamp) {
  if (sanity_check(ctx) == TILEDB_ERR || sanity_check(ctx, array) == TILEDB_ERR)
    return TILEDB_ERR;

  *timestamp = array->array_->timestamp_end_opened_at();

  return TILEDB_OK;
}

int32_t tiledb_array_set_config(
    tiledb_ctx_t* ctx, tiledb_array_t* array, tiledb_config_t* config) {
  // Sanity check
  if (sanity_check(ctx) == TILEDB_ERR ||
      sanity_check(ctx, array) == TILEDB_ERR ||
      sanity_check(ctx, config) == TILEDB_ERR)
    return TILEDB_ERR;

  if (SAVE_ERROR_CATCH(ctx, array->array_->set_config(*(config->config_))))
    return TILEDB_ERR;

  return TILEDB_OK;
}

int32_t tiledb_array_get_config(
    tiledb_ctx_t* ctx, tiledb_array_t* array, tiledb_config_t** config) {
  // Sanity check
  if (sanity_check(ctx) == TILEDB_ERR || sanity_check(ctx, array) == TILEDB_ERR)
    return TILEDB_ERR;

  // Create a new config struct
  *config = new (std::nothrow) tiledb_config_t;
  if (*config == nullptr)
    return TILEDB_OOM;

  // Get the array config
  (*config)->config_ = new (std::nothrow) tiledb::sm::Config();
  *((*config)->config_) = array->array_->config();
  if ((*config)->config_ == nullptr) {
    delete (*config);
    *config = nullptr;
    return TILEDB_OOM;
  }

  return TILEDB_OK;
}

int32_t tiledb_array_close(tiledb_ctx_t* ctx, tiledb_array_t* array) {
  if (sanity_check(ctx) == TILEDB_ERR || sanity_check(ctx, array) == TILEDB_ERR)
    return TILEDB_ERR;

  // Close array
  if (SAVE_ERROR_CATCH(ctx, array->array_->close()))
    return TILEDB_ERR;

  return TILEDB_OK;
}

void tiledb_array_free(tiledb_array_t** array) {
  if (array != nullptr && *array != nullptr) {
    delete (*array)->array_;
    delete *array;
    *array = nullptr;
  }
}

int32_t tiledb_array_get_schema(
    tiledb_ctx_t* ctx,
    tiledb_array_t* array,
    tiledb_array_schema_t** array_schema) {
  if (sanity_check(ctx) == TILEDB_ERR ||
      sanity_check(ctx, array) == TILEDB_ERR) {
    return TILEDB_ERR;
  }

  *array_schema = new (std::nothrow) tiledb_array_schema_t;
  if (*array_schema == nullptr) {
    auto st = Status::Error("Failed to allocate TileDB array schema");
    LOG_STATUS(st);
    save_error(ctx, st);
    return TILEDB_OOM;
  }

  // Get schema
  auto schema = (tiledb::sm::ArraySchema*)nullptr;
  if (SAVE_ERROR_CATCH(ctx, array->array_->get_array_schema(&schema))) {
    delete *array_schema;
    *array_schema = nullptr;
    return TILEDB_ERR;
  }

  (*array_schema)->array_schema_ =
      new (std::nothrow) tiledb::sm::ArraySchema(schema);

  return TILEDB_OK;
}

int32_t tiledb_array_get_query_type(
    tiledb_ctx_t* ctx, tiledb_array_t* array, tiledb_query_type_t* query_type) {
  // Sanity checks
  if (sanity_check(ctx) == TILEDB_ERR ||
      sanity_check(ctx, array) == TILEDB_ERR) {
    return TILEDB_ERR;
  }

  // Get query_type
  tiledb::sm::QueryType type;
  if (SAVE_ERROR_CATCH(ctx, array->array_->get_query_type(&type)))
    return TILEDB_ERR;

  *query_type = static_cast<tiledb_query_type_t>(type);

  return TILEDB_OK;
}

int32_t tiledb_array_create(
    tiledb_ctx_t* ctx,
    const char* array_uri,
    const tiledb_array_schema_t* array_schema) {
  // Sanity checks
  if (sanity_check(ctx) == TILEDB_ERR ||
      sanity_check(ctx, array_schema) == TILEDB_ERR)
    return TILEDB_ERR;

  // Check array name
  tiledb::sm::URI uri(array_uri);
  if (uri.is_invalid()) {
    auto st = Status::Error("Failed to create array; Invalid array URI");
    LOG_STATUS(st);
    save_error(ctx, st);
    return TILEDB_ERR;
  }

  if (uri.is_tiledb()) {
    // Check REST client
    auto rest_client = ctx->ctx_->storage_manager()->rest_client();
    if (rest_client == nullptr) {
      auto st = Status::Error(
          "Failed to create array; remote array with no REST client.");
      LOG_STATUS(st);
      save_error(ctx, st);
      return TILEDB_ERR;
    }

    if (SAVE_ERROR_CATCH(
            ctx,
            rest_client->post_array_schema_to_rest(
                uri, array_schema->array_schema_)))
      return TILEDB_ERR;
  } else {
    // Create key
    tiledb::sm::EncryptionKey key;
    if (SAVE_ERROR_CATCH(
            ctx,
            key.set_key(
                static_cast<tiledb::sm::EncryptionType>(TILEDB_NO_ENCRYPTION),
                nullptr,
                0)))
      return TILEDB_ERR;

    // Create the array
    if (SAVE_ERROR_CATCH(
            ctx,
            ctx->ctx_->storage_manager()->array_create(
                uri, array_schema->array_schema_, key)))
      return TILEDB_ERR;
  }
  return TILEDB_OK;
}

int32_t tiledb_array_create_with_key(
    tiledb_ctx_t* ctx,
    const char* array_uri,
    const tiledb_array_schema_t* array_schema,
    tiledb_encryption_type_t encryption_type,
    const void* encryption_key,
    uint32_t key_length) {
  // Sanity checks
  if (sanity_check(ctx) == TILEDB_ERR ||
      sanity_check(ctx, array_schema) == TILEDB_ERR)
    return TILEDB_ERR;

  // Check array name
  tiledb::sm::URI uri(array_uri);
  if (uri.is_invalid()) {
    auto st = Status::Error("Failed to create array; Invalid array URI");
    LOG_STATUS(st);
    save_error(ctx, st);
    return TILEDB_ERR;
  }

  if (uri.is_tiledb()) {
    // Check unencrypted
    if (encryption_type != TILEDB_NO_ENCRYPTION) {
      auto st = Status::Error(
          "Failed to create array; encrypted remote arrays are not "
          "supported.");
      LOG_STATUS(st);
      save_error(ctx, st);
      return TILEDB_ERR;
    }

    // Check REST client
    auto rest_client = ctx->ctx_->storage_manager()->rest_client();
    if (rest_client == nullptr) {
      auto st = Status::Error(
          "Failed to create array; remote array with no REST client.");
      LOG_STATUS(st);
      save_error(ctx, st);
      return TILEDB_ERR;
    }

    if (SAVE_ERROR_CATCH(
            ctx,
            rest_client->post_array_schema_to_rest(
                uri, array_schema->array_schema_)))
      return TILEDB_ERR;
  } else {
    // Create key
    tiledb::sm::EncryptionKey key;
    if (SAVE_ERROR_CATCH(
            ctx,
            key.set_key(
                static_cast<tiledb::sm::EncryptionType>(encryption_type),
                encryption_key,
                key_length)))
      return TILEDB_ERR;

    // Create the array
    if (SAVE_ERROR_CATCH(
            ctx,
            ctx->ctx_->storage_manager()->array_create(
                uri, array_schema->array_schema_, key)))
      return TILEDB_ERR;
  }
  return TILEDB_OK;
}

int32_t tiledb_array_consolidate(
    tiledb_ctx_t* ctx, const char* array_uri, tiledb_config_t* config) {
  // Sanity checks
  if (sanity_check(ctx) == TILEDB_ERR)
    return TILEDB_ERR;

  if (SAVE_ERROR_CATCH(
          ctx,
          ctx->ctx_->storage_manager()->array_consolidate(
              array_uri,
              static_cast<tiledb::sm::EncryptionType>(TILEDB_NO_ENCRYPTION),
              nullptr,
              0,
              (config == nullptr) ? &ctx->ctx_->storage_manager()->config() :
                                    config->config_)))
    return TILEDB_ERR;

  return TILEDB_OK;
}

int32_t tiledb_array_consolidate_with_key(
    tiledb_ctx_t* ctx,
    const char* array_uri,
    tiledb_encryption_type_t encryption_type,
    const void* encryption_key,
    uint32_t key_length,
    tiledb_config_t* config) {
  // Sanity checks
  if (sanity_check(ctx) == TILEDB_ERR)
    return TILEDB_ERR;

  if (SAVE_ERROR_CATCH(
          ctx,
          ctx->ctx_->storage_manager()->array_consolidate(
              array_uri,
              static_cast<tiledb::sm::EncryptionType>(encryption_type),
              encryption_key,
              key_length,
              (config == nullptr) ? &ctx->ctx_->storage_manager()->config() :
                                    config->config_)))
    return TILEDB_ERR;

  return TILEDB_OK;
}

int32_t tiledb_array_vacuum(
    tiledb_ctx_t* ctx, const char* array_uri, tiledb_config_t* config) {
  // Sanity checks
  if (sanity_check(ctx) == TILEDB_ERR)
    return TILEDB_ERR;

  if (SAVE_ERROR_CATCH(
          ctx,
          ctx->ctx_->storage_manager()->array_vacuum(
              array_uri,
              (config == nullptr) ? &ctx->ctx_->storage_manager()->config() :
                                    config->config_)))
    return TILEDB_ERR;

  return TILEDB_OK;
}

int32_t tiledb_array_get_non_empty_domain(
    tiledb_ctx_t* ctx, tiledb_array_t* array, void* domain, int32_t* is_empty) {
  if (sanity_check(ctx) == TILEDB_ERR || sanity_check(ctx, array) == TILEDB_ERR)
    return TILEDB_ERR;

  bool is_empty_b;

  if (SAVE_ERROR_CATCH(
          ctx,
          ctx->ctx_->storage_manager()->array_get_non_empty_domain(
              array->array_, domain, &is_empty_b)))
    return TILEDB_ERR;

  *is_empty = (int32_t)is_empty_b;

  return TILEDB_OK;
}

int32_t tiledb_array_get_non_empty_domain_from_index(
    tiledb_ctx_t* ctx,
    tiledb_array_t* array,
    uint32_t idx,
    void* domain,
    int32_t* is_empty) {
  if (sanity_check(ctx) == TILEDB_ERR || sanity_check(ctx, array) == TILEDB_ERR)
    return TILEDB_ERR;

  bool is_empty_b;

  if (SAVE_ERROR_CATCH(
          ctx,
          ctx->ctx_->storage_manager()->array_get_non_empty_domain_from_index(
              array->array_, idx, domain, &is_empty_b)))
    return TILEDB_ERR;

  *is_empty = (int32_t)is_empty_b;

  return TILEDB_OK;
}

int32_t tiledb_array_get_non_empty_domain_from_name(
    tiledb_ctx_t* ctx,
    tiledb_array_t* array,
    const char* name,
    void* domain,
    int32_t* is_empty) {
  if (sanity_check(ctx) == TILEDB_ERR || sanity_check(ctx, array) == TILEDB_ERR)
    return TILEDB_ERR;

  bool is_empty_b;

  if (SAVE_ERROR_CATCH(
          ctx,
          ctx->ctx_->storage_manager()->array_get_non_empty_domain_from_name(
              array->array_, name, domain, &is_empty_b)))
    return TILEDB_ERR;

  *is_empty = (int32_t)is_empty_b;

  return TILEDB_OK;
}

int32_t tiledb_array_get_non_empty_domain_var_size_from_index(
    tiledb_ctx_t* ctx,
    tiledb_array_t* array,
    uint32_t idx,
    uint64_t* start_size,
    uint64_t* end_size,
    int32_t* is_empty) {
  if (sanity_check(ctx) == TILEDB_ERR || sanity_check(ctx, array) == TILEDB_ERR)
    return TILEDB_ERR;

  bool is_empty_b = true;

  if (SAVE_ERROR_CATCH(
          ctx,
          ctx->ctx_->storage_manager()
              ->array_get_non_empty_domain_var_size_from_index(
                  array->array_, idx, start_size, end_size, &is_empty_b)))
    return TILEDB_ERR;

  *is_empty = (int32_t)is_empty_b;

  return TILEDB_OK;
}

int32_t tiledb_array_get_non_empty_domain_var_size_from_name(
    tiledb_ctx_t* ctx,
    tiledb_array_t* array,
    const char* name,
    uint64_t* start_size,
    uint64_t* end_size,
    int32_t* is_empty) {
  if (sanity_check(ctx) == TILEDB_ERR || sanity_check(ctx, array) == TILEDB_ERR)
    return TILEDB_ERR;

  bool is_empty_b = true;

  if (SAVE_ERROR_CATCH(
          ctx,
          ctx->ctx_->storage_manager()
              ->array_get_non_empty_domain_var_size_from_name(
                  array->array_, name, start_size, end_size, &is_empty_b)))
    return TILEDB_ERR;

  *is_empty = (int32_t)is_empty_b;

  return TILEDB_OK;
}

int32_t tiledb_array_get_non_empty_domain_var_from_index(
    tiledb_ctx_t* ctx,
    tiledb_array_t* array,
    uint32_t idx,
    void* start,
    void* end,
    int32_t* is_empty) {
  if (sanity_check(ctx) == TILEDB_ERR || sanity_check(ctx, array) == TILEDB_ERR)
    return TILEDB_ERR;

  bool is_empty_b = true;

  if (SAVE_ERROR_CATCH(
          ctx,
          ctx->ctx_->storage_manager()
              ->array_get_non_empty_domain_var_from_index(
                  array->array_, idx, start, end, &is_empty_b)))
    return TILEDB_ERR;

  *is_empty = (int32_t)is_empty_b;

  return TILEDB_OK;
}

int32_t tiledb_array_get_non_empty_domain_var_from_name(
    tiledb_ctx_t* ctx,
    tiledb_array_t* array,
    const char* name,
    void* start,
    void* end,
    int32_t* is_empty) {
  if (sanity_check(ctx) == TILEDB_ERR || sanity_check(ctx, array) == TILEDB_ERR)
    return TILEDB_ERR;

  bool is_empty_b = true;

  if (SAVE_ERROR_CATCH(
          ctx,
          ctx->ctx_->storage_manager()
              ->array_get_non_empty_domain_var_from_name(
                  array->array_, name, start, end, &is_empty_b)))
    return TILEDB_ERR;

  *is_empty = (int32_t)is_empty_b;

  return TILEDB_OK;
}

int32_t tiledb_array_max_buffer_size(
    tiledb_ctx_t* ctx,
    tiledb_array_t* array,
    const char* name,
    const void* subarray,
    uint64_t* buffer_size) {
  if (sanity_check(ctx) == TILEDB_ERR || sanity_check(ctx, array) == TILEDB_ERR)
    return TILEDB_ERR;

  if (SAVE_ERROR_CATCH(
          ctx, array->array_->get_max_buffer_size(name, subarray, buffer_size)))
    return TILEDB_ERR;

  return TILEDB_OK;
}

int32_t tiledb_array_max_buffer_size_var(
    tiledb_ctx_t* ctx,
    tiledb_array_t* array,
    const char* name,
    const void* subarray,
    uint64_t* buffer_off_size,
    uint64_t* buffer_val_size) {
  if (sanity_check(ctx) == TILEDB_ERR || sanity_check(ctx, array) == TILEDB_ERR)
    return TILEDB_ERR;

  if (SAVE_ERROR_CATCH(
          ctx,
          array->array_->get_max_buffer_size(
              name, subarray, buffer_off_size, buffer_val_size)))
    return TILEDB_ERR;

  return TILEDB_OK;
}

int32_t tiledb_array_get_uri(
    tiledb_ctx_t* ctx, tiledb_array_t* array, const char** array_uri) {
  // Sanity checks
  if (sanity_check(ctx) == TILEDB_ERR || sanity_check(ctx, array) == TILEDB_ERR)
    return TILEDB_ERR;

  *array_uri = array->array_->array_uri().c_str();

  return TILEDB_OK;
}

int32_t tiledb_array_encryption_type(
    tiledb_ctx_t* ctx,
    const char* array_uri,
    tiledb_encryption_type_t* encryption_type) {
  // Sanity checks
  if (sanity_check(ctx) == TILEDB_ERR || array_uri == nullptr ||
      encryption_type == nullptr)
    return TILEDB_ERR;

  tiledb::sm::EncryptionType enc;
  if (SAVE_ERROR_CATCH(
          ctx,
          ctx->ctx_->storage_manager()->array_get_encryption(array_uri, &enc)))
    return TILEDB_ERR;

  *encryption_type = static_cast<tiledb_encryption_type_t>(enc);

  return TILEDB_OK;
}

int32_t tiledb_array_put_metadata(
    tiledb_ctx_t* ctx,
    tiledb_array_t* array,
    const char* key,
    tiledb_datatype_t value_type,
    uint32_t value_num,
    const void* value) {
  if (sanity_check(ctx) == TILEDB_ERR || sanity_check(ctx, array) == TILEDB_ERR)
    return TILEDB_ERR;

  // Put metadata
  if (SAVE_ERROR_CATCH(
          ctx,
          array->array_->put_metadata(
              key,
              static_cast<tiledb::sm::Datatype>(value_type),
              value_num,
              value)))
    return TILEDB_ERR;

  return TILEDB_OK;
}

int32_t tiledb_array_delete_metadata(
    tiledb_ctx_t* ctx, tiledb_array_t* array, const char* key) {
  if (sanity_check(ctx) == TILEDB_ERR || sanity_check(ctx, array) == TILEDB_ERR)
    return TILEDB_ERR;

  // Put metadata
  if (SAVE_ERROR_CATCH(ctx, array->array_->delete_metadata(key)))
    return TILEDB_ERR;

  return TILEDB_OK;
}

int32_t tiledb_array_get_metadata(
    tiledb_ctx_t* ctx,
    tiledb_array_t* array,
    const char* key,
    tiledb_datatype_t* value_type,
    uint32_t* value_num,
    const void** value) {
  if (sanity_check(ctx) == TILEDB_ERR || sanity_check(ctx, array) == TILEDB_ERR)
    return TILEDB_ERR;

  // Get metadata
  tiledb::sm::Datatype type;
  if (SAVE_ERROR_CATCH(
          ctx, array->array_->get_metadata(key, &type, value_num, value)))
    return TILEDB_ERR;

  *value_type = static_cast<tiledb_datatype_t>(type);

  return TILEDB_OK;
}

int32_t tiledb_array_get_metadata_num(
    tiledb_ctx_t* ctx, tiledb_array_t* array, uint64_t* num) {
  if (sanity_check(ctx) == TILEDB_ERR || sanity_check(ctx, array) == TILEDB_ERR)
    return TILEDB_ERR;

  // Get metadata num
  if (SAVE_ERROR_CATCH(ctx, array->array_->get_metadata_num(num)))
    return TILEDB_ERR;

  return TILEDB_OK;
}

int32_t tiledb_array_get_metadata_from_index(
    tiledb_ctx_t* ctx,
    tiledb_array_t* array,
    uint64_t index,
    const char** key,
    uint32_t* key_len,
    tiledb_datatype_t* value_type,
    uint32_t* value_num,
    const void** value) {
  if (sanity_check(ctx) == TILEDB_ERR || sanity_check(ctx, array) == TILEDB_ERR)
    return TILEDB_ERR;

  // Get metadata
  tiledb::sm::Datatype type;
  if (SAVE_ERROR_CATCH(
          ctx,
          array->array_->get_metadata(
              index, key, key_len, &type, value_num, value)))
    return TILEDB_ERR;

  *value_type = static_cast<tiledb_datatype_t>(type);

  return TILEDB_OK;
}

int32_t tiledb_array_has_metadata_key(
    tiledb_ctx_t* ctx,
    tiledb_array_t* array,
    const char* key,
    tiledb_datatype_t* value_type,
    int32_t* has_key) {
  if (sanity_check(ctx) == TILEDB_ERR || sanity_check(ctx, array) == TILEDB_ERR)
    return TILEDB_ERR;

  // Check whether metadata has_key
  bool has_the_key;
  tiledb::sm::Datatype type;
  if (SAVE_ERROR_CATCH(
          ctx, array->array_->has_metadata_key(key, &type, &has_the_key)))
    return TILEDB_ERR;

  *has_key = has_the_key ? 1 : 0;
  if (has_the_key) {
    *value_type = static_cast<tiledb_datatype_t>(type);
  }
  return TILEDB_OK;
}

int32_t tiledb_array_consolidate_metadata(
    tiledb_ctx_t* ctx, const char* array_uri, tiledb_config_t* config) {
  // Sanity checks
  if (sanity_check(ctx) == TILEDB_ERR)
    return TILEDB_ERR;

  if (SAVE_ERROR_CATCH(
          ctx,
          ctx->ctx_->storage_manager()->array_metadata_consolidate(
              array_uri,
              static_cast<tiledb::sm::EncryptionType>(TILEDB_NO_ENCRYPTION),
              nullptr,
              0,
              (config == nullptr) ? &ctx->ctx_->storage_manager()->config() :
                                    config->config_)))
    return TILEDB_ERR;

  return TILEDB_OK;
}

int32_t tiledb_array_consolidate_metadata_with_key(
    tiledb_ctx_t* ctx,
    const char* array_uri,
    tiledb_encryption_type_t encryption_type,
    const void* encryption_key,
    uint32_t key_length,
    tiledb_config_t* config) {
  // Sanity checks
  if (sanity_check(ctx) == TILEDB_ERR)
    return TILEDB_ERR;

  if (SAVE_ERROR_CATCH(
          ctx,
          ctx->ctx_->storage_manager()->array_metadata_consolidate(
              array_uri,
              static_cast<tiledb::sm::EncryptionType>(encryption_type),
              encryption_key,
              key_length,
              (config == nullptr) ? &ctx->ctx_->storage_manager()->config() :
                                    config->config_)))
    return TILEDB_ERR;

  return TILEDB_OK;
}

int32_t tiledb_array_evolve(
    tiledb_ctx_t* ctx,
    const char* array_uri,
    tiledb_array_schema_evolution_t* array_schema_evolution) {
  // Sanity Checks
  if (sanity_check(ctx) == TILEDB_ERR ||
      sanity_check(ctx, array_schema_evolution) == TILEDB_ERR)
    return TILEDB_ERR;

  // Check array name
  tiledb::sm::URI uri(array_uri);
  if (uri.is_invalid()) {
    auto st = Status::Error("Failed to create array; Invalid array URI");
    LOG_STATUS(st);
    save_error(ctx, st);
    return TILEDB_ERR;
  }

  // Create key
  tiledb::sm::EncryptionKey key;
  if (SAVE_ERROR_CATCH(
          ctx,
          key.set_key(
              static_cast<tiledb::sm::EncryptionType>(TILEDB_NO_ENCRYPTION),
              nullptr,
              0)))
    return TILEDB_ERR;

  if (SAVE_ERROR_CATCH(
          ctx,
          ctx->ctx_->storage_manager()->array_evolve_schema(
              uri, array_schema_evolution->array_schema_evolution_, key)))
    return TILEDB_ERR;

  // Success
  return TILEDB_OK;
}

/* ****************************** */
/*         OBJECT MANAGEMENT      */
/* ****************************** */

int32_t tiledb_object_type(
    tiledb_ctx_t* ctx, const char* path, tiledb_object_t* type) {
  if (sanity_check(ctx) == TILEDB_ERR)
    return TILEDB_ERR;

  auto uri = tiledb::sm::URI(path);
  tiledb::sm::ObjectType object_type;
  if (SAVE_ERROR_CATCH(
          ctx, ctx->ctx_->storage_manager()->object_type(uri, &object_type)))
    return TILEDB_ERR;

  *type = static_cast<tiledb_object_t>(object_type);
  return TILEDB_OK;
}

int32_t tiledb_object_remove(tiledb_ctx_t* ctx, const char* path) {
  if (sanity_check(ctx) == TILEDB_ERR)
    return TILEDB_ERR;
  if (SAVE_ERROR_CATCH(ctx, ctx->ctx_->storage_manager()->object_remove(path)))
    return TILEDB_ERR;
  return TILEDB_OK;
}

int32_t tiledb_object_move(
    tiledb_ctx_t* ctx, const char* old_path, const char* new_path) {
  if (sanity_check(ctx) == TILEDB_ERR)
    return TILEDB_ERR;
  if (SAVE_ERROR_CATCH(
          ctx, ctx->ctx_->storage_manager()->object_move(old_path, new_path)))
    return TILEDB_ERR;
  return TILEDB_OK;
}

int32_t tiledb_object_walk(
    tiledb_ctx_t* ctx,
    const char* path,
    tiledb_walk_order_t order,
    int32_t (*callback)(const char*, tiledb_object_t, void*),
    void* data) {
  // Sanity checks
  if (sanity_check(ctx) == TILEDB_ERR)
    return TILEDB_ERR;
  if (callback == nullptr) {
    auto st = Status::Error("Cannot initiate walk; Invalid callback function");
    LOG_STATUS(st);
    save_error(ctx, st);
    return TILEDB_ERR;
  }

  // Create an object iterator
  tiledb::sm::StorageManager::ObjectIter* obj_iter;
  if (SAVE_ERROR_CATCH(
          ctx,
          ctx->ctx_->storage_manager()->object_iter_begin(
              &obj_iter, path, static_cast<tiledb::sm::WalkOrder>(order))))
    return TILEDB_ERR;

  // For as long as there is another object and the callback indicates to
  // continue, walk over the TileDB objects in the path
  const char* obj_name;
  tiledb::sm::ObjectType obj_type;
  bool has_next;
  int32_t rc = 0;
  do {
    if (SAVE_ERROR_CATCH(
            ctx,
            ctx->ctx_->storage_manager()->object_iter_next(
                obj_iter, &obj_name, &obj_type, &has_next))) {
      ctx->ctx_->storage_manager()->object_iter_free(obj_iter);
      return TILEDB_ERR;
    }
    if (!has_next)
      break;
    rc = callback(obj_name, tiledb_object_t(obj_type), data);
  } while (rc == 1);

  // Clean up
  ctx->ctx_->storage_manager()->object_iter_free(obj_iter);

  if (rc == -1)
    return TILEDB_ERR;
  return TILEDB_OK;
}

int32_t tiledb_object_ls(
    tiledb_ctx_t* ctx,
    const char* path,
    int32_t (*callback)(const char*, tiledb_object_t, void*),
    void* data) {
  // Sanity checks
  if (sanity_check(ctx) == TILEDB_ERR)
    return TILEDB_ERR;
  if (callback == nullptr) {
    auto st =
        Status::Error("Cannot initiate object ls; Invalid callback function");
    LOG_STATUS(st);
    save_error(ctx, st);
    return TILEDB_ERR;
  }

  // Create an object iterator
  tiledb::sm::StorageManager::ObjectIter* obj_iter;
  if (SAVE_ERROR_CATCH(
          ctx,
          ctx->ctx_->storage_manager()->object_iter_begin(&obj_iter, path)))
    return TILEDB_ERR;

  // For as long as there is another object and the callback indicates to
  // continue, walk over the TileDB objects in the path
  const char* obj_name;
  tiledb::sm::ObjectType obj_type;
  bool has_next;
  int32_t rc = 0;
  do {
    if (SAVE_ERROR_CATCH(
            ctx,
            ctx->ctx_->storage_manager()->object_iter_next(
                obj_iter, &obj_name, &obj_type, &has_next))) {
      ctx->ctx_->storage_manager()->object_iter_free(obj_iter);
      return TILEDB_ERR;
    }
    if (!has_next)
      break;
    rc = callback(obj_name, tiledb_object_t(obj_type), data);
  } while (rc == 1);

  // Clean up
  ctx->ctx_->storage_manager()->object_iter_free(obj_iter);

  if (rc == -1)
    return TILEDB_ERR;
  return TILEDB_OK;
}

/* ****************************** */
/*        VIRTUAL FILESYSTEM      */
/* ****************************** */

int32_t tiledb_vfs_alloc(
    tiledb_ctx_t* ctx, tiledb_config_t* config, tiledb_vfs_t** vfs) {
  if (sanity_check(ctx) == TILEDB_ERR)
    return TILEDB_ERR;

  if (config != nullptr && config->config_ == nullptr) {
    auto st = Status::Error("Cannot create VFS; Invalid config");
    LOG_STATUS(st);
    save_error(ctx, st);
    return TILEDB_ERR;
  }

  // Create VFS struct
  *vfs = new (std::nothrow) tiledb_vfs_t;
  if (*vfs == nullptr) {
    auto st =
        Status::Error("Failed to allocate TileDB virtual filesystem object");
    LOG_STATUS(st);
    save_error(ctx, st);
    return TILEDB_OOM;
  }

  // Create VFS object
  (*vfs)->vfs_ = new (std::nothrow) tiledb::sm::VFS();
  if ((*vfs)->vfs_ == nullptr) {
    auto st =
        Status::Error("Failed to allocate TileDB virtual filesystem object");
    LOG_STATUS(st);
    save_error(ctx, st);
    delete *vfs;
    *vfs = nullptr;
    return TILEDB_OOM;
  }

  // Initialize VFS object
  auto stats = ctx->ctx_->storage_manager()->stats();
  auto compute_tp = ctx->ctx_->storage_manager()->compute_tp();
  auto io_tp = ctx->ctx_->storage_manager()->io_tp();
  auto vfs_config = config ? config->config_ : nullptr;
  auto ctx_config = ctx->ctx_->storage_manager()->config();
  if (SAVE_ERROR_CATCH(
          ctx,
          (*vfs)->vfs_->init(
              stats, compute_tp, io_tp, &ctx_config, vfs_config))) {
    delete (*vfs)->vfs_;
    delete vfs;
    return TILEDB_ERR;
  }

  // Success
  return TILEDB_OK;
}

void tiledb_vfs_free(tiledb_vfs_t** vfs) {
  const auto st = (*vfs)->vfs_->terminate();
  if (!st.ok()) {
    LOG_STATUS(st);
  }

  if (vfs != nullptr && *vfs != nullptr) {
    delete (*vfs)->vfs_;
    delete *vfs;
    *vfs = nullptr;
  }
}

int32_t tiledb_vfs_get_config(
    tiledb_ctx_t* ctx, tiledb_vfs_t* vfs, tiledb_config_t** config) {
  if (sanity_check(ctx) == TILEDB_ERR || sanity_check(ctx, vfs) == TILEDB_ERR)
    return TILEDB_ERR;

  // Create a new config struct
  *config = new (std::nothrow) tiledb_config_t;
  if (*config == nullptr)
    return TILEDB_OOM;

  // Create a new config
  (*config)->config_ = new (std::nothrow) tiledb::sm::Config();
  if ((*config)->config_ == nullptr) {
    delete (*config);
    *config = nullptr;
    return TILEDB_OOM;
  }

  *((*config)->config_) = vfs->vfs_->config();

  // Success
  return TILEDB_OK;
}

int32_t tiledb_vfs_create_bucket(
    tiledb_ctx_t* ctx, tiledb_vfs_t* vfs, const char* uri) {
  if (sanity_check(ctx) == TILEDB_ERR || sanity_check(ctx, vfs) == TILEDB_ERR)
    return TILEDB_ERR;

  if (SAVE_ERROR_CATCH(ctx, vfs->vfs_->create_bucket(tiledb::sm::URI(uri))))
    return TILEDB_ERR;

  return TILEDB_OK;
}

int32_t tiledb_vfs_remove_bucket(
    tiledb_ctx_t* ctx, tiledb_vfs_t* vfs, const char* uri) {
  if (sanity_check(ctx) == TILEDB_ERR || sanity_check(ctx, vfs) == TILEDB_ERR)
    return TILEDB_ERR;

  if (SAVE_ERROR_CATCH(ctx, vfs->vfs_->remove_bucket(tiledb::sm::URI(uri))))
    return TILEDB_ERR;

  return TILEDB_OK;
}

int32_t tiledb_vfs_empty_bucket(
    tiledb_ctx_t* ctx, tiledb_vfs_t* vfs, const char* uri) {
  if (sanity_check(ctx) == TILEDB_ERR || sanity_check(ctx, vfs) == TILEDB_ERR)
    return TILEDB_ERR;

  if (SAVE_ERROR_CATCH(ctx, vfs->vfs_->empty_bucket(tiledb::sm::URI(uri))))
    return TILEDB_ERR;

  return TILEDB_OK;
}

int32_t tiledb_vfs_is_empty_bucket(
    tiledb_ctx_t* ctx, tiledb_vfs_t* vfs, const char* uri, int32_t* is_empty) {
  if (sanity_check(ctx) == TILEDB_ERR || sanity_check(ctx, vfs) == TILEDB_ERR)
    return TILEDB_ERR;

  bool b;
  if (SAVE_ERROR_CATCH(
          ctx, vfs->vfs_->is_empty_bucket(tiledb::sm::URI(uri), &b)))
    return TILEDB_ERR;
  *is_empty = (int32_t)b;

  return TILEDB_OK;
}

int32_t tiledb_vfs_is_bucket(
    tiledb_ctx_t* ctx, tiledb_vfs_t* vfs, const char* uri, int32_t* is_bucket) {
  if (sanity_check(ctx) == TILEDB_ERR || sanity_check(ctx, vfs) == TILEDB_ERR)
    return TILEDB_ERR;

  bool exists;
  if (SAVE_ERROR_CATCH(
          ctx, vfs->vfs_->is_bucket(tiledb::sm::URI(uri), &exists)))
    return TILEDB_ERR;

  *is_bucket = (int32_t)exists;

  return TILEDB_OK;
}

int32_t tiledb_vfs_create_dir(
    tiledb_ctx_t* ctx, tiledb_vfs_t* vfs, const char* uri) {
  if (sanity_check(ctx) == TILEDB_ERR || sanity_check(ctx, vfs) == TILEDB_ERR)
    return TILEDB_ERR;

  if (SAVE_ERROR_CATCH(ctx, vfs->vfs_->create_dir(tiledb::sm::URI(uri))))
    return TILEDB_ERR;

  return TILEDB_OK;
}

int32_t tiledb_vfs_is_dir(
    tiledb_ctx_t* ctx, tiledb_vfs_t* vfs, const char* uri, int32_t* is_dir) {
  if (sanity_check(ctx) == TILEDB_ERR || sanity_check(ctx, vfs) == TILEDB_ERR)
    return TILEDB_ERR;

  bool exists;
  if (SAVE_ERROR_CATCH(ctx, vfs->vfs_->is_dir(tiledb::sm::URI(uri), &exists)))
    return TILEDB_ERR;
  *is_dir = (int32_t)exists;

  return TILEDB_OK;
}

int32_t tiledb_vfs_remove_dir(
    tiledb_ctx_t* ctx, tiledb_vfs_t* vfs, const char* uri) {
  if (sanity_check(ctx) == TILEDB_ERR || sanity_check(ctx, vfs) == TILEDB_ERR)
    return TILEDB_ERR;

  if (SAVE_ERROR_CATCH(ctx, vfs->vfs_->remove_dir(tiledb::sm::URI(uri))))
    return TILEDB_ERR;

  return TILEDB_OK;
}

int32_t tiledb_vfs_is_file(
    tiledb_ctx_t* ctx, tiledb_vfs_t* vfs, const char* uri, int32_t* is_file) {
  if (sanity_check(ctx) == TILEDB_ERR || sanity_check(ctx, vfs) == TILEDB_ERR)
    return TILEDB_ERR;

  bool exists;
  if (SAVE_ERROR_CATCH(ctx, vfs->vfs_->is_file(tiledb::sm::URI(uri), &exists)))
    return TILEDB_ERR;
  *is_file = (int32_t)exists;

  return TILEDB_OK;
}

int32_t tiledb_vfs_remove_file(
    tiledb_ctx_t* ctx, tiledb_vfs_t* vfs, const char* uri) {
  if (sanity_check(ctx) == TILEDB_ERR || sanity_check(ctx, vfs) == TILEDB_ERR)
    return TILEDB_ERR;

  if (SAVE_ERROR_CATCH(ctx, vfs->vfs_->remove_file(tiledb::sm::URI(uri))))
    return TILEDB_ERR;

  return TILEDB_OK;
}

int32_t tiledb_vfs_dir_size(
    tiledb_ctx_t* ctx, tiledb_vfs_t* vfs, const char* uri, uint64_t* size) {
  if (sanity_check(ctx) == TILEDB_ERR || sanity_check(ctx, vfs) == TILEDB_ERR)
    return TILEDB_ERR;

  if (SAVE_ERROR_CATCH(ctx, vfs->vfs_->dir_size(tiledb::sm::URI(uri), size)))
    return TILEDB_ERR;

  return TILEDB_OK;
}

int32_t tiledb_vfs_file_size(
    tiledb_ctx_t* ctx, tiledb_vfs_t* vfs, const char* uri, uint64_t* size) {
  if (sanity_check(ctx) == TILEDB_ERR || sanity_check(ctx, vfs) == TILEDB_ERR)
    return TILEDB_ERR;

  if (SAVE_ERROR_CATCH(ctx, vfs->vfs_->file_size(tiledb::sm::URI(uri), size)))
    return TILEDB_ERR;

  return TILEDB_OK;
}

int32_t tiledb_vfs_move_file(
    tiledb_ctx_t* ctx,
    tiledb_vfs_t* vfs,
    const char* old_uri,
    const char* new_uri) {
  if (sanity_check(ctx) == TILEDB_ERR || sanity_check(ctx, vfs) == TILEDB_ERR)
    return TILEDB_ERR;

  if (SAVE_ERROR_CATCH(
          ctx,
          vfs->vfs_->move_file(
              tiledb::sm::URI(old_uri), tiledb::sm::URI(new_uri))))
    return TILEDB_ERR;

  return TILEDB_OK;
}

int32_t tiledb_vfs_move_dir(
    tiledb_ctx_t* ctx,
    tiledb_vfs_t* vfs,
    const char* old_uri,
    const char* new_uri) {
  if (sanity_check(ctx) == TILEDB_ERR || sanity_check(ctx, vfs) == TILEDB_ERR)
    return TILEDB_ERR;

  if (SAVE_ERROR_CATCH(
          ctx,
          vfs->vfs_->move_dir(
              tiledb::sm::URI(old_uri), tiledb::sm::URI(new_uri))))
    return TILEDB_ERR;

  return TILEDB_OK;
}

int32_t tiledb_vfs_copy_file(
    tiledb_ctx_t* ctx,
    tiledb_vfs_t* vfs,
    const char* old_uri,
    const char* new_uri) {
  if (sanity_check(ctx) == TILEDB_ERR || sanity_check(ctx, vfs) == TILEDB_ERR)
    return TILEDB_ERR;

  if (SAVE_ERROR_CATCH(
          ctx,
          vfs->vfs_->copy_file(
              tiledb::sm::URI(old_uri), tiledb::sm::URI(new_uri))))
    return TILEDB_ERR;

  return TILEDB_OK;
}

int32_t tiledb_vfs_copy_dir(
    tiledb_ctx_t* ctx,
    tiledb_vfs_t* vfs,
    const char* old_uri,
    const char* new_uri) {
  if (sanity_check(ctx) == TILEDB_ERR || sanity_check(ctx, vfs) == TILEDB_ERR)
    return TILEDB_ERR;

  if (SAVE_ERROR_CATCH(
          ctx,
          vfs->vfs_->copy_dir(
              tiledb::sm::URI(old_uri), tiledb::sm::URI(new_uri))))
    return TILEDB_ERR;

  return TILEDB_OK;
}

int32_t tiledb_vfs_open(
    tiledb_ctx_t* ctx,
    tiledb_vfs_t* vfs,
    const char* uri,
    tiledb_vfs_mode_t mode,
    tiledb_vfs_fh_t** fh) {
  if (sanity_check(ctx) == TILEDB_ERR || sanity_check(ctx, vfs) == TILEDB_ERR)
    return TILEDB_ERR;

  *fh = new (std::nothrow) tiledb_vfs_fh_t;
  if (*fh == nullptr) {
    auto st = Status::Error(
        "Failed to create TileDB VFS file handle; Memory allocation error");
    LOG_STATUS(st);
    save_error(ctx, st);
    return TILEDB_OOM;
  }

  // Check URI
  auto fh_uri = tiledb::sm::URI(uri);
  if (fh_uri.is_invalid()) {
    auto st =
        Status::Error("Failed to create TileDB VFS file handle; Invalid URI");
    delete *fh;
    *fh = nullptr;
    LOG_STATUS(st);
    save_error(ctx, st);
    return TILEDB_ERR;
  }
  auto vfs_mode = static_cast<tiledb::sm::VFSMode>(mode);

  // Create VFS file handle
  (*fh)->vfs_fh_ =
      new (std::nothrow) tiledb::sm::VFSFileHandle(fh_uri, vfs->vfs_, vfs_mode);
  if ((*fh)->vfs_fh_ == nullptr) {
    auto st = Status::Error(
        "Failed to create TileDB VFS file handle; Memory allocation error");
    LOG_STATUS(st);
    save_error(ctx, st);
    delete (*fh);
    *fh = nullptr;
    return TILEDB_OOM;
  }

  // Open VFS file
  if (SAVE_ERROR_CATCH(ctx, (*fh)->vfs_fh_->open())) {
    delete (*fh)->vfs_fh_;
    delete (*fh);
    *fh = nullptr;
    return TILEDB_ERR;
  }

  return TILEDB_OK;
}

int32_t tiledb_vfs_close(tiledb_ctx_t* ctx, tiledb_vfs_fh_t* fh) {
  if (sanity_check(ctx) == TILEDB_ERR || sanity_check(ctx, fh) == TILEDB_ERR)
    return TILEDB_ERR;

  if (SAVE_ERROR_CATCH(ctx, fh->vfs_fh_->close()))
    return TILEDB_ERR;

  return TILEDB_OK;
}

int32_t tiledb_vfs_read(
    tiledb_ctx_t* ctx,
    tiledb_vfs_fh_t* fh,
    uint64_t offset,
    void* buffer,
    uint64_t nbytes) {
  if (sanity_check(ctx) == TILEDB_ERR || sanity_check(ctx, fh) == TILEDB_ERR)
    return TILEDB_ERR;

  if (SAVE_ERROR_CATCH(ctx, fh->vfs_fh_->read(offset, buffer, nbytes)))
    return TILEDB_ERR;

  return TILEDB_OK;
}

int32_t tiledb_vfs_write(
    tiledb_ctx_t* ctx,
    tiledb_vfs_fh_t* fh,
    const void* buffer,
    uint64_t nbytes) {
  if (sanity_check(ctx) == TILEDB_ERR || sanity_check(ctx, fh) == TILEDB_ERR)
    return TILEDB_ERR;

  if (SAVE_ERROR_CATCH(ctx, fh->vfs_fh_->write(buffer, nbytes)))
    return TILEDB_ERR;

  return TILEDB_OK;
}

int32_t tiledb_vfs_sync(tiledb_ctx_t* ctx, tiledb_vfs_fh_t* fh) {
  if (sanity_check(ctx) == TILEDB_ERR || sanity_check(ctx, fh) == TILEDB_ERR)
    return TILEDB_ERR;

  if (SAVE_ERROR_CATCH(ctx, fh->vfs_fh_->sync()))
    return TILEDB_ERR;

  return TILEDB_OK;
}

int32_t tiledb_vfs_ls(
    tiledb_ctx_t* ctx,
    tiledb_vfs_t* vfs,
    const char* path,
    int32_t (*callback)(const char*, void*),
    void* data) {
  // Sanity checks
  if (sanity_check(ctx) == TILEDB_ERR)
    return TILEDB_ERR;
  if (callback == nullptr) {
    auto st =
        Status::Error("Cannot initiate VFS ls; Invalid callback function");
    LOG_STATUS(st);
    save_error(ctx, st);
    return TILEDB_ERR;
  }

  // Get children
  std::vector<tiledb::sm::URI> children;
  auto st = vfs->vfs_->ls(tiledb::sm::URI(path), &children);

  if (!st.ok())
    return TILEDB_ERR;

  // Apply the callback to every child
  int rc = 1;
  for (const auto& uri : children) {
    rc = callback(uri.to_string().c_str(), data);
    if (rc != 1)
      break;
  }

  if (rc == -1)
    return TILEDB_ERR;
  return TILEDB_OK;
}

void tiledb_vfs_fh_free(tiledb_vfs_fh_t** fh) {
  if (fh != nullptr && *fh != nullptr) {
    delete (*fh)->vfs_fh_;
    delete *fh;
    *fh = nullptr;
  }
}

int32_t tiledb_vfs_fh_is_closed(
    tiledb_ctx_t* ctx, tiledb_vfs_fh_t* fh, int32_t* is_closed) {
  if (sanity_check(ctx) == TILEDB_ERR || sanity_check(ctx, fh) == TILEDB_ERR)
    return TILEDB_ERR;

  *is_closed = !fh->vfs_fh_->is_open();

  return TILEDB_OK;
}

int32_t tiledb_vfs_touch(
    tiledb_ctx_t* ctx, tiledb_vfs_t* vfs, const char* uri) {
  if (sanity_check(ctx) == TILEDB_ERR || sanity_check(ctx, vfs) == TILEDB_ERR)
    return TILEDB_ERR;

  if (SAVE_ERROR_CATCH(ctx, vfs->vfs_->touch(tiledb::sm::URI(uri))))
    return TILEDB_ERR;

  return TILEDB_OK;
}

/* ****************************** */
/*              URI               */
/* ****************************** */

int32_t tiledb_uri_to_path(
    tiledb_ctx_t* ctx, const char* uri, char* path_out, uint32_t* path_length) {
  if (sanity_check(ctx) == TILEDB_ERR || uri == nullptr ||
      path_out == nullptr || path_length == nullptr)
    return TILEDB_ERR;

  std::string path = tiledb::sm::URI::to_path(uri);
  if (path.empty() || path.length() + 1 > *path_length) {
    *path_length = 0;
    return TILEDB_ERR;
  } else {
    *path_length = static_cast<uint32_t>(path.length());
    path.copy(path_out, path.length());
    path_out[path.length()] = '\0';
    return TILEDB_OK;
  }
}

/* ****************************** */
/*             Stats              */
/* ****************************** */

int32_t tiledb_stats_enable() {
  tiledb::sm::stats::all_stats.set_enabled(true);
  return TILEDB_OK;
}

int32_t tiledb_stats_disable() {
  tiledb::sm::stats::all_stats.set_enabled(false);
  return TILEDB_OK;
}

int32_t tiledb_stats_reset() {
  tiledb::sm::stats::all_stats.reset();
  return TILEDB_OK;
}

int32_t tiledb_stats_dump(FILE* out) {
  tiledb::sm::stats::all_stats.dump(out);
  return TILEDB_OK;
}

int32_t tiledb_stats_dump_str(char** out) {
  if (out == nullptr)
    return TILEDB_ERR;

  std::string str;
  tiledb::sm::stats::all_stats.dump(&str);

  *out = static_cast<char*>(std::malloc(str.size() + 1));
  if (*out == nullptr)
    return TILEDB_ERR;

  std::memcpy(*out, str.data(), str.size());
  (*out)[str.size()] = '\0';

  return TILEDB_OK;
}

int32_t tiledb_stats_raw_dump(FILE* out) {
  tiledb::sm::stats::all_stats.raw_dump(out);
  return TILEDB_OK;
}

int32_t tiledb_stats_raw_dump_str(char** out) {
  if (out == nullptr)
    return TILEDB_ERR;

  std::string str;
  tiledb::sm::stats::all_stats.raw_dump(&str);

  *out = static_cast<char*>(std::malloc(str.size() + 1));
  if (*out == nullptr)
    return TILEDB_ERR;

  std::memcpy(*out, str.data(), str.size());
  (*out)[str.size()] = '\0';

  return TILEDB_OK;
}

int32_t tiledb_stats_free_str(char** out) {
  if (out != nullptr) {
    std::free(*out);
    *out = nullptr;
  }
  return TILEDB_OK;
}

/* ****************************** */
/*          Heap Profiler         */
/* ****************************** */

int32_t tiledb_heap_profiler_enable(
    const char* const file_name_prefix,
    const uint64_t dump_interval_ms,
    const uint64_t dump_interval_bytes,
    const uint64_t dump_threshold_bytes) {
  tiledb::common::heap_profiler.enable(
      file_name_prefix ? std::string(file_name_prefix) : "",
      dump_interval_ms,
      dump_interval_bytes,
      dump_threshold_bytes);
  return TILEDB_OK;
}

/* ****************************** */
/*          Serialization         */
/* ****************************** */

int32_t tiledb_serialize_array_schema(
    tiledb_ctx_t* ctx,
    const tiledb_array_schema_t* array_schema,
    tiledb_serialization_type_t serialize_type,
    int32_t client_side,
    tiledb_buffer_t** buffer) {
  // Sanity check
  if (sanity_check(ctx) == TILEDB_ERR ||
      sanity_check(ctx, array_schema) == TILEDB_ERR)
    return TILEDB_ERR;

  // Create buffer
  if (tiledb_buffer_alloc(ctx, buffer) != TILEDB_OK ||
      sanity_check(ctx, *buffer) == TILEDB_ERR)
    return TILEDB_ERR;

  if (SAVE_ERROR_CATCH(
          ctx,
          tiledb::sm::serialization::array_schema_serialize(
              array_schema->array_schema_,
              (tiledb::sm::SerializationType)serialize_type,
              (*buffer)->buffer_,
              client_side))) {
    tiledb_buffer_free(buffer);
    return TILEDB_ERR;
  }

  return TILEDB_OK;
}

int32_t tiledb_deserialize_array_schema(
    tiledb_ctx_t* ctx,
    const tiledb_buffer_t* buffer,
    tiledb_serialization_type_t serialize_type,
    int32_t client_side,
    tiledb_array_schema_t** array_schema) {
  // Currently unused:
  (void)client_side;

  // Sanity check
  if (sanity_check(ctx) == TILEDB_ERR ||
      sanity_check(ctx, buffer) == TILEDB_ERR)
    return TILEDB_ERR;

  // Create array schema struct
  *array_schema = new (std::nothrow) tiledb_array_schema_t;
  if (*array_schema == nullptr) {
    auto st = Status::Error("Failed to allocate TileDB array schema object");
    LOG_STATUS(st);
    save_error(ctx, st);
    return TILEDB_OOM;
  }

  if (SAVE_ERROR_CATCH(
          ctx,
          tiledb::sm::serialization::array_schema_deserialize(
              &((*array_schema)->array_schema_),
              (tiledb::sm::SerializationType)serialize_type,
              *buffer->buffer_))) {
    delete *array_schema;
    *array_schema = nullptr;
    return TILEDB_ERR;
  }

  return TILEDB_OK;
}

int32_t tiledb_serialize_array_schema_evolution(
    tiledb_ctx_t* ctx,
    const tiledb_array_schema_evolution_t* array_schema_evolution,
    tiledb_serialization_type_t serialize_type,
    int32_t client_side,
    tiledb_buffer_t** buffer) {
  // Sanity check
  if (sanity_check(ctx) == TILEDB_ERR ||
      sanity_check(ctx, array_schema_evolution) == TILEDB_ERR)
    return TILEDB_ERR;

  // Create buffer
  if (tiledb_buffer_alloc(ctx, buffer) != TILEDB_OK ||
      sanity_check(ctx, *buffer) == TILEDB_ERR)
    return TILEDB_ERR;

  if (SAVE_ERROR_CATCH(
          ctx,
          tiledb::sm::serialization::array_schema_evolution_serialize(
              array_schema_evolution->array_schema_evolution_,
              (tiledb::sm::SerializationType)serialize_type,
              (*buffer)->buffer_,
              client_side))) {
    tiledb_buffer_free(buffer);
    return TILEDB_ERR;
  }

  return TILEDB_OK;
}

int32_t tiledb_deserialize_array_schema_evolution(
    tiledb_ctx_t* ctx,
    const tiledb_buffer_t* buffer,
    tiledb_serialization_type_t serialize_type,
    int32_t client_side,
    tiledb_array_schema_evolution_t** array_schema_evolution) {
  // Currently unused:
  (void)client_side;

  // Sanity check
  if (sanity_check(ctx) == TILEDB_ERR ||
      sanity_check(ctx, buffer) == TILEDB_ERR)
    return TILEDB_ERR;

  // Create array schema struct
  *array_schema_evolution = new (std::nothrow) tiledb_array_schema_evolution_t;
  if (*array_schema_evolution == nullptr) {
    auto st = Status::Error(
        "Failed to allocate TileDB array schema evolution object");
    LOG_STATUS(st);
    save_error(ctx, st);
    return TILEDB_OOM;
  }

  if (SAVE_ERROR_CATCH(
          ctx,
          tiledb::sm::serialization::array_schema_evolution_deserialize(
              &((*array_schema_evolution)->array_schema_evolution_),
              (tiledb::sm::SerializationType)serialize_type,
              *buffer->buffer_))) {
    delete *array_schema_evolution;
    *array_schema_evolution = nullptr;
    return TILEDB_ERR;
  }

  return TILEDB_OK;
}

int32_t tiledb_serialize_query(
    tiledb_ctx_t* ctx,
    const tiledb_query_t* query,
    tiledb_serialization_type_t serialize_type,
    int32_t client_side,
    tiledb_buffer_list_t** buffer_list) {
  // Sanity check
  if (sanity_check(ctx) == TILEDB_ERR || sanity_check(ctx, query) == TILEDB_ERR)
    return TILEDB_ERR;

  // Allocate a buffer list
  if (tiledb_buffer_list_alloc(ctx, buffer_list) != TILEDB_OK ||
      sanity_check(ctx, *buffer_list) == TILEDB_ERR)
    return TILEDB_ERR;

  if (SAVE_ERROR_CATCH(
          ctx,
          tiledb::sm::serialization::query_serialize(
              query->query_,
              (tiledb::sm::SerializationType)serialize_type,
              client_side == 1,
              (*buffer_list)->buffer_list_))) {
    tiledb_buffer_list_free(buffer_list);
    return TILEDB_ERR;
  }

  return TILEDB_OK;
}

int32_t tiledb_deserialize_query(
    tiledb_ctx_t* ctx,
    const tiledb_buffer_t* buffer,
    tiledb_serialization_type_t serialize_type,
    int32_t client_side,
    tiledb_query_t* query) {
  // Sanity check
  if (sanity_check(ctx) == TILEDB_ERR ||
      sanity_check(ctx, query) == TILEDB_ERR ||
      sanity_check(ctx, buffer) == TILEDB_ERR)
    return TILEDB_ERR;

  if (SAVE_ERROR_CATCH(
          ctx,
          tiledb::sm::serialization::query_deserialize(
              *buffer->buffer_,
              (tiledb::sm::SerializationType)serialize_type,
              client_side == 1,
              nullptr,
              query->query_,
              ctx->ctx_->storage_manager()->compute_tp())))
    return TILEDB_ERR;

  return TILEDB_OK;
}

int32_t tiledb_serialize_array_nonempty_domain(
    tiledb_ctx_t* ctx,
    const tiledb_array_t* array,
    const void* nonempty_domain,
    int32_t is_empty,
    tiledb_serialization_type_t serialize_type,
    int32_t client_side,
    tiledb_buffer_t** buffer) {
  // Currently unused:
  (void)client_side;

  // Sanity check
  if (sanity_check(ctx) == TILEDB_ERR || sanity_check(ctx, array) == TILEDB_ERR)
    return TILEDB_ERR;

  // Create buffer
  if (tiledb_buffer_alloc(ctx, buffer) != TILEDB_OK ||
      sanity_check(ctx, *buffer) == TILEDB_ERR)
    return TILEDB_ERR;

  if (SAVE_ERROR_CATCH(
          ctx,
          tiledb::sm::serialization::nonempty_domain_serialize(
              array->array_,
              nonempty_domain,
              is_empty,
              (tiledb::sm::SerializationType)serialize_type,
              (*buffer)->buffer_))) {
    tiledb_buffer_free(buffer);
    return TILEDB_ERR;
  }

  return TILEDB_OK;
}

int32_t tiledb_deserialize_array_nonempty_domain(
    tiledb_ctx_t* ctx,
    const tiledb_array_t* array,
    const tiledb_buffer_t* buffer,
    tiledb_serialization_type_t serialize_type,
    int32_t client_side,
    void* nonempty_domain,
    int32_t* is_empty) {
  // Currently unused:
  (void)client_side;

  // Sanity check
  if (sanity_check(ctx) == TILEDB_ERR ||
      sanity_check(ctx, array) == TILEDB_ERR ||
      sanity_check(ctx, buffer) == TILEDB_ERR)
    return TILEDB_ERR;

  bool is_empty_bool;
  if (SAVE_ERROR_CATCH(
          ctx,
          tiledb::sm::serialization::nonempty_domain_deserialize(
              array->array_,
              *buffer->buffer_,
              (tiledb::sm::SerializationType)serialize_type,
              nonempty_domain,
              &is_empty_bool)))
    return TILEDB_ERR;

  *is_empty = is_empty_bool ? 1 : 0;

  return TILEDB_OK;
}

int32_t tiledb_serialize_array_non_empty_domain_all_dimensions(
    tiledb_ctx_t* ctx,
    const tiledb_array_t* array,
    tiledb_serialization_type_t serialize_type,
    int32_t client_side,
    tiledb_buffer_t** buffer) {
  // Currently unused:
  (void)client_side;

  // Sanity check
  if (sanity_check(ctx) == TILEDB_ERR || sanity_check(ctx, array) == TILEDB_ERR)
    return TILEDB_ERR;

  // Create buffer
  if (tiledb_buffer_alloc(ctx, buffer) != TILEDB_OK ||
      sanity_check(ctx, *buffer) == TILEDB_ERR)
    return TILEDB_ERR;

  if (SAVE_ERROR_CATCH(
          ctx,
          tiledb::sm::serialization::nonempty_domain_serialize(
              array->array_,
              (tiledb::sm::SerializationType)serialize_type,
              (*buffer)->buffer_))) {
    tiledb_buffer_free(buffer);
    return TILEDB_ERR;
  }

  return TILEDB_OK;
}

int32_t tiledb_deserialize_array_non_empty_domain_all_dimensions(
    tiledb_ctx_t* ctx,
    tiledb_array_t* array,
    const tiledb_buffer_t* buffer,
    tiledb_serialization_type_t serialize_type,
    int32_t client_side) {
  // Currently unused:
  (void)client_side;

  // Sanity check
  if (sanity_check(ctx) == TILEDB_ERR ||
      sanity_check(ctx, array) == TILEDB_ERR ||
      sanity_check(ctx, buffer) == TILEDB_ERR)
    return TILEDB_ERR;

  if (SAVE_ERROR_CATCH(
          ctx,
          tiledb::sm::serialization::nonempty_domain_deserialize(
              array->array_,
              *buffer->buffer_,
              (tiledb::sm::SerializationType)serialize_type)))
    return TILEDB_ERR;

  return TILEDB_OK;
}

int32_t tiledb_serialize_array_max_buffer_sizes(
    tiledb_ctx_t* ctx,
    const tiledb_array_t* array,
    const void* subarray,
    tiledb_serialization_type_t serialize_type,
    tiledb_buffer_t** buffer) {
  // Sanity check
  if (sanity_check(ctx) == TILEDB_ERR || sanity_check(ctx, array) == TILEDB_ERR)
    return TILEDB_ERR;

  // Allocate buffer
  if (tiledb_buffer_alloc(ctx, buffer) != TILEDB_OK ||
      sanity_check(ctx, *buffer) == TILEDB_ERR)
    return TILEDB_ERR;

  // Serialize
  if (SAVE_ERROR_CATCH(
          ctx,
          tiledb::sm::serialization::max_buffer_sizes_serialize(
              array->array_,
              subarray,
              (tiledb::sm::SerializationType)serialize_type,
              (*buffer)->buffer_))) {
    tiledb_buffer_free(buffer);
    return TILEDB_ERR;
  }

  return TILEDB_OK;
}

int32_t tiledb_serialize_array_metadata(
    tiledb_ctx_t* ctx,
    const tiledb_array_t* array,
    tiledb_serialization_type_t serialize_type,
    tiledb_buffer_t** buffer) {
  // Sanity check
  if (sanity_check(ctx) == TILEDB_ERR || sanity_check(ctx, array) == TILEDB_ERR)
    return TILEDB_ERR;

  // Allocate buffer
  if (tiledb_buffer_alloc(ctx, buffer) != TILEDB_OK ||
      sanity_check(ctx, *buffer) == TILEDB_ERR)
    return TILEDB_ERR;

  // Serialize
  if (SAVE_ERROR_CATCH(
          ctx,
          tiledb::sm::serialization::array_metadata_serialize(
              array->array_,
              (tiledb::sm::SerializationType)serialize_type,
              (*buffer)->buffer_))) {
    tiledb_buffer_free(buffer);
    return TILEDB_ERR;
  }

  return TILEDB_OK;
}

int32_t tiledb_deserialize_array_metadata(
    tiledb_ctx_t* ctx,
    tiledb_array_t* array,
    tiledb_serialization_type_t serialize_type,
    const tiledb_buffer_t* buffer) {
  // Sanity check
  if (sanity_check(ctx) == TILEDB_ERR ||
      sanity_check(ctx, array) == TILEDB_ERR ||
      sanity_check(ctx, buffer) == TILEDB_ERR)
    return TILEDB_ERR;

  // Deserialize
  if (SAVE_ERROR_CATCH(
          ctx,
          tiledb::sm::serialization::array_metadata_deserialize(
              array->array_,
              (tiledb::sm::SerializationType)serialize_type,
              *(buffer->buffer_)))) {
    return TILEDB_ERR;
  }

  return TILEDB_OK;
}

int32_t tiledb_serialize_query_est_result_sizes(
    tiledb_ctx_t* ctx,
    const tiledb_query_t* query,
    tiledb_serialization_type_t serialize_type,
    int32_t client_side,
    tiledb_buffer_t** buffer) {
  // Sanity check
  if (sanity_check(ctx) == TILEDB_ERR || sanity_check(ctx, query) == TILEDB_ERR)
    return TILEDB_ERR;

  // Allocate buffer
  if (tiledb_buffer_alloc(ctx, buffer) != TILEDB_OK ||
      sanity_check(ctx, *buffer) == TILEDB_ERR)
    return TILEDB_ERR;

  if (SAVE_ERROR_CATCH(
          ctx,
          tiledb::sm::serialization::query_est_result_size_serialize(
              query->query_,
              (tiledb::sm::SerializationType)serialize_type,
              client_side == 1,
              (*buffer)->buffer_))) {
    tiledb_buffer_free(buffer);
    return TILEDB_ERR;
  }

  return TILEDB_OK;
}

int32_t tiledb_deserialize_query_est_result_sizes(
    tiledb_ctx_t* ctx,
    tiledb_query_t* query,
    tiledb_serialization_type_t serialize_type,
    int32_t client_side,
    const tiledb_buffer_t* buffer) {
  // Sanity check
  if (sanity_check(ctx) == TILEDB_ERR ||
      sanity_check(ctx, query) == TILEDB_ERR ||
      sanity_check(ctx, buffer) == TILEDB_ERR)
    return TILEDB_ERR;

  if (SAVE_ERROR_CATCH(
          ctx,
          tiledb::sm::serialization::query_est_result_size_deserialize(
              query->query_,
              (tiledb::sm::SerializationType)serialize_type,
              client_side == 1,
              *buffer->buffer_)))
    return TILEDB_ERR;

  return TILEDB_OK;
}

int32_t tiledb_serialize_config(
    tiledb_ctx_t* ctx,
    const tiledb_config_t* config,
    tiledb_serialization_type_t serialize_type,
    int32_t client_side,
    tiledb_buffer_t** buffer) {
  // Sanity check
  if (sanity_check(ctx) == TILEDB_ERR ||
      sanity_check(ctx, config) == TILEDB_ERR)
    return TILEDB_ERR;

  // Create buffer
  if (tiledb_buffer_alloc(ctx, buffer) != TILEDB_OK ||
      sanity_check(ctx, *buffer) == TILEDB_ERR)
    return TILEDB_ERR;

  if (SAVE_ERROR_CATCH(
          ctx,
          tiledb::sm::serialization::config_serialize(
              config->config_,
              (tiledb::sm::SerializationType)serialize_type,
              (*buffer)->buffer_,
              client_side))) {
    tiledb_buffer_free(buffer);
    return TILEDB_ERR;
  }

  return TILEDB_OK;
}

int32_t tiledb_deserialize_config(
    tiledb_ctx_t* ctx,
    const tiledb_buffer_t* buffer,
    tiledb_serialization_type_t serialize_type,
    int32_t client_side,
    tiledb_config_t** config) {
  // Currently unused:
  (void)client_side;

  // Sanity check
  if (sanity_check(ctx) == TILEDB_ERR ||
      sanity_check(ctx, buffer) == TILEDB_ERR)
    return TILEDB_ERR;

  // Create array schema struct
  *config = new (std::nothrow) tiledb_config_t;
  if (*config == nullptr) {
    auto st = Status::Error("Failed to allocate TileDB config object");
    LOG_STATUS(st);
    save_error(ctx, st);
    return TILEDB_OOM;
  }

  if (SAVE_ERROR_CATCH(
          ctx,
          tiledb::sm::serialization::config_deserialize(
              &((*config)->config_),
              (tiledb::sm::SerializationType)serialize_type,
              *buffer->buffer_))) {
    delete *config;
    *config = nullptr;
    return TILEDB_ERR;
  }

  return TILEDB_OK;
}

/* ****************************** */
/*            C++ API             */
/* ****************************** */

int32_t tiledb::impl::tiledb_query_submit_async_func(
    tiledb_ctx_t* ctx,
    tiledb_query_t* query,
    void* callback_func,
    void* callback_data) {
  if (sanity_check(ctx) == TILEDB_ERR ||
      sanity_check(ctx, query) == TILEDB_ERR || callback_func == nullptr)
    return TILEDB_ERR;

  std::function<void(void*)> callback =
      *reinterpret_cast<std::function<void(void*)>*>(callback_func);

  if (SAVE_ERROR_CATCH(
          ctx, query->query_->submit_async(callback, callback_data)))
    return TILEDB_ERR;

  return TILEDB_OK;
}

/* ****************************** */
/*          FRAGMENT INFO         */
/* ****************************** */

int32_t tiledb_fragment_info_alloc(
    tiledb_ctx_t* ctx,
    const char* array_uri,
    tiledb_fragment_info_t** fragment_info) {
  if (sanity_check(ctx) == TILEDB_ERR) {
    *fragment_info = nullptr;
    return TILEDB_ERR;
  }

  // Create fragment info struct
  *fragment_info = new (std::nothrow) tiledb_fragment_info_t;
  if (*fragment_info == nullptr) {
    auto st = Status::Error(
        "Failed to create TileDB fragment info object; Memory allocation "
        "error");
    LOG_STATUS(st);
    save_error(ctx, st);
    return TILEDB_OOM;
  }

  // Check array URI
  auto uri = tiledb::sm::URI(array_uri);
  if (uri.is_invalid()) {
    auto st = Status::Error(
        "Failed to create TileDB fragment info object; Invalid URI");
    delete *fragment_info;
    *fragment_info = nullptr;
    LOG_STATUS(st);
    save_error(ctx, st);
    return TILEDB_ERR;
  }

  // Allocate a fragment info object
  (*fragment_info)->fragment_info_ = new (std::nothrow)
      tiledb::sm::FragmentInfo(uri, ctx->ctx_->storage_manager());
  if ((*fragment_info)->fragment_info_ == nullptr) {
    delete *fragment_info;
    *fragment_info = nullptr;
    auto st = Status::Error(
        "Failed to create TileDB fragment info object; Memory allocation "
        "error");
    LOG_STATUS(st);
    save_error(ctx, st);
    return TILEDB_OOM;
  }

  // Success
  return TILEDB_OK;
}

void tiledb_fragment_info_free(tiledb_fragment_info_t** fragment_info) {
  if (fragment_info != nullptr && *fragment_info != nullptr) {
    delete (*fragment_info)->fragment_info_;
    delete *fragment_info;
    *fragment_info = nullptr;
  }
}

int32_t tiledb_fragment_info_load(
    tiledb_ctx_t* ctx, tiledb_fragment_info_t* fragment_info) {
  if (sanity_check(ctx) == TILEDB_ERR ||
      sanity_check(ctx, fragment_info) == TILEDB_ERR)
    return TILEDB_ERR;

  // Get config from ctx
  tiledb::sm::Config config = ctx->ctx_->storage_manager()->config();

  // Load fragment info
  if (SAVE_ERROR_CATCH(
          ctx,
          fragment_info->fragment_info_->load(
              config,
              static_cast<tiledb::sm::EncryptionType>(TILEDB_NO_ENCRYPTION),
              nullptr,
              0)))
    return TILEDB_ERR;

  return TILEDB_OK;
}

int32_t tiledb_fragment_info_load_with_key(
    tiledb_ctx_t* ctx,
    tiledb_fragment_info_t* fragment_info,
    tiledb_encryption_type_t encryption_type,
    const void* encryption_key,
    uint32_t key_length) {
  if (sanity_check(ctx) == TILEDB_ERR ||
      sanity_check(ctx, fragment_info) == TILEDB_ERR)
    return TILEDB_ERR;

  // Get config from ctx
  tiledb::sm::Config config = ctx->ctx_->storage_manager()->config();

  // Load fragment info
  if (SAVE_ERROR_CATCH(
          ctx,
          fragment_info->fragment_info_->load(
              config,
              static_cast<tiledb::sm::EncryptionType>(encryption_type),
              encryption_key,
              key_length)))
    return TILEDB_ERR;

  return TILEDB_OK;
}

int32_t tiledb_fragment_info_get_fragment_num(
    tiledb_ctx_t* ctx,
    tiledb_fragment_info_t* fragment_info,
    uint32_t* fragment_num) {
  if (sanity_check(ctx) == TILEDB_ERR ||
      sanity_check(ctx, fragment_info) == TILEDB_ERR)
    return TILEDB_ERR;

  *fragment_num = fragment_info->fragment_info_->fragment_num();

  return TILEDB_OK;
}

int32_t tiledb_fragment_info_get_fragment_uri(
    tiledb_ctx_t* ctx,
    tiledb_fragment_info_t* fragment_info,
    uint32_t fid,
    const char** uri) {
  if (sanity_check(ctx) == TILEDB_ERR ||
      sanity_check(ctx, fragment_info) == TILEDB_ERR)
    return TILEDB_ERR;

  if (SAVE_ERROR_CATCH(
          ctx, fragment_info->fragment_info_->get_fragment_uri(fid, uri)))
    return TILEDB_ERR;

  return TILEDB_OK;
}

int32_t tiledb_fragment_info_get_fragment_size(
    tiledb_ctx_t* ctx,
    tiledb_fragment_info_t* fragment_info,
    uint32_t fid,
    uint64_t* size) {
  if (sanity_check(ctx) == TILEDB_ERR ||
      sanity_check(ctx, fragment_info) == TILEDB_ERR)
    return TILEDB_ERR;

  if (SAVE_ERROR_CATCH(
          ctx, fragment_info->fragment_info_->get_fragment_size(fid, size)))
    return TILEDB_ERR;

  return TILEDB_OK;
}

int32_t tiledb_fragment_info_get_dense(
    tiledb_ctx_t* ctx,
    tiledb_fragment_info_t* fragment_info,
    uint32_t fid,
    int32_t* dense) {
  if (sanity_check(ctx) == TILEDB_ERR ||
      sanity_check(ctx, fragment_info) == TILEDB_ERR)
    return TILEDB_ERR;

  if (SAVE_ERROR_CATCH(
          ctx, fragment_info->fragment_info_->get_dense(fid, dense)))
    return TILEDB_ERR;

  return TILEDB_OK;
}

int32_t tiledb_fragment_info_get_sparse(
    tiledb_ctx_t* ctx,
    tiledb_fragment_info_t* fragment_info,
    uint32_t fid,
    int32_t* sparse) {
  if (sanity_check(ctx) == TILEDB_ERR ||
      sanity_check(ctx, fragment_info) == TILEDB_ERR)
    return TILEDB_ERR;

  if (SAVE_ERROR_CATCH(
          ctx, fragment_info->fragment_info_->get_sparse(fid, sparse)))
    return TILEDB_ERR;

  return TILEDB_OK;
}

int32_t tiledb_fragment_info_get_timestamp_range(
    tiledb_ctx_t* ctx,
    tiledb_fragment_info_t* fragment_info,
    uint32_t fid,
    uint64_t* start,
    uint64_t* end) {
  if (sanity_check(ctx) == TILEDB_ERR ||
      sanity_check(ctx, fragment_info) == TILEDB_ERR)
    return TILEDB_ERR;

  if (SAVE_ERROR_CATCH(
          ctx,
          fragment_info->fragment_info_->get_timestamp_range(fid, start, end)))
    return TILEDB_ERR;

  return TILEDB_OK;
}

int32_t tiledb_fragment_info_get_non_empty_domain_from_index(
    tiledb_ctx_t* ctx,
    tiledb_fragment_info_t* fragment_info,
    uint32_t fid,
    uint32_t did,
    void* domain) {
  if (sanity_check(ctx) == TILEDB_ERR ||
      sanity_check(ctx, fragment_info) == TILEDB_ERR)
    return TILEDB_ERR;

  if (SAVE_ERROR_CATCH(
          ctx,
          fragment_info->fragment_info_->get_non_empty_domain(
              fid, did, domain)))
    return TILEDB_ERR;

  return TILEDB_OK;
}

int32_t tiledb_fragment_info_get_non_empty_domain_from_name(
    tiledb_ctx_t* ctx,
    tiledb_fragment_info_t* fragment_info,
    uint32_t fid,
    const char* dim_name,
    void* domain) {
  if (sanity_check(ctx) == TILEDB_ERR ||
      sanity_check(ctx, fragment_info) == TILEDB_ERR)
    return TILEDB_ERR;

  if (SAVE_ERROR_CATCH(
          ctx,
          fragment_info->fragment_info_->get_non_empty_domain(
              fid, dim_name, domain)))
    return TILEDB_ERR;

  return TILEDB_OK;
}

int32_t tiledb_fragment_info_get_non_empty_domain_var_size_from_index(
    tiledb_ctx_t* ctx,
    tiledb_fragment_info_t* fragment_info,
    uint32_t fid,
    uint32_t did,
    uint64_t* start_size,
    uint64_t* end_size) {
  if (sanity_check(ctx) == TILEDB_ERR ||
      sanity_check(ctx, fragment_info) == TILEDB_ERR)
    return TILEDB_ERR;

  if (SAVE_ERROR_CATCH(
          ctx,
          fragment_info->fragment_info_->get_non_empty_domain_var_size(
              fid, did, start_size, end_size)))
    return TILEDB_ERR;

  return TILEDB_OK;
}

int32_t tiledb_fragment_info_get_non_empty_domain_var_size_from_name(
    tiledb_ctx_t* ctx,
    tiledb_fragment_info_t* fragment_info,
    uint32_t fid,
    const char* dim_name,
    uint64_t* start_size,
    uint64_t* end_size) {
  if (sanity_check(ctx) == TILEDB_ERR ||
      sanity_check(ctx, fragment_info) == TILEDB_ERR)
    return TILEDB_ERR;

  if (SAVE_ERROR_CATCH(
          ctx,
          fragment_info->fragment_info_->get_non_empty_domain_var_size(
              fid, dim_name, start_size, end_size)))
    return TILEDB_ERR;

  return TILEDB_OK;
}

int32_t tiledb_fragment_info_get_non_empty_domain_var_from_index(
    tiledb_ctx_t* ctx,
    tiledb_fragment_info_t* fragment_info,
    uint32_t fid,
    uint32_t did,
    void* start,
    void* end) {
  if (sanity_check(ctx) == TILEDB_ERR ||
      sanity_check(ctx, fragment_info) == TILEDB_ERR)
    return TILEDB_ERR;

  if (SAVE_ERROR_CATCH(
          ctx,
          fragment_info->fragment_info_->get_non_empty_domain_var(
              fid, did, start, end)))
    return TILEDB_ERR;

  return TILEDB_OK;
}

int32_t tiledb_fragment_info_get_non_empty_domain_var_from_name(
    tiledb_ctx_t* ctx,
    tiledb_fragment_info_t* fragment_info,
    uint32_t fid,
    const char* dim_name,
    void* start,
    void* end) {
  if (sanity_check(ctx) == TILEDB_ERR ||
      sanity_check(ctx, fragment_info) == TILEDB_ERR)
    return TILEDB_ERR;

  if (SAVE_ERROR_CATCH(
          ctx,
          fragment_info->fragment_info_->get_non_empty_domain_var(
              fid, dim_name, start, end)))
    return TILEDB_ERR;

  return TILEDB_OK;
}

int32_t tiledb_fragment_info_get_mbr_num(
    tiledb_ctx_t* ctx,
    tiledb_fragment_info_t* fragment_info,
    uint32_t fid,
    uint64_t* mbr_num) {
  if (sanity_check(ctx) == TILEDB_ERR ||
      sanity_check(ctx, fragment_info) == TILEDB_ERR)
    return TILEDB_ERR;

  // Get config from ctx
  tiledb::sm::Config config = ctx->ctx_->storage_manager()->config();

  if (SAVE_ERROR_CATCH(
          ctx, fragment_info->fragment_info_->get_mbr_num(fid, mbr_num)))
    return TILEDB_ERR;

  return TILEDB_OK;
}

int32_t tiledb_fragment_info_get_mbr_from_index(
    tiledb_ctx_t* ctx,
    tiledb_fragment_info_t* fragment_info,
    uint32_t fid,
    uint32_t mid,
    uint32_t did,
    void* mbr) {
  if (sanity_check(ctx) == TILEDB_ERR ||
      sanity_check(ctx, fragment_info) == TILEDB_ERR)
    return TILEDB_ERR;

  // Get config from ctx
  tiledb::sm::Config config = ctx->ctx_->storage_manager()->config();

  if (SAVE_ERROR_CATCH(
          ctx, fragment_info->fragment_info_->get_mbr(fid, mid, did, mbr)))
    return TILEDB_ERR;

  return TILEDB_OK;
}

int32_t tiledb_fragment_info_get_mbr_from_name(
    tiledb_ctx_t* ctx,
    tiledb_fragment_info_t* fragment_info,
    uint32_t fid,
    uint32_t mid,
    const char* dim_name,
    void* mbr) {
  if (sanity_check(ctx) == TILEDB_ERR ||
      sanity_check(ctx, fragment_info) == TILEDB_ERR)
    return TILEDB_ERR;

  // Get config from ctx
  tiledb::sm::Config config = ctx->ctx_->storage_manager()->config();

  if (SAVE_ERROR_CATCH(
          ctx, fragment_info->fragment_info_->get_mbr(fid, mid, dim_name, mbr)))
    return TILEDB_ERR;

  return TILEDB_OK;
}

int32_t tiledb_fragment_info_get_mbr_var_size_from_index(
    tiledb_ctx_t* ctx,
    tiledb_fragment_info_t* fragment_info,
    uint32_t fid,
    uint32_t mid,
    uint32_t did,
    uint64_t* start_size,
    uint64_t* end_size) {
  if (sanity_check(ctx) == TILEDB_ERR ||
      sanity_check(ctx, fragment_info) == TILEDB_ERR)
    return TILEDB_ERR;

  // Get config from ctx
  tiledb::sm::Config config = ctx->ctx_->storage_manager()->config();

  if (SAVE_ERROR_CATCH(
          ctx,
          fragment_info->fragment_info_->get_mbr_var_size(
              fid, mid, did, start_size, end_size)))
    return TILEDB_ERR;

  return TILEDB_OK;
}

int32_t tiledb_fragment_info_get_mbr_var_size_from_name(
    tiledb_ctx_t* ctx,
    tiledb_fragment_info_t* fragment_info,
    uint32_t fid,
    uint32_t mid,
    const char* dim_name,
    uint64_t* start_size,
    uint64_t* end_size) {
  if (sanity_check(ctx) == TILEDB_ERR ||
      sanity_check(ctx, fragment_info) == TILEDB_ERR)
    return TILEDB_ERR;

  // Get config from ctx
  tiledb::sm::Config config = ctx->ctx_->storage_manager()->config();

  if (SAVE_ERROR_CATCH(
          ctx,
          fragment_info->fragment_info_->get_mbr_var_size(
              fid, mid, dim_name, start_size, end_size)))
    return TILEDB_ERR;

  return TILEDB_OK;
}

int32_t tiledb_fragment_info_get_mbr_var_from_index(
    tiledb_ctx_t* ctx,
    tiledb_fragment_info_t* fragment_info,
    uint32_t fid,
    uint32_t mid,
    uint32_t did,
    void* start,
    void* end) {
  if (sanity_check(ctx) == TILEDB_ERR ||
      sanity_check(ctx, fragment_info) == TILEDB_ERR)
    return TILEDB_ERR;

  // Get config from ctx
  tiledb::sm::Config config = ctx->ctx_->storage_manager()->config();

  if (SAVE_ERROR_CATCH(
          ctx,
          fragment_info->fragment_info_->get_mbr_var(
              fid, mid, did, start, end)))
    return TILEDB_ERR;

  return TILEDB_OK;
}

int32_t tiledb_fragment_info_get_mbr_var_from_name(
    tiledb_ctx_t* ctx,
    tiledb_fragment_info_t* fragment_info,
    uint32_t fid,
    uint32_t mid,
    const char* dim_name,
    void* start,
    void* end) {
  if (sanity_check(ctx) == TILEDB_ERR ||
      sanity_check(ctx, fragment_info) == TILEDB_ERR)
    return TILEDB_ERR;

  // Get config from ctx
  tiledb::sm::Config config = ctx->ctx_->storage_manager()->config();

  if (SAVE_ERROR_CATCH(
          ctx,
          fragment_info->fragment_info_->get_mbr_var(
              fid, mid, dim_name, start, end)))
    return TILEDB_ERR;

  return TILEDB_OK;
}

int32_t tiledb_fragment_info_get_cell_num(
    tiledb_ctx_t* ctx,
    tiledb_fragment_info_t* fragment_info,
    uint32_t fid,
    uint64_t* cell_num) {
  if (sanity_check(ctx) == TILEDB_ERR ||
      sanity_check(ctx, fragment_info) == TILEDB_ERR)
    return TILEDB_ERR;

  if (SAVE_ERROR_CATCH(
          ctx, fragment_info->fragment_info_->get_cell_num(fid, cell_num)))
    return TILEDB_ERR;

  return TILEDB_OK;
}

int32_t tiledb_fragment_info_get_version(
    tiledb_ctx_t* ctx,
    tiledb_fragment_info_t* fragment_info,
    uint32_t fid,
    uint32_t* version) {
  if (sanity_check(ctx) == TILEDB_ERR ||
      sanity_check(ctx, fragment_info) == TILEDB_ERR)
    return TILEDB_ERR;

  if (SAVE_ERROR_CATCH(
          ctx, fragment_info->fragment_info_->get_version(fid, version)))
    return TILEDB_ERR;

  return TILEDB_OK;
}

int32_t tiledb_fragment_info_has_consolidated_metadata(
    tiledb_ctx_t* ctx,
    tiledb_fragment_info_t* fragment_info,
    uint32_t fid,
    int32_t* has) {
  if (sanity_check(ctx) == TILEDB_ERR ||
      sanity_check(ctx, fragment_info) == TILEDB_ERR)
    return TILEDB_ERR;

  if (SAVE_ERROR_CATCH(
          ctx,
          fragment_info->fragment_info_->has_consolidated_metadata(fid, has)))
    return TILEDB_ERR;

  return TILEDB_OK;
}

int32_t tiledb_fragment_info_get_unconsolidated_metadata_num(
    tiledb_ctx_t* ctx,
    tiledb_fragment_info_t* fragment_info,
    uint32_t* unconsolidated) {
  if (sanity_check(ctx) == TILEDB_ERR ||
      sanity_check(ctx, fragment_info) == TILEDB_ERR)
    return TILEDB_ERR;

  *unconsolidated =
      fragment_info->fragment_info_->unconsolidated_metadata_num();

  return TILEDB_OK;
}

int32_t tiledb_fragment_info_get_to_vacuum_num(
    tiledb_ctx_t* ctx,
    tiledb_fragment_info_t* fragment_info,
    uint32_t* to_vacuum_num) {
  if (sanity_check(ctx) == TILEDB_ERR ||
      sanity_check(ctx, fragment_info) == TILEDB_ERR)
    return TILEDB_ERR;

  *to_vacuum_num = fragment_info->fragment_info_->to_vacuum_num();

  return TILEDB_OK;
}

int32_t tiledb_fragment_info_get_to_vacuum_uri(
    tiledb_ctx_t* ctx,
    tiledb_fragment_info_t* fragment_info,
    uint32_t fid,
    const char** uri) {
  if (sanity_check(ctx) == TILEDB_ERR ||
      sanity_check(ctx, fragment_info) == TILEDB_ERR)
    return TILEDB_ERR;

  if (SAVE_ERROR_CATCH(
          ctx, fragment_info->fragment_info_->get_to_vacuum_uri(fid, uri)))
    return TILEDB_ERR;

  return TILEDB_OK;
}

int32_t tiledb_fragment_info_get_array_schema(
    tiledb_ctx_t* ctx,
    tiledb_fragment_info_t* fragment_info,
    uint32_t fid,
    tiledb_array_schema_t** array_schema) {
  if (sanity_check(ctx) == TILEDB_ERR ||
      sanity_check(ctx, fragment_info) == TILEDB_ERR)
    return TILEDB_ERR;

  // Create array schema
  *array_schema = new (std::nothrow) tiledb_array_schema_t;
  if (*array_schema == nullptr) {
    auto st = Status::Error("Failed to allocate TileDB array schema object");
    LOG_STATUS(st);
    save_error(ctx, st);
    return TILEDB_OOM;
  }

  if (SAVE_ERROR_CATCH(
          ctx,
          fragment_info->fragment_info_->get_array_schema(
              fid, &(*array_schema)->array_schema_))) {
    delete *array_schema;
    *array_schema = nullptr;
    return TILEDB_ERR;
  }

  return TILEDB_OK;
}

int32_t tiledb_fragment_info_dump(
    tiledb_ctx_t* ctx, const tiledb_fragment_info_t* fragment_info, FILE* out) {
  if (sanity_check(ctx) == TILEDB_ERR ||
      sanity_check(ctx, fragment_info) == TILEDB_ERR)
    return TILEDB_ERR;
  fragment_info->fragment_info_->dump(out);
  return TILEDB_OK;
}<|MERGE_RESOLUTION|>--- conflicted
+++ resolved
@@ -1,5 +1,3 @@
-//#define cppTILEDB_COND_SUB_SUBARRAY_FOR_QUERY 1
-#define DEVING_SUBARRAY_PARTITIONER 1
 
 /**
  * @file   tiledb.cc
@@ -384,8 +382,6 @@
   return TILEDB_OK;
 }
 
-<<<<<<< HEAD
-#if DEVING_SUBARRAY_PARTITIONER
 inline int32_t sanity_check(
     tiledb_ctx_t* ctx,
     const tiledb_subarray_partitioner_t* subarray_partitioner) {
@@ -398,10 +394,7 @@
   }
   return TILEDB_OK;
 }
-#endif
-
-=======
->>>>>>> 88f17b78
+
 inline int32_t sanity_check(tiledb_ctx_t* ctx, const tiledb_buffer_t* buffer) {
   if (buffer == nullptr || buffer->buffer_ == nullptr) {
     auto st = Status::Error("Invalid TileDB buffer object");
@@ -3808,7 +3801,6 @@
   return TILEDB_OK;
 }
 
-<<<<<<< HEAD
 /* ****************************** */
 /*         SUBARRAY               */
 /* ****************************** */
@@ -4161,7 +4153,6 @@
   return TILEDB_OK;
 }
 
-#if DEVING_SUBARRAY_PARTITIONER
 /* ****************************** */
 /*      SUBARRAY PARTITIONER      */
 /* ****************************** */
@@ -4485,347 +4476,6 @@
   return TILEDB_OK;
 }
 
-#endif
-
-=======
->>>>>>> 88f17b78
-/* ****************************** */
-/*         SUBARRAY               */
-/* ****************************** */
-
-int32_t tiledb_subarray_alloc(
-    tiledb_ctx_t* ctx,
-    const tiledb_array_t* array,
-    tiledb_subarray_t** subarray) {
-  // Sanity check
-  if (sanity_check(ctx) == TILEDB_ERR || sanity_check(ctx, array) == TILEDB_ERR)
-    return TILEDB_ERR;
-
-  // Error if array is not open
-  if (!array->array_->is_open()) {
-    auto st = Status::Error("Cannot create subarray; array is not open");
-    *subarray = nullptr;
-    LOG_STATUS(st);
-    save_error(ctx, st);
-    return TILEDB_ERR;
-  }
-
-  // Create a buffer struct
-  *subarray = new (std::nothrow) tiledb_subarray_t;
-  if (*subarray == nullptr) {
-    auto st = Status::Error("Failed to allocate TileDB subarray object");
-    LOG_STATUS(st);
-    save_error(ctx, st);
-    return TILEDB_OOM;
-  } else {
-    (*subarray)->subarray_ = nullptr;
-  }
-
-  // Create a new subarray object
-  try {
-    (*subarray)->subarray_ = new (std::nothrow) tiledb::sm::Subarray(
-        array->array_,
-        (tiledb::sm::stats::Stats*)nullptr,
-        true,
-        ctx->ctx_->storage_manager());
-  } catch (...) {
-  }
-  if ((*subarray)->subarray_ == nullptr) {
-    delete *subarray;
-    auto st = Status::Error("Failed to allocate TileDB subarray object");
-    LOG_STATUS(st);
-    save_error(ctx, st);
-    return TILEDB_OOM;
-  }
-
-  // Success
-  return TILEDB_OK;
-}
-
-int32_t tiledb_subarray_set_config(
-    tiledb_ctx_t* ctx, tiledb_subarray_t* subarray, tiledb_config_t* config) {
-  // Sanity check
-  if (sanity_check(ctx) == TILEDB_ERR ||
-      sanity_check(ctx, subarray) == TILEDB_ERR ||
-      sanity_check(ctx, config) == TILEDB_ERR)
-    return TILEDB_ERR;
-
-  if (SAVE_ERROR_CATCH(
-          ctx, subarray->subarray_->set_config(*(config->config_))))
-    return TILEDB_ERR;
-
-  return TILEDB_OK;
-}
-
-void tiledb_subarray_free(tiledb_subarray_t** subarray) {
-  if (subarray != nullptr && *subarray != nullptr) {
-    delete (*subarray)->subarray_;
-    delete (*subarray);
-    *subarray = nullptr;
-  }
-}
-
-int32_t tiledb_subarray_set_coalesce_ranges(
-    tiledb_ctx_t* ctx, tiledb_subarray_t* subarray, int coalesce_ranges) {
-  // Sanity check
-  if (sanity_check(ctx) == TILEDB_ERR ||
-      sanity_check(ctx, subarray) == TILEDB_ERR)
-    return TILEDB_ERR;
-
-  if (SAVE_ERROR_CATCH(
-          ctx, subarray->subarray_->set_coalesce_ranges(coalesce_ranges != 0)))
-    return TILEDB_ERR;
-
-  return TILEDB_OK;
-}
-
-int32_t tiledb_subarray_set_subarray(
-    tiledb_ctx_t* ctx,
-    tiledb_subarray_t* subarray_obj,
-    const void* subarray_vals) {
-  if (sanity_check(ctx) == TILEDB_ERR ||
-      sanity_check(ctx, subarray_obj) == TILEDB_ERR)
-    return TILEDB_ERR;
-
-  if (SAVE_ERROR_CATCH(
-          ctx, subarray_obj->subarray_->set_subarray(subarray_vals)))
-    return TILEDB_ERR;
-
-  return TILEDB_OK;
-}
-
-int32_t tiledb_subarray_add_range(
-    tiledb_ctx_t* ctx,
-    tiledb_subarray_t* subarray,
-    uint32_t dim_idx,
-    const void* start,
-    const void* end,
-    const void* stride) {
-  if (sanity_check(ctx) == TILEDB_ERR ||
-      sanity_check(ctx, subarray) == TILEDB_ERR)
-    return TILEDB_ERR;
-
-  if (SAVE_ERROR_CATCH(
-          ctx, subarray->subarray_->add_range(dim_idx, start, end, stride)))
-    return TILEDB_ERR;
-
-  return TILEDB_OK;
-}
-
-int32_t tiledb_subarray_add_range_by_name(
-    tiledb_ctx_t* ctx,
-    tiledb_subarray_t* subarray,
-    const char* dim_name,
-    const void* start,
-    const void* end,
-    const void* stride) {
-  if (sanity_check(ctx) == TILEDB_ERR ||
-      sanity_check(ctx, subarray) == TILEDB_ERR)
-    return TILEDB_ERR;
-
-  if (SAVE_ERROR_CATCH(
-          ctx,
-          subarray->subarray_->add_range_by_name(dim_name, start, end, stride)))
-    return TILEDB_ERR;
-
-  return TILEDB_OK;
-}
-
-int32_t tiledb_subarray_add_range_var(
-    tiledb_ctx_t* ctx,
-    tiledb_subarray_t* subarray,
-    uint32_t dim_idx,
-    const void* start,
-    uint64_t start_size,
-    const void* end,
-    uint64_t end_size) {
-  if (sanity_check(ctx) == TILEDB_ERR ||
-      sanity_check(ctx, subarray) == TILEDB_ERR)
-    return TILEDB_ERR;
-
-  if (SAVE_ERROR_CATCH(
-          ctx,
-          subarray->subarray_->add_range_var(
-              dim_idx, start, start_size, end, end_size)))
-    return TILEDB_ERR;
-
-  return TILEDB_OK;
-}
-
-int32_t tiledb_subarray_add_range_var_by_name(
-    tiledb_ctx_t* ctx,
-    tiledb_subarray_t* subarray,
-    const char* dim_name,
-    const void* start,
-    uint64_t start_size,
-    const void* end,
-    uint64_t end_size) {
-  if (sanity_check(ctx) == TILEDB_ERR ||
-      sanity_check(ctx, subarray) == TILEDB_ERR)
-    return TILEDB_ERR;
-
-  if (SAVE_ERROR_CATCH(
-          ctx,
-          subarray->subarray_->add_range_var_by_name(
-              dim_name, start, start_size, end, end_size)))
-    return TILEDB_ERR;
-
-  return TILEDB_OK;
-}
-
-int32_t tiledb_subarray_get_range_num(
-    tiledb_ctx_t* ctx,
-    const tiledb_subarray_t* subarray,
-    uint32_t dim_idx,
-    uint64_t* range_num) {
-  if (sanity_check(ctx) == TILEDB_ERR ||
-      sanity_check(ctx, subarray) == TILEDB_ERR)
-    return TILEDB_ERR;
-
-  if (SAVE_ERROR_CATCH(
-          ctx, subarray->subarray_->get_range_num(dim_idx, range_num)))
-    return TILEDB_ERR;
-
-  return TILEDB_OK;
-}
-
-int32_t tiledb_subarray_get_range_num_from_name(
-    tiledb_ctx_t* ctx,
-    const tiledb_subarray_t* subarray,
-    const char* dim_name,
-    uint64_t* range_num) {
-  if (sanity_check(ctx) == TILEDB_ERR ||
-      sanity_check(ctx, subarray) == TILEDB_ERR)
-    return TILEDB_ERR;
-
-  if (SAVE_ERROR_CATCH(
-          ctx,
-          subarray->subarray_->get_range_num_from_name(dim_name, range_num)))
-    return TILEDB_ERR;
-
-  return TILEDB_OK;
-}
-
-int32_t tiledb_subarray_get_range(
-    tiledb_ctx_t* ctx,
-    const tiledb_subarray_t* subarray,
-    uint32_t dim_idx,
-    uint64_t range_idx,
-    const void** start,
-    const void** end,
-    const void** stride) {
-  if (sanity_check(ctx) == TILEDB_ERR ||
-      sanity_check(ctx, subarray) == TILEDB_ERR)
-    return TILEDB_ERR;
-
-  if (SAVE_ERROR_CATCH(
-          ctx,
-          subarray->subarray_->get_range(
-              dim_idx, range_idx, start, end, stride)))
-    return TILEDB_ERR;
-
-  return TILEDB_OK;
-}
-
-int32_t tiledb_subarray_get_range_var_size(
-    tiledb_ctx_t* ctx,
-    const tiledb_subarray_t* subarray,
-    uint32_t dim_idx,
-    uint64_t range_idx,
-    uint64_t* start_size,
-    uint64_t* end_size) {
-  if (sanity_check(ctx) == TILEDB_ERR ||
-      sanity_check(ctx, subarray) == TILEDB_ERR)
-    return TILEDB_ERR;
-
-  if (SAVE_ERROR_CATCH(
-          ctx,
-          subarray->subarray_->get_range_var_size(
-              dim_idx, range_idx, start_size, end_size)))
-    return TILEDB_ERR;
-
-  return TILEDB_OK;
-}
-
-int32_t tiledb_subarray_get_range_from_name(
-    tiledb_ctx_t* ctx,
-    const tiledb_subarray_t* subarray,
-    const char* dim_name,
-    uint64_t range_idx,
-    const void** start,
-    const void** end,
-    const void** stride) {
-  if (sanity_check(ctx) == TILEDB_ERR ||
-      sanity_check(ctx, subarray) == TILEDB_ERR)
-    return TILEDB_ERR;
-
-  if (SAVE_ERROR_CATCH(
-          ctx,
-          subarray->subarray_->get_range_from_name(
-              dim_name, range_idx, start, end, stride)))
-    return TILEDB_ERR;
-
-  return TILEDB_OK;
-}
-
-int32_t tiledb_subarray_get_range_var_size_from_name(
-    tiledb_ctx_t* ctx,
-    const tiledb_subarray_t* subarray,
-    const char* dim_name,
-    uint64_t range_idx,
-    uint64_t* start_size,
-    uint64_t* end_size) {
-  if (sanity_check(ctx) == TILEDB_ERR ||
-      sanity_check(ctx, subarray) == TILEDB_ERR)
-    return TILEDB_ERR;
-
-  if (SAVE_ERROR_CATCH(
-          ctx,
-          subarray->subarray_->get_range_var_size_from_name(
-              dim_name, range_idx, start_size, end_size)))
-    return TILEDB_ERR;
-
-  return TILEDB_OK;
-}
-
-int32_t tiledb_subarray_get_range_var(
-    tiledb_ctx_t* ctx,
-    const tiledb_subarray_t* subarray,
-    uint32_t dim_idx,
-    uint64_t range_idx,
-    void* start,
-    void* end) {
-  if (sanity_check(ctx) == TILEDB_ERR ||
-      sanity_check(ctx, subarray) == TILEDB_ERR)
-    return TILEDB_ERR;
-
-  if (SAVE_ERROR_CATCH(
-          ctx,
-          subarray->subarray_->get_range_var(dim_idx, range_idx, start, end)))
-    return TILEDB_ERR;
-
-  return TILEDB_OK;
-}
-
-int32_t tiledb_subarray_get_range_var_from_name(
-    tiledb_ctx_t* ctx,
-    const tiledb_subarray_t* subarray,
-    const char* dim_name,
-    uint64_t range_idx,
-    void* start,
-    void* end) {
-  if (sanity_check(ctx) == TILEDB_ERR ||
-      sanity_check(ctx, subarray) == TILEDB_ERR)
-    return TILEDB_ERR;
-
-  if (SAVE_ERROR_CATCH(
-          ctx,
-          subarray->subarray_->get_range_var_from_name(
-              dim_name, range_idx, start, end)))
-    return TILEDB_ERR;
-
-  return TILEDB_OK;
-}
 
 /* ****************************** */
 /*          QUERY CONDITION       */
