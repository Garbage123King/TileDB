--- conflicted
+++ resolved
@@ -481,14 +481,11 @@
     const char* array_uri,
     int include_enumerations,
     tiledb_array_schema_t** array_schema) {
-<<<<<<< HEAD
   if (sanity_check(ctx) == TILEDB_ERR)
     return TILEDB_ERR;
 
   bool incl_enmrs = (include_enumerations != 0);
 
-=======
->>>>>>> df74fdb3
   // Create array schema
   *array_schema = new (std::nothrow) tiledb_array_schema_t;
   if (*array_schema == nullptr) {
@@ -508,30 +505,12 @@
   }
 
   if (uri.is_tiledb()) {
-<<<<<<< HEAD
-    // Check REST client
-    auto rest_client = ctx->storage_manager()->rest_client();
-    if (rest_client == nullptr) {
-      auto st = Status_Error(
-          "Failed to load array schema; remote array with no REST client.");
-      LOG_STATUS_NO_RETURN_VALUE(st);
-      save_error(ctx, st);
-      return TILEDB_ERR;
-    }
-
+    auto& rest_client = ctx->context().rest_client();
     try {
     auto array_schema_rest =
-        rest_client->post_array_schema_from_rest(ctx->resources().config(), uri, 0, UINT64_MAX, incl_enmrs);
+        rest_client.post_array_schema_from_rest(ctx->resources().config(), uri, 0, UINT64_MAX, incl_enmrs);
         (*array_schema)->array_schema_ = array_schema_rest;
     } catch (...) {
-=======
-    auto& rest_client = ctx->context().rest_client();
-    auto&& [st, array_schema_rest] =
-        rest_client.get_array_schema_from_rest(uri);
-    if (!st.ok()) {
-      LOG_STATUS_NO_RETURN_VALUE(st);
-      save_error(ctx, st);
->>>>>>> df74fdb3
       delete *array_schema;
       throw;
     }
@@ -561,8 +540,8 @@
     auto tracker = ctx->resources().ephemeral_memory_tracker();
 
     // Load latest array schema
-<<<<<<< HEAD
-    auto array_schema_latest = array_dir.load_array_schema_latest(key);
+    auto array_schema_latest =
+        array_dir->load_array_schema_latest(key, tracker);
 
     if (incl_enmrs) {
       std::vector<std::string> enmr_paths_to_load;
@@ -580,10 +559,6 @@
       }
     }
 
-=======
-    auto&& array_schema_latest =
-        array_dir->load_array_schema_latest(key, tracker);
->>>>>>> df74fdb3
     (*array_schema)->array_schema_ = array_schema_latest;
   }
   return TILEDB_OK;
@@ -5487,21 +5462,18 @@
       ctx, array_schema, enumeration);
 }
 
-<<<<<<< HEAD
-capi_return_t tiledb_array_schema_get_enumeration(
+CAPI_INTERFACE(
+    array_schema_get_enumeration,
     tiledb_ctx_t* ctx,
     tiledb_array_schema_t* array_schema,
     const char* enumeration_name,
-    tiledb_enumeration_t** enumeration) noexcept {
+    tiledb_enumeration_t** enumeration) {
   return api_entry<tiledb::api::tiledb_array_schema_get_enumeration>(
       ctx, array_schema, enumeration_name, enumeration);
 }
 
-int32_t tiledb_array_schema_set_coords_filter_list(
-=======
 CAPI_INTERFACE(
     array_schema_set_coords_filter_list,
->>>>>>> df74fdb3
     tiledb_ctx_t* ctx,
     tiledb_array_schema_t* array_schema,
     tiledb_filter_list_t* filter_list) {
@@ -5543,10 +5515,11 @@
       ctx, array_uri, 0, array_schema);
 }
 
-int32_t tiledb_array_schema_load_with_enumerations(
+CAPI_INTERFACE(
+    array_schema_load_with_enumerations,
     tiledb_ctx_t* ctx,
     const char* array_uri,
-    tiledb_array_schema_t** array_schema) noexcept {
+    tiledb_array_schema_t** array_schema) {
   return api_entry<tiledb::api::tiledb_array_schema_load>(
       ctx, array_uri, 1, array_schema);
 }
@@ -7385,31 +7358,19 @@
       ctx, buffer, serialize_type, array_uri, client_side, fragment_info);
 }
 
-<<<<<<< HEAD
-capi_return_t tiledb_handle_load_array_schema_request(
-=======
 CAPI_INTERFACE(
     handle_load_array_schema_request,
->>>>>>> df74fdb3
     tiledb_ctx_t* ctx,
     tiledb_array_t* array,
     tiledb_serialization_type_t serialization_type,
     const tiledb_buffer_t* request,
-<<<<<<< HEAD
-    tiledb_buffer_t* response) noexcept {
-=======
     tiledb_buffer_t* response) {
->>>>>>> df74fdb3
   return api_entry<tiledb::api::tiledb_handle_load_array_schema_request>(
       ctx, array, serialization_type, request, response);
 }
 
-<<<<<<< HEAD
-capi_return_t tiledb_handle_load_enumerations_request(
-=======
 CAPI_INTERFACE(
     handle_load_enumerations_request,
->>>>>>> df74fdb3
     tiledb_ctx_t* ctx,
     tiledb_array_t* array,
     tiledb_serialization_type_t serialization_type,
