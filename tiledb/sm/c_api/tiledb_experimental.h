--- conflicted
+++ resolved
@@ -655,37 +655,12 @@
     tiledb_fragment_info_t* fragment_info,
     uint64_t* count) TILEDB_NOEXCEPT;
 
-<<<<<<< HEAD
-/*
- * Retrieve the maximum in memory tile size across all fragments in an array.
- * Encrypted arrays will be supported via config options.
-=======
 /**
  * Creates a consolidation plan object.
->>>>>>> f84d05e4
- *
- * **Example:**
- *
- * @code{.c}
-<<<<<<< HEAD
- * uint64_t max_in_memory_tile_size;
- * tiledb_fragment_info_get_total_cell_num(ctx, array_uri,
- * &max_in_memory_tile_size, config);
- * @endcode
- *
- * @param ctx The TileDB context
- * @param array_uri Identifies the array for which to retrieve maximum tile size
- * @param max_in_memory_tile_size The receiver for the max in memory tile size.
- * @param config The Config object to be used for poss encryption and any other
- * operation modifiers.
- * @return `TILEDB_OK` for success and `TILEDB_ERR` for error.
- */
-TILEDB_EXPORT int32_t tiledb_array_maximum_tile_size(
-    tiledb_ctx_t* ctx,
-    const char* array_uri,
-    uint64_t* max_in_memory_tile_size,
-    tiledb_config_t* config);
-=======
+ *
+ * **Example:**
+ *
+ * @code{.c}
  * tiledb_consolidation_plan_t* consolidation_plan;
  * tiledb_consolidation_plan_create_with_mbr(ctx, array, 1024*1024*1024,
  * &consolidation_plan);
@@ -826,7 +801,31 @@
  */
 TILEDB_EXPORT int32_t tiledb_consolidation_plan_free_json_str(char** str)
     TILEDB_NOEXCEPT;
->>>>>>> f84d05e4
+
+/*
+ * Retrieve the maximum in memory tile size across all fragments in an array.
+ * Encrypted arrays will be supported via config options.
+ *
+ * **Example:**
+ *
+ * @code{.c}
+ * uint64_t max_in_memory_tile_size;
+ * tiledb_fragment_info_get_total_cell_num(ctx, array_uri,
+ * &max_in_memory_tile_size, config);
+ * @endcode
+ *
+ * @param ctx The TileDB context
+ * @param array_uri Identifies the array for which to retrieve maximum tile size
+ * @param max_in_memory_tile_size The receiver for the max in memory tile size.
+ * @param config The Config object to be used for poss encryption and any other
+ * operation modifiers.
+ * @return `TILEDB_OK` for success and `TILEDB_ERR` for error.
+ */
+TILEDB_EXPORT int32_t tiledb_array_maximum_tile_size(
+    tiledb_ctx_t* ctx,
+    const char* array_uri,
+    uint64_t* max_in_memory_tile_size,
+    tiledb_config_t* config);
 
 #ifdef __cplusplus
 }
