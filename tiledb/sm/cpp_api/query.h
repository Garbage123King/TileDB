/**
 * @file   query.h
 *
 * @author Ravi Gaddipati
 *
 * @section LICENSE
 *
 * The MIT License
 *
 * @copyright Copyright (c) 2017-2021 TileDB, Inc.
 *
 * Permission is hereby granted, free of charge, to any person obtaining a copy
 * of this software and associated documentation files (the "Software"), to deal
 * in the Software without restriction, including without limitation the rights
 * to use, copy, modify, merge, publish, distribute, sublicense, and/or sell
 * copies of the Software, and to permit persons to whom the Software is
 * furnished to do so, subject to the following conditions:
 *
 * The above copyright notice and this permission notice shall be included in
 * all copies or substantial portions of the Software.
 *
 * THE SOFTWARE IS PROVIDED "AS IS", WITHOUT WARRANTY OF ANY KIND, EXPRESS OR
 * IMPLIED, INCLUDING BUT NOT LIMITED TO THE WARRANTIES OF MERCHANTABILITY,
 * FITNESS FOR A PARTICULAR PURPOSE AND NONINFRINGEMENT. IN NO EVENT SHALL THE
 * AUTHORS OR COPYRIGHT HOLDERS BE LIABLE FOR ANY CLAIM, DAMAGES OR OTHER
 * LIABILITY, WHETHER IN AN ACTION OF CONTRACT, TORT OR OTHERWISE, ARISING FROM,
 * OUT OF OR IN CONNECTION WITH THE SOFTWARE OR THE USE OR OTHER DEALINGS IN
 * THE SOFTWARE.
 *
 * @section DESCRIPTION
 *
 * This file declares the C++ API for the TileDB Query object.
 */

#ifndef TILEDB_CPP_API_QUERY_H
#define TILEDB_CPP_API_QUERY_H

#include "array.h"
#include "array_schema.h"
#include "context.h"
#include "core_interface.h"
#include "deleter.h"
#include "exception.h"
#include "subarray.h"
#include "tiledb.h"
#include "type.h"
#include "utils.h"

#include <algorithm>
#include <cassert>
#include <functional>
#include <iterator>
#include <memory>
#include <set>
#include <string>
#include <type_traits>
#include <unordered_map>
#include <vector>

namespace tiledb {

/**
 * Construct and execute read/write queries on a tiledb::Array.
 *
 * @details
 * See examples for more usage details.
 *
 * **Example:**
 *
 * @code{.cpp}
 * // Open the array for writing
 * tiledb::Context ctx;
 * tiledb::Array array(ctx, "my_dense_array", TILEDB_WRITE);
 * Query query(ctx, array);
 * query.set_layout(TILEDB_GLOBAL_ORDER);
 * std::vector a1_data = {1, 2, 3};
 * query.set_buffer("a1", a1_data);
 * query.submit();
 * query.finalize();
 * array.close();
 * @endcode
 */
class Query {
<<<<<<< HEAD
  friend Subarray::Subarray(const tiledb::Query& query);
=======
//  friend Subarray::Subarray(const tiledb::Query& query);
>>>>>>> 24355ca9

 public:
  /* ********************************* */
  /*           TYPE DEFINITIONS        */
  /* ********************************* */

  /** The query or query attribute status. */
  enum class Status {
    /** Query failed. */
    FAILED,
    /** Query completed (all data has been read) */
    COMPLETE,
    /** Query is in progress */
    INPROGRESS,
    /** Query completed (but not all data has been read) */
    INCOMPLETE,
    /** Query not initialized.  */
    UNINITIALIZED
  };

  /* ********************************* */
  /*     CONSTRUCTORS & DESTRUCTORS    */
  /* ********************************* */

  /**
   * Creates a TileDB query object.
   *
   * The query type (read or write) must be the same as the type used to open
   * the array object.
   *
   * The storage manager also acquires a **shared lock** on the array. This
   * means multiple read and write queries to the same array can be made
   * concurrently (in TileDB, only consolidation requires an exclusive lock for
   * a short period of time).
   *
   * **Example:**
   *
   * @code{.cpp}
   * // Open the array for writing
   * tiledb::Context ctx;
   * tiledb::Array array(ctx, "my_array", TILEDB_WRITE);
   * tiledb::Query query(ctx, array, TILEDB_WRITE);
   * @endcode
   *
   * @param ctx TileDB context
   * @param array Open Array object
   * @param type The TileDB query type
   */
  Query(const Context& ctx, const Array& array, tiledb_query_type_t type)
      : ctx_(ctx)
      , array_(array)
      , schema_(array.schema()) {
    tiledb_query_t* q;
    ctx.handle_error(
        tiledb_query_alloc(ctx.ptr().get(), array.ptr().get(), type, &q));
    query_ = std::shared_ptr<tiledb_query_t>(q, deleter_);
  }

  /**
   * Creates a TileDB query object.
   *
   * The query type (read or write) is inferred from the array object, which was
   * opened with a specific query type.
   *
   * The storage manager also acquires a **shared lock** on the array. This
   * means multiple read and write queries to the same array can be made
   * concurrently (in TileDB, only consolidation requires an exclusive lock for
   * a short period of time).
   *
   * **Example:**
   *
   * @code{.cpp}
   * // Open the array for writing
   * tiledb::Context ctx;
   * tiledb::Array array(ctx, "my_array", TILEDB_WRITE);
   * Query query(ctx, array);
   * // Equivalent to:
   * // Query query(ctx, array, TILEDB_WRITE);
   * @endcode
   *
   * @param ctx TileDB context
   * @param array Open Array object
   */
  Query(const Context& ctx, const Array& array)
      : Query(ctx, array, array.query_type()) {
  }

  Query(const Query&) = default;
  Query(Query&&) = default;
  Query& operator=(const Query&) = default;
  Query& operator=(Query&&) = default;

  /* ********************************* */
  /*                API                */
  /* ********************************* */

  /** Returns a shared pointer to the C TileDB query object. */
  std::shared_ptr<tiledb_query_t> ptr() const {
    return query_;
  }

  /** Returns a shared pointer to the C TileDB subarray object associated with
   * this query. */
  //  std::shared_ptr<tiledb_subarray_t> ptr_to_subarray() const {
  //    return subarray_;
  //  }

  /** Returns the query type (read or write). */
  tiledb_query_type_t query_type() const {
    auto& ctx = ctx_.get();
    tiledb_query_type_t query_type;
    ctx.handle_error(
        tiledb_query_get_type(ctx.ptr().get(), query_.get(), &query_type));
    return query_type;
  }

  /**
   * Sets the layout of the cells to be written or read.
   *
   * @param layout For a write query, this specifies the order of the cells
   *     provided by the user in the buffers. For a read query, this specifies
   *     the order of the cells that will be retrieved as results and stored
   *     in the user buffers. The layout can be one of the following:
   *    - `TILEDB_COL_MAJOR`:
   *      This means column-major order with respect to the subarray.
   *    - `TILEDB_ROW_MAJOR`:
   *      This means row-major order with respect to the subarray.
   *    - `TILEDB_GLOBAL_ORDER`:
   *      This means that cells are stored or retrieved in the array global
   *      cell order.
   *    - `TILEDB_UNORDERED`:
   *      This is applicable only to writes for sparse arrays, or for sparse
   *      writes to dense arrays. It specifies that the cells are unordered and,
   *      hence, TileDB must sort the cells in the global cell order prior to
   *      writing.
   * @return Reference to this Query
   */
  Query& set_layout(tiledb_layout_t layout) {
    auto& ctx = ctx_.get();
    ctx.handle_error(
        tiledb_query_set_layout(ctx.ptr().get(), query_.get(), layout));
    return *this;
  }

  /** Returns the layout of the query. */
  tiledb_layout_t query_layout() const {
    auto& ctx = ctx_.get();
    tiledb_layout_t query_layout;
    ctx.handle_error(
        tiledb_query_get_layout(ctx.ptr().get(), query_.get(), &query_layout));
    return query_layout;
  }

  /** Returns the array of the query. */
  const Array& array() {
    return array_;
  }

  /** Returns the query status. */
  Status query_status() const {
    tiledb_query_status_t status;
    auto& ctx = ctx_.get();
    ctx.handle_error(
        tiledb_query_get_status(ctx.ptr().get(), query_.get(), &status));
    return to_status(status);
  }

  /**
   * Returns `true` if the query has results. Applicable only to read
   * queries (it returns `false` for write queries).
   */
  bool has_results() const {
    int ret;
    auto& ctx = ctx_.get();
    ctx.handle_error(
        tiledb_query_has_results(ctx.ptr().get(), query_.get(), &ret));
    return (bool)ret;
  }

  /**
   * Submits the query. Call will block until query is complete.
   *
   * @note
   * `finalize()` must be invoked after finish writing in global
   * layout (via repeated invocations of `submit()`), in order to
   * flush any internal state. For the case of reads, if the returned status is
   * `TILEDB_INCOMPLETE`, TileDB could not fit the entire result in the user's
   * buffers. In this case, the user should consume the read results (if any),
   * optionally reset the buffers with `set_buffer()`, and then
   * resubmit the query until the status becomes `TILEDB_COMPLETED`. If all
   * buffer sizes after the termination of this function become 0, then this
   * means that **no** useful data was read into the buffers, implying that the
   * larger buffers are needed for the query to proceed. In this case, the users
   * must reallocate their buffers (increasing their size), reset the buffers
   * with `set_buffer()`, and resubmit the query.
   *
   * @return Query status
   */
  Status submit() {
    auto& ctx = ctx_.get();
    ctx.handle_error(tiledb_query_submit(ctx.ptr().get(), query_.get()));
    return query_status();
  }

  Status submit_with_subarray(const tiledb::Subarray& cppapi_subarray) {
    auto& ctx = ctx_.get();
    ctx.handle_error(tiledb_query_submit_with_subarray(
        ctx.ptr().get(), query_.get(), cppapi_subarray.capi_subarray()));
    return query_status();
  }

  /**
   * Submit an async query, with callback. Call returns immediately.
   *
   * @note Same notes apply as `Query::submit()`.
   *
   * **Example:**
   * @code{.cpp}
   * // Create query
   * tiledb::Query query(...);
   * // Submit with callback
   * query.submit_async([]() { std::cout << "Callback: query completed.\n"; });
   * @endcode
   *
   * @param callback Callback function.
   */
  template <typename Fn>
  void submit_async(const Fn& callback) {
    auto& ctx = ctx_.get();
    std::function<void(void*)> wrapper = [&](void*) { callback(); };
    ctx.handle_error(tiledb::impl::tiledb_query_submit_async_func(
        ctx.ptr().get(), query_.get(), &wrapper, nullptr));
  }

  // TBD: find what/where testing sub_async and augment to test _with_subarray.
  template <typename Fn>
  void submit_async_with_subarray(const Fn& callback, Subarray& subarray) {
    auto& ctx = ctx_.get();
#if 01
    ctx.handle_error(tiledb_query_set_subarray_v2(
        ctx.ptr().get(), query_.get(), subarray.capi_subarray()));
#endif
    std::function<void(void*)> wrapper = [&](void*) { callback(); };
    ctx.handle_error(tiledb::impl::tiledb_query_submit_async_func(
        ctx.ptr().get(), query_.get(), &wrapper, nullptr));
  }

  /**
   * Submit an async query, with no callback. Call returns immediately.
   *
   * @note Same notes apply as `Query::submit()`.
   *
   * **Example:**
   * @code{.cpp}
   * // Create query
   * tiledb::Query query(...);
   * // Submit with no callback
   * query.submit_async();
   * @endcode
   */
  void submit_async() {
    submit_async([]() {});
  }

  /**
   * Flushes all internal state of a query object and finalizes the query.
   * This is applicable only to global layout writes. It has no effect for
   * any other query type.
   */
  void finalize() {
    auto& ctx = ctx_.get();
    ctx.handle_error(tiledb_query_finalize(ctx.ptr().get(), query_.get()));
  }

  /**
   * Returns the number of elements in the result buffers from a read query.
   * This is a map from the attribute name to a pair of values.
   *
   * The first is number of elements (offsets) for var size attributes, and the
   * second is number of elements in the data buffer. For fixed sized attributes
   * (and coordinates), the first is always 0.
   *
   * For variable sized attributes: the first value is the
   * number of cells read, i.e. the number of offsets read for the attribute.
   * The second value is the total number of elements in the data buffer. For
   * example, a read query on a variable-length `float` attribute that reads
   * three cells would return 3 for the first number in the pair. If the total
   * amount of `floats` read across the three cells was 10, then the second
   * number in the pair would be 10.
   *
   * For fixed-length attributes, the first value is always 0. The second value
   * is the total number of elements in the data buffer. For example, a read
   * query on a single `float` attribute that reads three cells would return 3
   * for the second value. A read query on a `float` attribute with cell_val_num
   * 2 that reads three cells would return 3 * 2 = 6 for the second value.
   *
   * If the query has not been submitted, an empty map is returned.
   *
   * **Example:**
   * @code{.cpp}
   * // Submit a read query.
   * query.submit();
   * auto result_el = query.result_buffer_elements();
   *
   * // For fixed-sized attributes, `.second` is the number of elements
   * // that were read for the attribute across all cells. Note: number of
   * // elements and not number of bytes.
   * auto num_a1_elements = result_el["a1"].second;
   *
   * // Coords are also fixed-sized.
   * auto num_coords = result_el["__coords"].second;
   *
   * // In variable attributes, e.g. std::string type, need two buffers,
   * // one for offsets and one for cell data ("elements").
   * auto num_a2_offsets = result_el["a2"].first;
   * auto num_a2_elements = result_el["a2"].second;
   * @endcode
   */
  std::unordered_map<std::string, std::pair<uint64_t, uint64_t>>
  result_buffer_elements() const {
    std::unordered_map<std::string, std::pair<uint64_t, uint64_t>> elements;
    if (buff_sizes_.empty())
      return std::unordered_map<
          std::string,
          std::pair<uint64_t, uint64_t>>();  // Query hasn't been submitted
    for (const auto& b_it : buff_sizes_) {
      auto attr_name = b_it.first;
      auto size_tuple = b_it.second;
      auto var =
          ((attr_name != "__coords") &&
           ((schema_.has_attribute(attr_name) &&
             schema_.attribute(attr_name).cell_val_num() == TILEDB_VAR_NUM) ||
            (schema_.domain().has_dimension(attr_name) &&
             schema_.domain().dimension(attr_name).cell_val_num() ==
                 TILEDB_VAR_NUM)));
      auto element_size = element_sizes_.find(attr_name)->second;
      elements[attr_name] = var ?
                                std::pair<uint64_t, uint64_t>(
                                    std::get<0>(size_tuple) / sizeof(uint64_t),
                                    std::get<1>(size_tuple) / element_size) :
                                std::pair<uint64_t, uint64_t>(
                                    0, std::get<1>(size_tuple) / element_size);
    }
    return elements;
  }

  /**
   * Returns the number of elements in the result buffers from a read query.
   * This is a map from the attribute name to a tuple of values.
   *
   * The first is number of elements (offsets) for var size attributes, and the
   * second is number of elements in the data buffer. For fixed sized attributes
   * (and coordinates), the first is always 0. The third element is the size of
   * the validity bytemap buffer.
   *
   *
   * For variable sized attributes: the first value is the
   * number of cells read, i.e. the number of offsets read for the attribute.
   * The second value is the total number of elements in the data buffer. For
   * example, a read query on a variable-length `float` attribute that reads
   * three cells would return 3 for the first number in the pair. If the total
   * amount of `floats` read across the three cells was 10, then the second
   * number in the pair would be 10.
   *
   * For fixed-length attributes, the first value is always 0. The second value
   * is the total number of elements in the data buffer. For example, a read
   * query on a single `float` attribute that reads three cells would return 3
   * for the second value. A read query on a `float` attribute with cell_val_num
   * 2 that reads three cells would return 3 * 2 = 6 for the second value.
   *
   * If the query has not been submitted, an empty map is returned.
   *
   * **Example:**
   * @code{.cpp}
   * // Submit a read query.
   * query.submit();
   * auto result_el = query.result_buffer_elements_nullable();
   *
   * // For fixed-sized attributes, the second tuple element is the number of
   * // elements that were read for the attribute across all cells. Note: number
   * // of elements and not number of bytes.
   * auto num_a1_elements = std::get<1>(result_el["a1"]);
   *
   * // In variable attributes, e.g. std::string type, need two buffers,
   * // one for offsets and one for cell data ("elements").
   * auto num_a2_offsets = std::get<0>(result_el["a2"]);
   * auto num_a2_elements = std::get<1>(result_el["a2"]);
   *
   * // For both fixed-size and variable-sized attributes, the third tuple
   * // element is the number of elements in the validity bytemap.
   * auto num_a1_validity_values = std::get<2>(result_el["a1"]);
   * auto num_a2_validity_values = std::get<2>(result_el["a2"]);
   * @endcode
   */
  std::unordered_map<std::string, std::tuple<uint64_t, uint64_t, uint64_t>>
  result_buffer_elements_nullable() const {
    std::unordered_map<std::string, std::tuple<uint64_t, uint64_t, uint64_t>>
        elements;
    if (buff_sizes_.empty())
      return std::unordered_map<
          std::string,
          std::tuple<uint64_t, uint64_t, uint64_t>>();  // Query hasn't been
                                                        // submitted
    for (const auto& b_it : buff_sizes_) {
      auto attr_name = b_it.first;
      auto size_tuple = b_it.second;
      auto var = schema_.has_attribute(attr_name) &&
                 schema_.attribute(attr_name).cell_val_num() == TILEDB_VAR_NUM;
      auto element_size = element_sizes_.find(attr_name)->second;
      elements[attr_name] = var ?
                                std::tuple<uint64_t, uint64_t, uint64_t>(
                                    std::get<0>(size_tuple) / sizeof(uint64_t),
                                    std::get<1>(size_tuple) / element_size,
                                    std::get<2>(size_tuple) / sizeof(uint8_t)) :
                                std::tuple<uint64_t, uint64_t, uint64_t>(
                                    0,
                                    std::get<1>(size_tuple) / element_size,
                                    std::get<2>(size_tuple) / sizeof(uint8_t));
    }

    return elements;
  }

  /**
   * Adds a 1D range along a subarray dimension index, in the form
   * (start, end, stride). The datatype of the range
   * must be the same as the dimension datatype.
   *
   * **Example:**
   *
   * @code{.cpp}
   * // Set a 1D range on dimension 0, assuming the domain type is int64.
   * int64_t start = 10;
   * int64_t end = 20;
   * // Stride is optional
   * subarray.add_range(0, start, end);
   * @endcode
   *
   * @tparam T The dimension datatype
   * @param dim_idx The index of the dimension to add the range to.
   * @param start The range start to add.
   * @param end The range end to add.
   * @param stride The range stride to add.
   * @return Reference to this Query
   */
  template <class T>
  TILEDB_DEPRECATED  // Or maybe shouldnot be???
      Query&
      add_range(uint32_t dim_idx, T start, T end, T stride = 0) {
    impl::type_check<T>(schema_.domain().dimension(dim_idx).type());
    auto& ctx = ctx_.get();
    ctx.handle_error(tiledb_query_add_range(
        ctx.ptr().get(),
        query_.get(),
        dim_idx,
        &start,
        &end,
        (stride == 0) ? nullptr : &stride));
    return *this;
  }

  /**
   * Adds a 1D range along a subarray dimension name, specified by its name, in
   * the form (start, end, stride). The datatype of the range must be the same
   * as the dimension datatype.
   *
   * **Example:**
   *
   * @code{.cpp}
   * // Set a 1D range on dimension "rows", assuming the domain type is int64.
   * int64_t start = 10;
   * int64_t end = 20;
   * const std::string dim_name = "rows";
   * // Stride is optional
   * subarray.add_range(dim_name, start, end);
   * @endcode
   *
   * @tparam T The dimension datatype
   * @param dim_name The name of the dimension to add the range to.
   * @param start The range start to add.
   * @param end The range end to add.
   * @param stride The range stride to add.
   * @return Reference to this Query
   */
  template <class T>
  TILEDB_DEPRECATED Query& add_range(
      const std::string& dim_name, T start, T end, T stride = 0) {
    impl::type_check<T>(schema_.domain().dimension(dim_name).type());
    auto& ctx = ctx_.get();
    ctx.handle_error(tiledb_query_add_range_by_name(
        ctx.ptr().get(),
        query_.get(),
        dim_name.c_str(),
        &start,
        &end,
        (stride == 0) ? nullptr : &stride));
    return *this;
  }

  /**
   * Adds a 1D string range along a subarray dimension index, in the form
   * (start, end). Applicable only to variable-sized dimensions
   *
   * **Example:**
   *
   * @code{.cpp}
   * // Set a 1D range on dimension 0, assuming the domain type is int64.
   * int64_t start = 10;
   * int64_t end = 20;
   * // Stride is optional
   * subarray.add_range(0, start, end);
   * @endcode
   *
   * @tparam T The dimension datatype
   * @param dim_idx The index of the dimension to add the range to.
   * @param start The range start to add.
   * @param end The range end to add.
   * @return Reference to this Query
   */
  TILEDB_DEPRECATED
  Query& add_range(
      uint32_t dim_idx, const std::string& start, const std::string& end) {
    impl::type_check<char>(schema_.domain().dimension(dim_idx).type());
    auto& ctx = ctx_.get();
    ctx.handle_error(tiledb_query_add_range_var(
        ctx.ptr().get(),
        query_.get(),
        dim_idx,
        start.c_str(),
        start.size(),
        end.c_str(),
        end.size()));
    return *this;
  }

  /**
   * Adds a 1D string range along a subarray dimension name, in the form (start,
   * end). Applicable only to variable-sized dimensions
   *
   * **Example:**
   *
   * @code{.cpp}
   * // Set a 1D range on dimension "rows", assuming the domain type is int64.
   * int64_t start = 10;
   * int64_t end = 20;
   * const std::string dim_name = "rows";
   * // Stride is optional
   * subarray.add_range(dim_name, start, end);
   * @endcode
   *
   * @tparam T The dimension datatype
   * @param dim_name The name of the dimension to add the range to.
   * @param start The range start to add.
   * @param end The range end to add.
   * @return Reference to this Query
   */
  TILEDB_DEPRECATED
  Query& add_range(
      const std::string& dim_name,
      const std::string& start,
      const std::string& end) {
    impl::type_check<char>(schema_.domain().dimension(dim_name).type());
    auto& ctx = ctx_.get();
    ctx.handle_error(tiledb_query_add_range_var_by_name(
        ctx.ptr().get(),
        query_.get(),
        dim_name.c_str(),
        start.c_str(),
        start.size(),
        end.c_str(),
        end.size()));
    return *this;
  }

  /**
   * Retrieves the number of ranges for a given dimension index.
   *
   * **Example:**
   *
   * @code{.cpp}
   * unsigned dim_idx = 0;
   * uint64_t range_num = query.range_num(dim_idx);
   * @endcode
   *
   * @param dim_idx The dimension index.
   * @return The number of ranges.
   */
  uint64_t range_num(unsigned dim_idx) const {
    auto& ctx = ctx_.get();
    uint64_t range_num;
    ctx.handle_error(tiledb_query_get_range_num(
        ctx.ptr().get(), query_.get(), dim_idx, &range_num));
    return range_num;
  }

  /**
   * Retrieves the number of ranges for a given dimension name.
   *
   * **Example:**
   *
   * @code{.cpp}
   * unsigned dim_name = "rows";
   * uint64_t range_num = query.range_num(dim_name);
   * @endcode
   *
   * @param dim_name The dimension name.
   * @return The number of ranges.
   */
  uint64_t range_num(const std::string& dim_name) const {
    auto& ctx = ctx_.get();
    uint64_t range_num;
    ctx.handle_error(tiledb_query_get_range_num_from_name(
        ctx.ptr().get(), query_.get(), dim_name.c_str(), &range_num));
    return range_num;
  }

  /**
   * Retrieves a range for a given dimension index and range id.
   * The template datatype must be the same as that of the
   * underlying array.
   *
   * **Example:**
   *
   * @code{.cpp}
   * unsigned dim_idx = 0;
   * unsigned range_idx = 0;
   * auto range = query.range<int32_t>(dim_idx, range_idx);
   * @endcode
   *
   * @tparam T The dimension datatype.
   * @param dim_idx The dimension index.
   * @param range_idx The range index.
   * @return A triplet of the form (start, end, stride).
   */
  template <class T>
  std::array<T, 3> range(unsigned dim_idx, uint64_t range_idx) {
    impl::type_check<T>(schema_.domain().dimension(dim_idx).type());
    auto& ctx = ctx_.get();
    const void *start, *end, *stride;
    ctx.handle_error(tiledb_query_get_range(
        ctx.ptr().get(),
        query_.get(),
        dim_idx,
        range_idx,
        &start,
        &end,
        &stride));
    std::array<T, 3> ret = {{*(const T*)start,
                             *(const T*)end,
                             (stride == nullptr) ? 0 : *(const T*)stride}};
    return ret;
  }

  /**
   * Retrieves a range for a given dimension name and range id.
   * The template datatype must be the same as that of the
   * underlying array.
   *
   * **Example:**
   *
   * @code{.cpp}
   * unsigned dim_name = "rows";
   * unsigned range_idx = 0;
   * auto range = query.range<int32_t>(dim_name, range_idx);
   * @endcode
   *
   * @tparam T The dimension datatype.
   * @param dim_name The dimension name.
   * @param range_idx The range index.
   * @return A triplet of the form (start, end, stride).
   */
  template <class T>
  std::array<T, 3> range(const std::string& dim_name, uint64_t range_idx) {
    impl::type_check<T>(schema_.domain().dimension(dim_name).type());
    auto& ctx = ctx_.get();
    const void *start, *end, *stride;
    ctx.handle_error(tiledb_query_get_range_from_name(
        ctx.ptr().get(),
        query_.get(),
        dim_name.c_str(),
        range_idx,
        &start,
        &end,
        &stride));
    std::array<T, 3> ret = {{*(const T*)start,
                             *(const T*)end,
                             (stride == nullptr) ? 0 : *(const T*)stride}};
    return ret;
  }

  /**
   * Retrieves a range for a given variable length string dimension index and
   * range id.
   *
   * **Example:**
   *
   * @code{.cpp}
   * unsigned dim_idx = 0;
   * unsigned range_idx = 0;
   * std::array<std::string, 2> range = query.range(dim_idx, range_idx);
   * @endcode
   *
   * @param dim_idx The dimension index.
   * @param range_idx The range index.
   * @return A pair of the form (start, end).
   */
  std::array<std::string, 2> range(unsigned dim_idx, uint64_t range_idx) {
    impl::type_check<char>(schema_.domain().dimension(dim_idx).type());
    auto& ctx = ctx_.get();
    uint64_t start_size, end_size;
    ctx.handle_error(tiledb_query_get_range_var_size(
        ctx.ptr().get(),
        query_.get(),
        dim_idx,
        range_idx,
        &start_size,
        &end_size));

    std::string start;
    start.resize(start_size);
    std::string end;
    end.resize(end_size);
    ctx.handle_error(tiledb_query_get_range_var(
        ctx.ptr().get(), query_.get(), dim_idx, range_idx, &start[0], &end[0]));
    std::array<std::string, 2> ret = {{std::move(start), std::move(end)}};
    return ret;
  }

  /**
   * Retrieves a range for a given variable length string dimension name and
   * range id.
   *
   * **Example:**
   *
   * @code{.cpp}
   * unsigned dim_name = "rows";
   * unsigned range_idx = 0;
   * std::array<std::string, 2> range = query.range(dim_name, range_idx);
   * @endcode
   *
   * @param dim_name The dimension name.
   * @param range_idx The range index.
   * @return A pair of the form (start, end).
   */
  std::array<std::string, 2> range(
      const std::string& dim_name, uint64_t range_idx) {
    impl::type_check<char>(schema_.domain().dimension(dim_name).type());
    auto& ctx = ctx_.get();
    uint64_t start_size, end_size;
    ctx.handle_error(tiledb_query_get_range_var_size_from_name(
        ctx.ptr().get(),
        query_.get(),
        dim_name.c_str(),
        range_idx,
        &start_size,
        &end_size));

    std::string start;
    start.resize(start_size);
    std::string end;
    end.resize(end_size);
    ctx.handle_error(tiledb_query_get_range_var_from_name(
        ctx.ptr().get(),
        query_.get(),
        dim_name.c_str(),
        range_idx,
        &start[0],
        &end[0]));
    std::array<std::string, 2> ret = {{std::move(start), std::move(end)}};
    return ret;
  }

  /**
   * Retrieves the estimated result size for a fixed-size attribute.
   *
   * **Example:**
   *
   * @code{.cpp}
   * uint64_t est_size = query.est_result_size("attr1");
   * @endcode
   *
   * @param attr_name The attribute name.
   * @return The estimated size in bytes.
   */
  uint64_t est_result_size(const std::string& attr_name) const {
    auto& ctx = ctx_.get();
    uint64_t size = 0;
    ctx.handle_error(tiledb_query_get_est_result_size(
        ctx.ptr().get(), query_.get(), attr_name.c_str(), &size));
    return size;
  }

  /**
   * Retrieves the estimated result size for a variable-size attribute.
   *
   * **Example:**
   *
   * @code{.cpp}
   * std::array<uint64_t, 2> est_size =
   *     query.est_result_size_var("attr1");
   * @endcode
   *
   * @param attr_name The attribute name.
   * @return An array with first element containing the estimated size of
   *    the result offsets in bytes, and second element containing the
   *    estimated size of the result values in bytes.
   */
  std::array<uint64_t, 2> est_result_size_var(
      const std::string& attr_name) const {
    auto& ctx = ctx_.get();
    uint64_t size_off = 0, size_val = 0;
    ctx.handle_error(tiledb_query_get_est_result_size_var(
        ctx.ptr().get(),
        query_.get(),
        attr_name.c_str(),
        &size_off,
        &size_val));
    return {size_off, size_val};
  }

  /**
   * Retrieves the estimated result size for a fixed-size, nullable attribute.
   *
   * **Example:**
   *
   * @code{.cpp}
   * std::array<uint64_t, 2> est_size =
   *    query.est_result_size_nullable("attr1");
   * @endcode
   *
   * @param attr_name The attribute name.
   * @return An array with first element containing the estimated size of
   *    the result values in bytes, and second element containing the
   *    estimated size of the result validity values in bytes.
   */
  std::array<uint64_t, 2> est_result_size_nullable(
      const std::string& attr_name) const {
    auto& ctx = ctx_.get();
    uint64_t size_val = 0;
    uint64_t size_validity = 0;
    ctx.handle_error(tiledb_query_get_est_result_size_nullable(
        ctx.ptr().get(),
        query_.get(),
        attr_name.c_str(),
        &size_val,
        &size_validity));
    return {size_val, size_validity};
  }

  /**
   * Retrieves the estimated result size for a variable-size, nullable
   * attribute.
   *
   * **Example:**
   *
   * @code{.cpp}
   * std::array<uint64_t, 3> est_size =
   *     query.est_result_size_var_nullable("attr1");
   * @endcode
   *
   * @param attr_name The attribute name.
   * @return An array with first element containing the estimated size of
   *    the offset values in bytes, second element containing the
   *    estimated size of the result values in bytes, and the third element
   *    containing the estimated size of the validity values in bytes.
   */
  std::array<uint64_t, 3> est_result_size_var_nullable(
      const std::string& attr_name) const {
    auto& ctx = ctx_.get();
    uint64_t size_off = 0;
    uint64_t size_val = 0;
    uint64_t size_validity = 0;
    ctx.handle_error(tiledb_query_get_est_result_size_var_nullable(
        ctx.ptr().get(),
        query_.get(),
        attr_name.c_str(),
        &size_off,
        &size_val,
        &size_validity));
    return {size_off, size_val, size_validity};
  }

  /**
   * Returns the number of written fragments. Applicable only to WRITE queries.
   */
  uint32_t fragment_num() const {
    auto& ctx = ctx_.get();
    uint32_t num;
    ctx.handle_error(
        tiledb_query_get_fragment_num(ctx.ptr().get(), query_.get(), &num));
    return num;
  }

  /**
   * Returns the URI of the written fragment with the input index. Applicable
   * only to WRITE queries.
   */
  std::string fragment_uri(uint32_t idx) const {
    auto& ctx = ctx_.get();
    const char* uri;
    ctx.handle_error(tiledb_query_get_fragment_uri(
        ctx.ptr().get(), query_.get(), idx, &uri));
    return uri;
  }

  /**
   * Returns the timestamp range of the written fragment with the input index.
   * Applicable only to WRITE queries.
   */
  std::pair<uint64_t, uint64_t> fragment_timestamp_range(uint32_t idx) const {
    auto& ctx = ctx_.get();
    uint64_t t1, t2;
    ctx.handle_error(tiledb_query_get_fragment_timestamp_range(
        ctx.ptr().get(), query_.get(), idx, &t1, &t2));
    return std::make_pair(t1, t2);
  }

  /**
   * The query set_subarray function has been deprecated.
   * See the documentation for Subarray::set_subarray(), or use other
   * Subarray provided APIs.
   * Consult the current documentation for more information.
   *
   * Sets a subarray, defined in the order dimensions were added.
   * Coordinates are inclusive. For the case of writes, this is meaningful only
   * for dense arrays, and specifically dense writes.
   *
   * @note `set_subarray(std::vector<T>)` is preferred as it is safer.
   *
   * **Example:**
   * @code{.cpp}
   * tiledb::Context ctx;
   * tiledb::Array array(ctx, array_name, TILEDB_READ);
   * int subarray[] = {0, 3, 0, 3};
   * Query query(ctx, array);
   * query.set_subarray(subarray, 4);
   * @endcode
   *
   * @tparam T Type of array domain.
   * @param pairs Subarray pointer defined as an array of [start, stop] values
   * per dimension.
   * @param size The number of subarray elements.
   */
  template <typename T = uint64_t>
  TILEDB_DEPRECATED  // TBD: or not?
      Query&
      set_subarray(const T* pairs, uint64_t size) {
    impl::type_check<T>(schema_.domain().type());
    auto& ctx = ctx_.get();
    if (size != schema_.domain().ndim() * 2) {
      throw SchemaMismatch(
          "Subarray should have num_dims * 2 values: (low, high) for each "
          "dimension.");
    }
    ctx.handle_error(
        tiledb_query_set_subarray(ctx.ptr().get(), query_.get(), pairs));
    subarray_cell_num_ = pairs[1] - pairs[0] + 1;
    for (unsigned i = 2; i < size - 1; i += 2) {
      subarray_cell_num_ *= (pairs[i + 1] - pairs[i] + 1);
    }
    return *this;
  }

  /**
   * Sets a subarray, defined in the order dimensions were added.
   * Coordinates are inclusive. For the case of writes, this is meaningful only
   * for dense arrays, and specifically dense writes.
   *
   * **Example:**
   * @code{.cpp}
   * tiledb::Context ctx;
   * tiledb::Array array(ctx, array_name, TILEDB_READ);
   * std::vector<int> subarray = {0, 3, 0, 3};
   * Query query(ctx, array);
   * query.set_subarray(subarray);
   * @endcode
   *
   * @tparam Vec Vector datatype. Should always be a vector of the domain type.
   * @param pairs The subarray defined as a vector of [start, stop] coordinates
   * per dimension.
   */
  template <typename Vec>
  Query& set_subarray(const Vec& pairs) {
    return set_subarray(pairs.data(), pairs.size());
  }

  /**
   * Sets a subarray, defined in the order dimensions were added.
   * Coordinates are inclusive. For the case of writes, this is meaningful only
   * for dense arrays, and specifically dense writes.
   *
   * **Example:**
   * @code{.cpp}
   * tiledb::Context ctx;
   * tiledb::Array array(ctx, array_name, TILEDB_READ);
   * Query query(ctx, array);
   * query.set_subarray({0, 3, 0, 3});
   * @endcode
   *
   * @tparam T Type of array domain.
   * @param pairs List of [start, stop] coordinates per dimension.
   */
  template <typename T = uint64_t>
  Query& set_subarray(const std::initializer_list<T>& l) {
    return set_subarray(std::vector<T>(l));
  }

  /**
   * Sets a subarray, defined in the order dimensions were added.
   * Coordinates are inclusive.
   *
   * @note set_subarray(std::vector) is preferred and avoids an extra copy.
   *
   * @tparam T Type of array domain.
   * @param pairs The subarray defined as pairs of [start, stop] per dimension.
   */
  template <typename T = uint64_t>
  Query& set_subarray(const std::vector<std::array<T, 2>>& pairs) {
    std::vector<T> buf;
    buf.reserve(pairs.size() * 2);
    std::for_each(
        pairs.begin(), pairs.end(), [&buf](const std::array<T, 2>& p) {
          buf.push_back(p[0]);
          buf.push_back(p[1]);
        });
    return set_subarray(buf);
  }

  /**
   *
   */
  Query& set_subarray(const Subarray& subarray) {
    auto& ctx = ctx_.get();
<<<<<<< HEAD
=======
    //    ctx.handle_error(
    //        tiledb_subarray_set_subarray(ctx.ptr().get(), subarray.get(),
    //        pairs));
>>>>>>> 24355ca9
    ctx.handle_error(tiledb_query_set_subarray_v2(
        ctx.ptr().get(), query_.get(), subarray.capi_subarray()));

    return *this;
  }

  /**
   * Set the query config.
   *
   * Setting configuration with this function overrides the following
   * Query-level parameters only:
   *
   * - `sm.memory_budget`
   * - `sm.memory_budget_var`
   * - `sm.sub_partitioner_memory_budget`
   * - `sm.var_offsets.mode`
   * - `sm.var_offsets.extra_element`
   * - `sm.var_offsets.bitsize`
   * - `sm.check_coord_dups`
   * - `sm.check_coord_oob`
   * - `sm.check_global_order`
   * - `sm.dedup_coords`
   */
  Query& set_config(const Config& config) {
    auto ctx = ctx_.get();

    ctx.handle_error(tiledb_query_set_config(
        ctx.ptr().get(), query_.get(), config.ptr().get()));

    return *this;
  }

  /**
   * Set the coordinate buffer.
   *
   * The coordinate buffer has been deprecated. Set the coordinates for
   * each individual dimension with the `set_buffer` API. Consult the current
   * documentation for more information.
   *
   * **Example:**
   * @code{.cpp}
   * tiledb::Context ctx;
   * tiledb::Array array(ctx, array_name, TILEDB_WRITE);
   * // Write to points (0,1) and (2,3) in a 2D array with int domain.
   * int coords[] = {0, 1, 2, 3};
   * Query query(ctx, array);
   * query.set_layout(TILEDB_UNORDERED).set_coordinates(coords, 4);
   * @endcode
   *
   * @note set_coordinates(std::vector<T>) is preferred as it is safer.
   *
   * @tparam T Type of array domain.
   * @param buf Coordinate array buffer pointer
   * @param size The number of elements in the coordinate array buffer
   * **/
  template <typename T>
  TILEDB_DEPRECATED Query& set_coordinates(T* buf, uint64_t size) {
    impl::type_check<T>(schema_.domain().type());
    return set_buffer("__coords", buf, size);
  }

  /**
   * Set the coordinate buffer for unordered queries.
   *
   * The coordinate buffer has been deprecated. Set the coordinates for
   * each individual dimension with the `set_buffer` API. Consult the current
   * documentation for more information.
   *
   * **Example:**
   * @code{.cpp}
   * tiledb::Context ctx;
   * tiledb::Array array(ctx, array_name, TILEDB_WRITE);
   * // Write to points (0,1) and (2,3) in a 2D array with int domain.
   * std::vector<int> coords = {0, 1, 2, 3};
   * Query query(ctx, array);
   * query.set_layout(TILEDB_UNORDERED).set_coordinates(coords);
   * @endcode
   *
   * @tparam Vec Vector datatype. Should always be a vector of the domain type.
   * @param buf Coordinate vector
   * **/
  template <typename Vec>
  TILEDB_DEPRECATED Query& set_coordinates(Vec& buf) {
    return set_coordinates(buf.data(), buf.size());
  }

  /**
   * Sets a buffer for a fixed-sized attribute/dimension.
   *
   * **Example:**
   * @code{.cpp}
   * tiledb::Context ctx;
   * tiledb::Array array(ctx, array_name, TILEDB_WRITE);
   * int data_a1[] = {0, 1, 2, 3};
   * Query query(ctx, array);
   * query.set_buffer("a1", data_a1, 4);
   * @endcode
   *
   * @note set_buffer(std::string, std::vector) is preferred as it is safer.
   *
   * @tparam T Attribute/Dimension value type
   * @param name Attribute/Dimension name
   * @param buff Buffer array pointer with elements of the
   *     attribute/dimension type.
   * @param nelements Number of array elements
   **/
  template <typename T>
  Query& set_buffer(const std::string& name, T* buff, uint64_t nelements) {
    // Checks
    auto is_attr = schema_.has_attribute(name);
    auto is_dim = schema_.domain().has_dimension(name);
    if (name != "__coords" && !is_attr && !is_dim)
      throw TileDBError(
          std::string("Cannot set buffer; Attribute/Dimension '") + name +
          "' does not exist");
    else if (is_attr)
      impl::type_check<T>(schema_.attribute(name).type());
    else if (is_dim)
      impl::type_check<T>(schema_.domain().dimension(name).type());
    else if (name == "__coords")
      impl::type_check<T>(schema_.domain().type());

    return set_buffer(name, buff, nelements, sizeof(T));
  }

  /**
   * Sets a buffer for a fixed-sized attribute/dimension.
   *
   * **Example:**
   * @code{.cpp}
   * tiledb::Context ctx;
   * tiledb::Array array(ctx, array_name, TILEDB_WRITE);
   * std::vector<int> data_a1 = {0, 1, 2, 3};
   * Query query(ctx, array);
   * query.set_buffer("a1", data_a1);
   * @endcode
   *
   * @tparam T Attribute/Dimension value type
   * @param name Attribute/Dimension name
   * @param buf Buffer vector with elements of the attribute/dimension type.
   **/
  template <typename T>
  Query& set_buffer(const std::string& name, std::vector<T>& buf) {
    return set_buffer(name, buf.data(), buf.size(), sizeof(T));
  }

  /**
   * Sets a buffer for a fixed-sized attribute/dimension.
   *
   * @note This unsafe version does not perform type checking; the given buffer
   * is assumed to be the correct type, and the size of an element in the given
   * buffer is assumed to be the size of the datatype of the attribute.
   *
   * @param name Attribute/Dimension name
   * @param buff Buffer array pointer with elements of the attribute type.
   * @param nelements Number of array elements in buffer
   **/
  Query& set_buffer(const std::string& name, void* buff, uint64_t nelements) {
    // Checks
    auto is_attr = schema_.has_attribute(name);
    auto is_dim = schema_.domain().has_dimension(name);
    if (name != "__coords" && !is_attr && !is_dim)
      throw TileDBError(
          std::string("Cannot set buffer; Attribute/Dimension '") + name +
          "' does not exist");

    // Compute element size (in bytes).
    size_t element_size = 0;
    if (name == "__coords")
      element_size = tiledb_datatype_size(schema_.domain().type());
    else if (is_attr)
      element_size = tiledb_datatype_size(schema_.attribute(name).type());
    else if (is_dim)
      element_size =
          tiledb_datatype_size(schema_.domain().dimension(name).type());

    return set_buffer(name, buff, nelements, element_size);
  }

  /**
   * Sets a buffer for a variable-sized attribute/dimension.
   *
   * **Example:**
   *
   * @code{.cpp}
   * tiledb::Context ctx;
   * tiledb::Array array(ctx, array_name, TILEDB_WRITE);
   * int data_a1[] = {0, 1, 2, 3};
   * uint64_t offsets_a1[] = {0, 8};
   * Query query(ctx, array);
   * query.set_buffer("a1", offsets_a1, 2, data_a1, 4);
   * @endcode
   *
   * @note set_buffer(std::string, std::vector, std::vector) is preferred as it
   * is safer.
   *
   * @tparam T Attribute/Dimension value type
   * @param name Attribute/Dimension name
   * @param offsets Offsets array pointer where a new element begins in the data
   *        buffer.
   * @param offsets_nelements Number of elements in offsets buffer.
   * @param data Buffer array pointer with elements of the attribute type.
   *        For variable sized attributes, the buffer should be flattened.
   * @param data_nelements Number of array elements in data buffer.
   **/
  template <typename T>
  Query& set_buffer(
      const std::string& name,
      uint64_t* offsets,
      uint64_t offset_nelements,
      T* data,
      uint64_t data_nelements) {
    // Checks
    auto is_attr = schema_.has_attribute(name);
    auto is_dim = schema_.domain().has_dimension(name);
    if (!is_attr && !is_dim)
      throw TileDBError(
          std::string("Cannot set buffer; Attribute/Dimension '") + name +
          "' does not exist");
    else if (is_attr)
      impl::type_check<T>(schema_.attribute(name).type());
    else if (is_dim)
      impl::type_check<T>(schema_.domain().dimension(name).type());

    return set_buffer(
        name, offsets, offset_nelements, data, data_nelements, sizeof(T));
  }

  /**
   * Sets a buffer for a variable-sized attribute/dimension.
   *
   * @note This unsafe version does not perform type checking; the given buffer
   * is assumed to be the correct type, and the size of an element in the given
   * buffer is assumed to be the size of the datatype of the attribute.
   *
   * @param name Attribute/Dimension name
   * @param offsets Offsets array pointer where a new element begins in the data
   *        buffer.
   * @param offsets_nelements Number of elements in offsets buffer.
   * @param data Buffer array pointer with elements of the attribute type.
   * @param data_nelements Number of array elements in data buffer.
   **/
  Query& set_buffer(
      const std::string& name,
      uint64_t* offsets,
      uint64_t offset_nelements,
      void* data,
      uint64_t data_nelements) {
    // Checks
    auto is_attr = schema_.has_attribute(name);
    auto is_dim = schema_.domain().has_dimension(name);
    if (!is_attr && !is_dim)
      throw TileDBError(
          std::string("Cannot set buffer; Attribute/Dimension '") + name +
          "' does not exist");

    // Compute element size (in bytes).
    auto type = is_attr ? schema_.attribute(name).type() :
                          schema_.domain().dimension(name).type();
    size_t element_size = tiledb_datatype_size(type);

    return set_buffer(
        name, offsets, offset_nelements, data, data_nelements, element_size);
  }

  /**
   * Sets a buffer for a variable-sized attribute/dimension.
   *
   * **Example:**
   * @code{.cpp}
   * tiledb::Context ctx;
   * tiledb::Array array(ctx, array_name, TILEDB_WRITE);
   * std::vector<int> data_a1 = {0, 1, 2, 3};
   * std::vector<uint64_t> offsets_a1 = {0, 8};
   * Query query(ctx, array);
   * query.set_buffer("a1", offsets_a1, data_a1);
   * @endcode
   *
   * @tparam T Attribute/Dimension value type
   * @param name Attribute/Dimension name
   * @param offsets Offsets where a new element begins in the data buffer.
   * @param data Buffer vector with elements of the attribute type.
   *        For variable sized attributes, the buffer should be flattened. E.x.
   *        an attribute of type std::string should have a buffer Vec type of
   *        std::string, where the values of each cell are concatenated.
   **/
  template <typename T>
  Query& set_buffer(
      const std::string& name,
      std::vector<uint64_t>& offsets,
      std::vector<T>& data) {
    // Checks
    auto is_attr = schema_.has_attribute(name);
    auto is_dim = schema_.domain().has_dimension(name);
    if (!is_attr && !is_dim)
      throw TileDBError(
          std::string("Cannot set buffer; Attribute/Dimension '") + name +
          "' does not exist");
    else if (is_attr)
      impl::type_check<T>(schema_.attribute(name).type());
    else if (is_dim)
      impl::type_check<T>(schema_.domain().dimension(name).type());

    return set_buffer(
        name, offsets.data(), offsets.size(), &data[0], data.size(), sizeof(T));
  }

  /**
   * Sets a buffer for a variable-sized attribute/dimension.
   *
   * @tparam T Attribute/Dimension value type
   * @param attr Attribute/Dimension name
   * @param buf Pair of offset, data buffers
   **/
  template <typename T>
  Query& set_buffer(
      const std::string& name,
      std::pair<std::vector<uint64_t>, std::vector<T>>& buf) {
    // Checks
    auto is_attr = schema_.has_attribute(name);
    auto is_dim = schema_.domain().has_dimension(name);
    if (!is_attr && !is_dim)
      throw TileDBError(
          std::string("Cannot set buffer; Attribute/Dimension '") + name +
          "' does not exist");
    else if (is_attr)
      impl::type_check<T>(schema_.attribute(name).type());
    else if (is_dim)
      impl::type_check<T>(schema_.domain().dimension(name).type());

    return set_buffer(name, buf.first, buf.second);
  }

  /**
   * Sets a buffer for a string-typed variable-sized attribute/dimension.
   *
   * @param name Attribute/Dimension name
   * @param offsets Offsets where a new element begins in the data buffer.
   * @param data Pre-allocated string buffer.
   **/
  Query& set_buffer(
      const std::string& name,
      std::vector<uint64_t>& offsets,
      std::string& data) {
    // Checks
    auto is_attr = schema_.has_attribute(name);
    auto is_dim = schema_.domain().has_dimension(name);
    if (!is_attr && !is_dim)
      throw TileDBError(
          std::string("Cannot set buffer; Attribute/Dimension '") + name +
          "' does not exist");
    else if (is_attr)
      impl::type_check<char>(schema_.attribute(name).type());
    else if (is_dim)
      impl::type_check<char>(schema_.domain().dimension(name).type());

    return set_buffer(
        name,
        offsets.data(),
        offsets.size(),
        &data[0],
        data.size(),
        sizeof(char));
  }

  /**
   * Sets a buffer for a fixed-sized, nullable attribute.
   *
   * **Example:**
   * @code{.cpp}
   * tiledb::Context ctx;
   * tiledb::Array array(ctx, array_name, TILEDB_WRITE);
   * int data_a1[] = {0, 1, 2, 3};
   * uint8_t validity_bytemap[] = {1, 1, 0, 1};
   * Query query(ctx, array);
   * query.set_buffer("a1", data_a1, 4, validity_bytemap, 4);
   * @endcode
   *
   * @note set_buffer_nullable(std::string, std::vector, std::vector)
   * is preferred as it is safer.
   *
   * @tparam T Attribute value type
   * @param name Attribute name
   * @param data Buffer array pointer with elements of the
   *     attribute type.
   * @param data_nelements Number of array elements in `data`
   * @param validity_bytemap The validity bytemap buffer.
   * @param validity_bytemap_nelements The number of values within
   *     `validity_bytemap_nelements`
   **/
  template <typename T>
  Query& set_buffer_nullable(
      const std::string& name,
      T* data,
      uint64_t data_nelements,
      uint8_t* validity_bytemap,
      uint64_t validity_bytemap_nelements) {
    // Checks
    auto is_attr = schema_.has_attribute(name);
    if (!is_attr)
      throw TileDBError(
          std::string("Cannot set buffer; Attribute '") + name +
          "' does not exist");
    else
      impl::type_check<T>(schema_.attribute(name).type());

    return set_buffer_nullable(
        name,
        data,
        data_nelements,
        sizeof(T),
        validity_bytemap,
        validity_bytemap_nelements);
  }

  /**
   * Sets a buffer for a fixed-sized, nullable attribute.
   *
   * **Example:**
   * @code{.cpp}
   * tiledb::Context ctx;
   * tiledb::Array array(ctx, array_name, TILEDB_WRITE);
   * std::vector<int> data_a1 = {0, 1, 2, 3};
   * std::vector<uint8_t> validity_bytemap = {1, 1, 0, 1};
   * Query query(ctx, array);
   * query.set_buffer("a1", data_a1, validity_bytemap);
   * @endcode
   *
   * @tparam T Attribute value type
   * @param name Attribute name
   * @param buf Buffer vector with elements of the attribute/dimension type.
   * @param validity_bytemap Buffer vector with elements of the attribute
   *     validity values.
   **/
  template <typename T>
  Query& set_buffer_nullable(
      const std::string& name,
      std::vector<T>& buf,
      std::vector<uint8_t>& validity_bytemap) {
    return set_buffer_nullable(
        name,
        buf.data(),
        buf.size(),
        sizeof(T),
        validity_bytemap.data(),
        validity_bytemap.size());
  }

  /**
   * Sets a buffer for a fixed-sized, nullable attribute.
   *
   * @note This unsafe version does not perform type checking; the given buffer
   * is assumed to be the correct type, and the size of an element in the given
   * buffer is assumed to be the size of the datatype of the attribute.
   *
   * @param name Attribute name
   * @param data Buffer array pointer with elements of the attribute type.
   * @param data_nelements Number of array elements in buffer
   * @param validity_bytemap The validity bytemap buffer.
   * @param validity_bytemap_nelements The number of values within
   *     `validity_bytemap_nelements`
   **/
  Query& set_buffer_nullable(
      const std::string& name,
      void* data,
      uint64_t data_nelements,
      uint8_t* validity_bytemap,
      uint64_t validity_bytemap_nelements) {
    // Checks
    auto is_attr = schema_.has_attribute(name);
    if (!is_attr)
      throw TileDBError(
          std::string("Cannot set buffer; Attribute '") + name +
          "' does not exist");

    // Compute element size (in bytes).
    size_t element_size = tiledb_datatype_size(schema_.attribute(name).type());

    return set_buffer_nullable(
        name,
        data,
        data_nelements,
        element_size,
        validity_bytemap,
        validity_bytemap_nelements);
  }

  /**
   * Sets a buffer for a variable-sized, nullable attribute.
   *
   * @note This unsafe version does not perform type checking; the given buffer
   * is assumed to be the correct type, and the size of an element in the given
   * buffer is assumed to be the size of the datatype of the attribute.
   *
   * @param name Attribute name
   * @param offsets Offsets array pointer where a new element begins in the data
   *        buffer.
   * @param offsets_nelements Number of elements in offsets buffer.
   * @param data Buffer array pointer with elements of the attribute type.
   * @param data_nelements Number of array elements in data buffer.
   * @param validity_bytemap The validity bytemap buffer.
   * @param validity_bytemap_nelements The number of values within
   *     `validity_bytemap_nelements`
   **/
  Query& set_buffer_nullable(
      const std::string& name,
      uint64_t* offsets,
      uint64_t offset_nelements,
      void* data,
      uint64_t data_nelements,
      uint8_t* validity_bytemap,
      uint64_t validity_bytemap_nelements) {
    // Checks
    auto is_attr = schema_.has_attribute(name);
    if (!is_attr)
      throw TileDBError(
          std::string("Cannot set buffer; Attribute '") + name +
          "' does not exist");

    // Compute element size (in bytes).
    auto type = schema_.attribute(name).type();
    size_t element_size = tiledb_datatype_size(type);

    return set_buffer_nullable(
        name,
        offsets,
        offset_nelements,
        data,
        data_nelements,
        element_size,
        validity_bytemap,
        validity_bytemap_nelements);
  }

  /**
   * Sets a buffer for a variable-sized, nullable attribute.
   *
   * **Example:**
   * @code{.cpp}
   * tiledb::Context ctx;
   * tiledb::Array array(ctx, array_name, TILEDB_WRITE);
   * std::vector<int> data_a1 = {0, 1, 2, 3};
   * std::vector<uint64_t> offsets_a1 = {0, 8};
   * std::vector<uint8_t> validity_bytemap = {1, 1, 0, 1};
   * Query query(ctx, array);
   * query.set_buffer("a1", offsets_a1, data_a1, validity_bytemap);
   * @endcode
   *
   * @tparam T Attribute value type
   * @param name Attribute name
   * @param offsets Offsets where a new element begins in the data buffer.
   * @param data Buffer vector with elements of the attribute type.
   *        For variable sized attributes, the buffer should be flattened. E.x.
   *        an attribute of type std::string should have a buffer Vec type of
   *        std::string, where the values of each cell are concatenated.
   * @param validity_bytemap Buffer vector with elements of the attribute
   *     validity values.
   **/
  template <typename T>
  Query& set_buffer_nullable(
      const std::string& name,
      std::vector<uint64_t>& offsets,
      std::vector<T>& data,
      std::vector<uint8_t>& validity_bytemap) {
    // Checks
    auto is_attr = schema_.has_attribute(name);
    if (!is_attr)
      throw TileDBError(
          std::string("Cannot set buffer; Attribute '") + name +
          "' does not exist");
    else
      impl::type_check<T>(schema_.attribute(name).type());

    return set_buffer_nullable(
        name,
        offsets.data(),
        offsets.size(),
        data.data(),
        data.size(),
        sizeof(T),
        validity_bytemap.data(),
        validity_bytemap.size());
  }

  /**
   * Sets a buffer for a variable-sized, nullable attribute.
   *
   * @tparam T Attribute value type
   * @param attr Attribute name
   * @param buf Pair of offset, data, validity bytemap buffers
   **/
  template <typename T>
  Query& set_buffer_nullable(
      const std::string& name,
      std::tuple<std::vector<uint64_t>, std::vector<T>, std::vector<uint8_t>>&
          buf) {
    // Checks
    auto is_attr = schema_.has_attribute(name);
    if (!is_attr)
      throw TileDBError(
          std::string("Cannot set buffer; Attribute '") + name +
          "' does not exist");
    impl::type_check<T>(schema_.attribute(name).type());

    return set_buffer_nullable(
        name, std::get<0>(buf), std::get<1>(buf), std::get<2>(buf));
  }

  /**
   * Sets a buffer for a string-typed variable-sized, nullable attribute.
   *
   * @param name Attribute name
   * @param offsets Offsets where a new element begins in the data buffer.
   * @param data Pre-allocated string buffer.
   * @param validity_bytemap Buffer vector with elements of the attribute
   *     validity values.
   **/
  Query& set_buffer_nullable(
      const std::string& name,
      std::vector<uint64_t>& offsets,
      std::string& data,
      std::vector<uint8_t>& validity_bytemap) {
    // Checks
    auto is_attr = schema_.has_attribute(name);
    if (!is_attr)
      throw TileDBError(
          std::string("Cannot set buffer; Attribute '") + name +
          "' does not exist");
    else
      impl::type_check<char>(schema_.attribute(name).type());

    return set_buffer_nullable(
        name,
        offsets.data(),
        offsets.size(),
        &data[0],
        data.size(),
        sizeof(char),
        validity_bytemap.data(),
        validity_bytemap.size());
  }

  /**
   * Gets a buffer for a fixed-sized attribute/dimension.
   *
   * @param name Attribute/dimension name
   * @param data Buffer array pointer with elements of the attribute type.
   * @param data_nelements Number of array elements.
   * @param element_size Size of array elements (in bytes).
   **/
  Query& get_buffer(
      const std::string& name,
      void** data,
      uint64_t* data_nelements,
      uint64_t* element_size) {
    auto ctx = ctx_.get();
    uint64_t* data_nbytes = nullptr;
    auto elem_size_iter = element_sizes_.find(name);
    if (elem_size_iter == element_sizes_.end()) {
      throw TileDBError(
          "[TileDB::C++API] Error: No buffer set for attribute '" + name +
          "'!");
    }

    ctx.handle_error(tiledb_query_get_buffer(
        ctx.ptr().get(), query_.get(), name.c_str(), data, &data_nbytes));

    assert(*data_nbytes % elem_size_iter->second == 0);

    *data_nelements = (*data_nbytes) / elem_size_iter->second;
    *element_size = elem_size_iter->second;

    return *this;
  }

  /**
   * Gets a buffer for a var-sized attribute/dimension.
   *
   * @param name Attribute/dimension name
   * @param offsets Offsets array pointer with elements of uint64_t type.
   * @param offsets_nelements Number of array elements.
   * @param data Buffer array pointer with elements of the attribute type.
   * @param data_nelements Number of array elements.
   * @param element_size Size of array elements (in bytes).
   **/
  Query& get_buffer(
      const std::string& name,
      uint64_t** offsets,
      uint64_t* offsets_nelements,
      void** data,
      uint64_t* data_nelements,
      uint64_t* element_size) {
    auto ctx = ctx_.get();
    uint64_t* offsets_nbytes = nullptr;
    uint64_t* data_nbytes = nullptr;
    auto elem_size_iter = element_sizes_.find(name);
    if (elem_size_iter == element_sizes_.end()) {
      throw TileDBError(
          "[TileDB::C++API] Error: No buffer set for attribute '" + name +
          "'!");
    }

    ctx.handle_error(tiledb_query_get_buffer_var(
        ctx.ptr().get(),
        query_.get(),
        name.c_str(),
        offsets,
        &offsets_nbytes,
        data,
        &data_nbytes));

    assert(*data_nbytes % elem_size_iter->second == 0);
    assert(*offsets_nbytes % sizeof(uint64_t) == 0);

    *data_nelements = (*data_nbytes) / elem_size_iter->second;
    *offsets_nelements = (*offsets_nbytes) / sizeof(uint64_t);
    *element_size = elem_size_iter->second;

    return *this;
  }

  /**
   * Gets a buffer for a fixed-sized, nullable attribute.
   *
   * @param name Attribute name
   * @param data Buffer array pointer with elements of the attribute type.
   * @param data_nelements Number of array elements.
   * @param data_element_size Size of array elements (in bytes).
   * @param validity_bytemap Buffer array pointer with elements of the
   *     attribute validity values.
   * @param validity_bytemap_nelements Number of validity bytemap elements.
   **/
  Query& get_buffer_nullable(
      const std::string& name,
      void** data,
      uint64_t* data_nelements,
      uint64_t* data_element_size,
      uint8_t** validity_bytemap,
      uint64_t* validity_bytemap_nelements) {
    auto ctx = ctx_.get();
    uint64_t* data_nbytes = nullptr;
    uint64_t* validity_bytemap_nbytes = nullptr;
    auto elem_size_iter = element_sizes_.find(name);
    if (elem_size_iter == element_sizes_.end()) {
      throw TileDBError(
          "[TileDB::C++API] Error: No buffer set for attribute '" + name +
          "'!");
    }

    ctx.handle_error(tiledb_query_get_buffer_nullable(
        ctx.ptr().get(),
        query_.get(),
        name.c_str(),
        data,
        &data_nbytes,
        validity_bytemap,
        &validity_bytemap_nbytes));

    assert(*data_nbytes % elem_size_iter->second == 0);

    *data_nelements = *data_nbytes / elem_size_iter->second;
    *data_element_size = elem_size_iter->second;
    *validity_bytemap_nelements = *validity_bytemap_nbytes / sizeof(uint8_t);

    return *this;
  }

  /**
   * Gets a buffer for a var-sized, nullable attribute.
   *
   * @param name Attribute name
   * @param offsets Offsets array pointer with elements of uint64_t type.
   * @param offsets_nelements Number of array elements.
   * @param data Buffer array pointer with elements of the attribute type.
   * @param data_nelements Number of array elements.
   * @param element_size Size of array elements (in bytes).
   * @param validity_bytemap Buffer array pointer with elements of the
   *     attribute validity values.
   * @param validity_bytemap_nelements Number of validity bytemap elements.
   **/
  Query& get_buffer_nullable(
      const std::string& name,
      uint64_t** offsets,
      uint64_t* offsets_nelements,
      void** data,
      uint64_t* data_nelements,
      uint64_t* element_size,
      uint8_t** validity_bytemap,
      uint64_t* validity_bytemap_nelements) {
    auto ctx = ctx_.get();
    uint64_t* offsets_nbytes = nullptr;
    uint64_t* data_nbytes = nullptr;
    uint64_t* validity_bytemap_nbytes = nullptr;
    auto elem_size_iter = element_sizes_.find(name);
    if (elem_size_iter == element_sizes_.end()) {
      throw TileDBError(
          "[TileDB::C++API] Error: No buffer set for attribute '" + name +
          "'!");
    }

    ctx.handle_error(tiledb_query_get_buffer_var_nullable(
        ctx.ptr().get(),
        query_.get(),
        name.c_str(),
        offsets,
        &offsets_nbytes,
        data,
        &data_nbytes,
        validity_bytemap,
        &validity_bytemap_nbytes));

    assert(*data_nbytes % elem_size_iter->second == 0);
    assert(*offsets_nbytes % sizeof(uint64_t) == 0);

    *data_nelements = (*data_nbytes) / elem_size_iter->second;
    *offsets_nelements = (*offsets_nbytes) / sizeof(uint64_t);
    *element_size = elem_size_iter->second;
    *validity_bytemap_nelements = *validity_bytemap_nbytes / sizeof(uint8_t);

    return *this;
  }

  /* ********************************* */
  /*         STATIC FUNCTIONS          */
  /* ********************************* */

  /** Converts the TileDB C query status to a C++ query status. */
  static Status to_status(const tiledb_query_status_t& status) {
    switch (status) {
      case TILEDB_INCOMPLETE:
        return Status::INCOMPLETE;
      case TILEDB_COMPLETED:
        return Status::COMPLETE;
      case TILEDB_INPROGRESS:
        return Status::INPROGRESS;
      case TILEDB_FAILED:
        return Status::FAILED;
      case TILEDB_UNINITIALIZED:
        return Status::UNINITIALIZED;
    }
    assert(false);
    return Status::UNINITIALIZED;
  }

  /** Converts the TileDB C query type to a string representation. */
  static std::string to_str(tiledb_query_type_t type) {
    switch (type) {
      case TILEDB_READ:
        return "READ";
      case TILEDB_WRITE:
        return "WRITE";
    }
    return "";  // silence error
  }
   
  const Context& ctx() const {
    return ctx_.get();
  }
   
  const Array& array() const {
    return array_.get();
  }
   

 private:
  /* ********************************* */
  /*         PRIVATE ATTRIBUTES        */
  /* ********************************* */

  /**
   * The buffer sizes that were set along with the buffers to the TileDB
   * query. It is a map from the attribute name to a tuple of sizes.
   * For var-sized attributes, the first element of the tuple is the
   * offsets size and the second is the var-sized values size. For
   * fixed-sized attributes, the first is always 0, and the second is
   * the values size. All sizes are in bytes. If the attribute is nullable,
   * the third element in the tuple is the size of the validity buffer.
   */
  std::unordered_map<std::string, std::tuple<uint64_t, uint64_t, uint64_t>>
      buff_sizes_;

  /**
   * Stores the size of a single element for the buffer set for a given
   * attribute.
   */
  std::unordered_map<std::string, uint64_t> element_sizes_;

  /** The TileDB context. */
  std::reference_wrapper<const Context> ctx_;

  /** The TileDB array. */
  std::reference_wrapper<const Array> array_;

  /** Deleter wrapper. */
  impl::Deleter deleter_;

  /** Pointer to the TileDB C query object. */
  std::shared_ptr<tiledb_query_t> query_;

  /** The schema of the array the query targets at. */
  ArraySchema schema_;

  /** Number of cells set by `set_subarray`, influences `resize_buffer`. */
  uint64_t subarray_cell_num_ = 0;

<<<<<<< HEAD
=======
  //  std::shared_ptr<tiledb_subarray_t> subarray_;

>>>>>>> 24355ca9
  /* ********************************* */
  /*          PRIVATE METHODS          */
  /* ********************************* */

  /**
   * Sets a buffer for a fixed-sized attribute.
   *
   * @param attr Attribute name
   * @param buff Buffer array pointer with elements of the attribute type.
   * @param nelements Number of array elements.
   * @param element_size Size of array elements (in bytes).
   **/
  Query& set_buffer(
      const std::string& attr,
      void* buff,
      uint64_t nelements,
      size_t element_size) {
    auto ctx = ctx_.get();
    size_t size = nelements * element_size;
    buff_sizes_[attr] = std::tuple<uint64_t, uint64_t, uint64_t>(0, size, 0);
    element_sizes_[attr] = element_size;
    ctx.handle_error(tiledb_query_set_buffer(
        ctx.ptr().get(),
        query_.get(),
        attr.c_str(),
        buff,
        &std::get<1>(buff_sizes_[attr])));
    return *this;
  }

  /**
   * Sets a buffer for a variable-sized attribute.
   *
   * @tparam T Attribute value type
   * @param attr Attribute name
   * @param offsets Offsets array pointer where a new element begins in the data
   *        buffer.
   * @param offsets_nelements Number of elements in offsets buffer.
   * @param data Buffer array pointer with elements of the attribute type.
   *        For variable sized attributes, the buffer should be flattened.
   * @param data_nelements Number of array elements in data buffer.
   * @param data_element_size Size of data array elements (in bytes).
   **/
  Query& set_buffer(
      const std::string& attr,
      uint64_t* offsets,
      uint64_t offset_nelements,
      void* data,
      uint64_t data_nelements,
      size_t data_element_size) {
    auto ctx = ctx_.get();
    auto data_size = data_nelements * data_element_size;
    auto offset_size = offset_nelements * sizeof(uint64_t);
    element_sizes_[attr] = data_element_size;
    buff_sizes_[attr] =
        std::tuple<uint64_t, uint64_t, uint64_t>(offset_size, data_size, 0);
    ctx.handle_error(tiledb_query_set_buffer_var(
        ctx.ptr().get(),
        query_.get(),
        attr.c_str(),
        offsets,
        &std::get<0>(buff_sizes_[attr]),
        data,
        &std::get<1>(buff_sizes_[attr])));
    return *this;
  }

  /**
   * Sets a buffer for a nullable, fixed-sized attribute.
   *
   * @param attr Attribute name
   * @param data Buffer array pointer with elements of the attribute type.
   * @param data_nelements Number of array elements.
   * @param data_element_size Size of array elements (in bytes).
   * @param validity_bytemap Buffer array pointer with validity bytemap values.
   * @param validity_bytemap_nelements Number of validity bytemap elements.
   **/
  Query& set_buffer_nullable(
      const std::string& attr,
      void* data,
      uint64_t data_nelements,
      size_t data_element_size,
      uint8_t* validity_bytemap,
      uint64_t validity_bytemap_nelements) {
    auto ctx = ctx_.get();
    size_t data_size = data_nelements * data_element_size;
    size_t validity_size = validity_bytemap_nelements * sizeof(uint8_t);
    buff_sizes_[attr] =
        std::tuple<uint64_t, uint64_t, uint64_t>(0, data_size, validity_size);
    element_sizes_[attr] = data_element_size;
    ctx.handle_error(tiledb_query_set_buffer_nullable(
        ctx.ptr().get(),
        query_.get(),
        attr.c_str(),
        data,
        &std::get<1>(buff_sizes_[attr]),
        validity_bytemap,
        &std::get<2>(buff_sizes_[attr])));
    return *this;
  }

  /**
   * Sets a buffer for a nullable, variable-sized attribute.
   *
   * @tparam T Attribute value type
   * @param attr Attribute name
   * @param offsets Offsets array pointer where a new element begins in the data
   *        buffer.
   * @param offsets_nelements Number of elements in offsets buffer.
   * @param data Buffer array pointer with elements of the attribute type.
   *        For variable sized attributes, the buffer should be flattened.
   * @param data_nelements Number of array elements in data buffer.
   * @param data_element_size Size of data array elements (in bytes).
   * @param validity_bytemap Buffer array pointer with validity bytemap values.
   * @param validity_bytemap_nelements Number of validity bytemap elements.
   **/
  Query& set_buffer_nullable(
      const std::string& attr,
      uint64_t* offsets,
      uint64_t offset_nelements,
      void* data,
      uint64_t data_nelements,
      size_t data_element_size,
      uint8_t* validity_bytemap,
      uint64_t validity_bytemap_nelements) {
    auto ctx = ctx_.get();
    auto data_size = data_nelements * data_element_size;
    auto offset_size = offset_nelements * sizeof(uint64_t);
    size_t validity_size = validity_bytemap_nelements * sizeof(uint8_t);
    element_sizes_[attr] = data_element_size;
    buff_sizes_[attr] = std::tuple<uint64_t, uint64_t, uint64_t>(
        offset_size, data_size, validity_size);
    ctx.handle_error(tiledb_query_set_buffer_var_nullable(
        ctx.ptr().get(),
        query_.get(),
        attr.c_str(),
        offsets,
        &std::get<0>(buff_sizes_[attr]),
        data,
        &std::get<1>(buff_sizes_[attr]),
        validity_bytemap,
        &std::get<2>(buff_sizes_[attr])));
    return *this;
  }
};

/* ********************************* */
/*               MISC                */
/* ********************************* */

/** Get a string representation of a query status for an output stream. */
inline std::ostream& operator<<(std::ostream& os, const Query::Status& stat) {
  switch (stat) {
    case tiledb::Query::Status::INCOMPLETE:
      os << "INCOMPLETE";
      break;
    case tiledb::Query::Status::INPROGRESS:
      os << "INPROGRESS";
      break;
    case tiledb::Query::Status::FAILED:
      os << "FAILED";
      break;
    case tiledb::Query::Status::COMPLETE:
      os << "COMPLETE";
      break;
    case tiledb::Query::Status::UNINITIALIZED:
      os << "UNINITIALIZED";
      break;
  }
  return os;
}

// Note: defined here because definition of Query not visible to placement in
<<<<<<< HEAD
// cpp_api/Subarray.h, and making use of friendship of cppapi Query class.
inline Subarray::Subarray(const tiledb::Query& query)
    : ctx_(query.ctx_)
    , array_(query.array_)
    , schema_(query.array_.get().schema()) {
=======
// cpp_api/Subarray.h.
inline Subarray::Subarray(const tiledb::Query& query)
    : ctx_(query.ctx())
    , array_(query.array())
    , schema_(query.array().schema()) {
>>>>>>> 24355ca9
  tiledb_subarray_t* loc_subarray;
  auto& ctx = ctx_.get();
  ctx.handle_error(tiledb_subarray_alloc(
      ctx.ptr().get(), &*array_.get().ptr(), &loc_subarray));
  subarray_ = std::shared_ptr<tiledb_subarray_t>(loc_subarray, deleter_);
}

}  // namespace tiledb

#endif  // TILEDB_CPP_API_QUERY_H<|MERGE_RESOLUTION|>--- conflicted
+++ resolved
@@ -81,11 +81,7 @@
  * @endcode
  */
 class Query {
-<<<<<<< HEAD
-  friend Subarray::Subarray(const tiledb::Query& query);
-=======
 //  friend Subarray::Subarray(const tiledb::Query& query);
->>>>>>> 24355ca9
 
  public:
   /* ********************************* */
@@ -1119,12 +1115,6 @@
    */
   Query& set_subarray(const Subarray& subarray) {
     auto& ctx = ctx_.get();
-<<<<<<< HEAD
-=======
-    //    ctx.handle_error(
-    //        tiledb_subarray_set_subarray(ctx.ptr().get(), subarray.get(),
-    //        pairs));
->>>>>>> 24355ca9
     ctx.handle_error(tiledb_query_set_subarray_v2(
         ctx.ptr().get(), query_.get(), subarray.capi_subarray()));
 
@@ -2030,11 +2020,6 @@
   /** Number of cells set by `set_subarray`, influences `resize_buffer`. */
   uint64_t subarray_cell_num_ = 0;
 
-<<<<<<< HEAD
-=======
-  //  std::shared_ptr<tiledb_subarray_t> subarray_;
-
->>>>>>> 24355ca9
   /* ********************************* */
   /*          PRIVATE METHODS          */
   /* ********************************* */
@@ -2208,19 +2193,11 @@
 }
 
 // Note: defined here because definition of Query not visible to placement in
-<<<<<<< HEAD
-// cpp_api/Subarray.h, and making use of friendship of cppapi Query class.
-inline Subarray::Subarray(const tiledb::Query& query)
-    : ctx_(query.ctx_)
-    , array_(query.array_)
-    , schema_(query.array_.get().schema()) {
-=======
 // cpp_api/Subarray.h.
 inline Subarray::Subarray(const tiledb::Query& query)
     : ctx_(query.ctx())
     , array_(query.array())
     , schema_(query.array().schema()) {
->>>>>>> 24355ca9
   tiledb_subarray_t* loc_subarray;
   auto& ctx = ctx_.get();
   ctx.handle_error(tiledb_subarray_alloc(
