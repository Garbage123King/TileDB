--- conflicted
+++ resolved
@@ -597,11 +597,7 @@
       std::accumulate(buffer_weights.begin(), buffer_weights.end(), 0);
 
   // Allocate space for each buffer.
-<<<<<<< HEAD
-  auto adjusted_budget = total_budget / total_weights * total_weights;
-=======
   uint64_t adjusted_budget = total_budget / total_weights * total_weights;
->>>>>>> e3bdfb71
   for (unsigned i = 0; i < buffer_num; ++i) {
     buffer_sizes[i] = std::max<uint64_t>(
         1, adjusted_budget * buffer_weights[i] / total_weights);
