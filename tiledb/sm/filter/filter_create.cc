--- conflicted
+++ resolved
@@ -152,11 +152,7 @@
     };
     case FilterType::FILTER_XOR: {
       return make_shared<XORFilter>(HERE());
-<<<<<<< HEAD
-    };
-=======
     }
->>>>>>> e1e3c456
     default:
       throw StatusException(
           "FilterCreate", "Deserialization error; unknown type");
