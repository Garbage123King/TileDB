--- conflicted
+++ resolved
@@ -165,18 +165,6 @@
   return "UnorderedWriter";
 }
 
-<<<<<<< HEAD
-=======
-Status UnorderedWriter::alloc_frag_meta() {
-  // Alloc FragmentMetadata object.
-  frag_meta_ = this->create_fragment_metadata();
-  // Used in serialization when FragmentMetadata is built from ground up.
-  frag_meta_->set_context_resources(&storage_manager_->resources());
-
-  return Status::Ok();
-}
-
->>>>>>> ec0ff6ea
 /* ****************************** */
 /*        PRIVATE METHODS         */
 /* ****************************** */
