/**
 * @file   reader.cc
 *
 * @section LICENSE
 *
 * The MIT License
 *
 * @copyright Copyright (c) 2017-2021 TileDB, Inc.
 *
 * Permission is hereby granted, free of charge, to any person obtaining a copy
 * of this software and associated documentation files (the "Software"), to deal
 * in the Software without restriction, including without limitation the rights
 * to use, copy, modify, merge, publish, distribute, sublicense, and/or sell
 * copies of the Software, and to permit persons to whom the Software is
 * furnished to do so, subject to the following conditions:
 *
 * The above copyright notice and this permission notice shall be included in
 * all copies or substantial portions of the Software.
 *
 * THE SOFTWARE IS PROVIDED "AS IS", WITHOUT WARRANTY OF ANY KIND, EXPRESS OR
 * IMPLIED, INCLUDING BUT NOT LIMITED TO THE WARRANTIES OF MERCHANTABILITY,
 * FITNESS FOR A PARTICULAR PURPOSE AND NONINFRINGEMENT. IN NO EVENT SHALL THE
 * AUTHORS OR COPYRIGHT HOLDERS BE LIABLE FOR ANY CLAIM, DAMAGES OR OTHER
 * LIABILITY, WHETHER IN AN ACTION OF CONTRACT, TORT OR OTHERWISE, ARISING FROM,
 * OUT OF OR IN CONNECTION WITH THE SOFTWARE OR THE USE OR OTHER DEALINGS IN
 * THE SOFTWARE.
 *
 * @section DESCRIPTION
 *
 * This file implements class Reader.
 */

#include "tiledb/sm/query/reader.h"
#include "tiledb/common/logger.h"
#include "tiledb/sm/array/array.h"
#include "tiledb/sm/array_schema/array_schema.h"
#include "tiledb/sm/array_schema/dimension.h"
#include "tiledb/sm/fragment/fragment_metadata.h"
#include "tiledb/sm/misc/comparators.h"
#include "tiledb/sm/misc/hilbert.h"
#include "tiledb/sm/misc/parallel_functions.h"
#include "tiledb/sm/misc/utils.h"
#include "tiledb/sm/query/query_macros.h"
#include "tiledb/sm/query/read_cell_slab_iter.h"
#include "tiledb/sm/query/result_tile.h"
#include "tiledb/sm/stats/global_stats.h"
#include "tiledb/sm/storage_manager/storage_manager.h"
#include "tiledb/sm/subarray/cell_slab.h"
#include "tiledb/sm/tile/generic_tile_io.h"

using namespace tiledb;
using namespace tiledb::common;
using namespace tiledb::sm::stats;

namespace tiledb {
namespace sm {

namespace {
/**
 * If the given iterator points to an "invalid" element, advance it until the
 * pointed-to element is valid, or `end`. Validity is determined by calling
 * `it->valid()`.
 *
 * Example:
 *
 * @code{.cpp}
 * std::vector<T> vec = ...;
 * // Get an iterator to the first valid vec element, or vec.end() if the
 * // vector is empty or only contains invalid elements.
 * auto it = skip_invalid_elements(vec.begin(), vec.end());
 * // If there was a valid element, now advance the iterator to the next
 * // valid element (or vec.end() if there are no more).
 * it = skip_invalid_elements(++it, vec.end());
 * @endcode
 *
 *
 * @tparam IterT The iterator type
 * @param it The iterator
 * @param end The end iterator value
 * @return Iterator pointing to a valid element, or `end`.
 */
template <typename IterT>
inline IterT skip_invalid_elements(IterT it, const IterT& end) {
  while (it != end && !it->valid()) {
    ++it;
  }
  return it;
}
}  // namespace

/* ****************************** */
/*          CONSTRUCTORS          */
/* ****************************** */

Reader::Reader(
    stats::Stats* stats,
    StorageManager* storage_manager,
    Array* array,
    Config& config,
    std::unordered_map<std::string, QueryBuffer>& buffers,
    Subarray& subarray,
    Layout layout,
    QueryCondition& condition,
    bool sparse_mode)
    : ReaderBase(
          stats,
          storage_manager,
          array,
          config,
          buffers,
          subarray,
          layout,
          condition)
    , sparse_mode_(sparse_mode) {
}

/* ****************************** */
/*               API              */
/* ****************************** */

<<<<<<< HEAD
const Array* Reader::array() const {
  return array_;
}

Status Reader::add_range(unsigned dim_idx, Range&& range) {
  // Get read_range_oob config setting
  bool found = false;
  std::string read_range_oob = config_.get("sm.read_range_oob", &found);
  assert(found);

  if (read_range_oob != "error" && read_range_oob != "warn")
    return LOG_STATUS(Status::ReaderError(
        "Invalid value " + read_range_oob +
        " for sm.read_range_obb. Acceptable values are 'error' or 'warn'."));

  return subarray_.add_range(
      dim_idx, std::move(range), read_range_oob == "error");
}

Status Reader::get_range_num(unsigned dim_idx, uint64_t* range_num) const {
  return subarray_.get_range_num(dim_idx, range_num);
}

Status Reader::get_range(
    unsigned dim_idx,
    uint64_t range_idx,
    const void** start,
    const void** end,
    const void** stride) const {
  *stride = nullptr;
  return subarray_.get_range(dim_idx, range_idx, start, end);
}

Status Reader::get_range_var_size(
    unsigned dim_idx,
    uint64_t range_idx,
    uint64_t* start_size,
    uint64_t* end_size) const {
  return subarray_.get_range_var_size(dim_idx, range_idx, start_size, end_size);
}

Status Reader::get_est_result_size(const char* name, uint64_t* size) {
  return subarray_.get_est_result_size_unsafe(
      name, size, &config_, storage_manager_->compute_tp());
}

Status Reader::get_est_result_size(
    const char* name, uint64_t* size_off, uint64_t* size_val) {
  return subarray_.get_est_result_size(
      name, size_off, size_val, &config_, storage_manager_->compute_tp());
}

Status Reader::get_est_result_size_nullable(
    const char* name, uint64_t* size_val, uint64_t* size_validity) {
  return subarray_.get_est_result_size_nullable(
      name, size_val, size_validity, &config_, storage_manager_->compute_tp());
}

Status Reader::get_est_result_size_nullable(
    const char* name,
    uint64_t* size_off,
    uint64_t* size_val,
    uint64_t* size_validity) {
  return subarray_.get_est_result_size_nullable(
      name,
      size_off,
      size_val,
      size_validity,
      &config_,
      storage_manager_->compute_tp());
}

const ArraySchema* Reader::array_schema() const {
  return array_schema_;
}

std::vector<std::string> Reader::buffer_names() const {
  std::vector<std::string> ret;
  ret.reserve(buffers_.size());
  for (const auto& it : buffers_)
    ret.push_back(it.first);

  return ret;
}

QueryBuffer Reader::buffer(const std::string& name) const {
  auto buf = buffers_.find(name);
  if (buf == buffers_.end())
    return QueryBuffer{};
  return buf->second;
=======
Status Reader::finalize() {
  return Status::Ok();
>>>>>>> ea2292d1
}

bool Reader::incomplete() const {
  return read_state_.overflowed_ || !read_state_.done();
}

Status Reader::init() {
  // Sanity checks
  if (storage_manager_ == nullptr)
    return LOG_STATUS(Status::ReaderError(
        "Cannot initialize reader; Storage manager not set"));
  if (array_schema_ == nullptr)
    return LOG_STATUS(Status::ReaderError(
        "Cannot initialize reader; Array metadata not set"));
  if (buffers_.empty())
    return LOG_STATUS(
        Status::ReaderError("Cannot initialize reader; Buffers not set"));
  if (array_schema_->dense() && !sparse_mode_ && !subarray_.is_set())
    return LOG_STATUS(Status::ReaderError(
        "Cannot initialize reader; Dense reads must have a subarray set"));

  // Check subarray
  RETURN_NOT_OK(check_subarray());

  // Initialize the read state
  RETURN_NOT_OK(init_read_state());

  // Check the validity buffer sizes. This must be performed
  // after `init_read_state` to ensure we have set the
  // member state correctly from the config.
  RETURN_NOT_OK(check_validity_buffer_sizes());

  return Status::Ok();
}

const Reader::ReadState* Reader::read_state() const {
  return &read_state_;
}

Reader::ReadState* Reader::read_state() {
  return &read_state_;
}

Status Reader::complete_read_loop() {
  if (offsets_extra_element_) {
    RETURN_NOT_OK(add_extra_offset());
  }

  return Status::Ok();
}

Status Reader::dowork() {
  // Check that the query condition is valid.
  RETURN_NOT_OK(condition_.check(array_schema_));

  get_dim_attr_stats();

  auto timer_se = stats_->start_timer("read");

  auto dense_mode = array_schema_->dense() && !sparse_mode_;

  // Get next partition
  if (!read_state_.unsplittable_)
    RETURN_NOT_OK(read_state_.next());

  // Handle empty array or empty/finished subarray
  if (!dense_mode && fragment_metadata_.empty()) {
    zero_out_buffer_sizes();
    return Status::Ok();
  }

  // Loop until you find results, or unsplittable, or done
  do {
    stats_->add_counter("loop_num", 1);

    read_state_.overflowed_ = false;
    copy_overflowed_ = false;
    reset_buffer_sizes();

    // Perform read
    if (dense_mode) {
      RETURN_NOT_OK(dense_read());
    } else {
      RETURN_NOT_OK(sparse_read());
    }

    // In the case of overflow, we need to split the current partition
    // without advancing to the next partition
    if (read_state_.overflowed_) {
      zero_out_buffer_sizes();
      RETURN_NOT_OK(read_state_.split_current());

      if (read_state_.unsplittable_) {
        return complete_read_loop();
      }
    } else {
      bool has_results = false;
      for (const auto& it : buffers_) {
        if (*(it.second.buffer_size_) != 0)
          has_results = true;
      }

      // Need to reset unsplittable if the results fit after all
      if (has_results)
        read_state_.unsplittable_ = false;

      if (has_results || read_state_.done()) {
        return complete_read_loop();
      }

      RETURN_NOT_OK(read_state_.next());
    }
  } while (true);

  return Status::Ok();
}

void Reader::reset() {
}

/* ********************************* */
/*          STATIC FUNCTIONS         */
/* ********************************* */

template <class T>
void Reader::compute_result_space_tiles(
    const Domain* domain,
    const std::vector<std::vector<uint8_t>>& tile_coords,
    const TileDomain<T>& array_tile_domain,
    const std::vector<TileDomain<T>>& frag_tile_domains,
    std::map<const T*, ResultSpaceTile<T>>* result_space_tiles) {
  auto fragment_num = (unsigned)frag_tile_domains.size();
  auto dim_num = array_tile_domain.dim_num();
  std::vector<T> start_coords;
  const T* coords;
  start_coords.resize(dim_num);

  // For all tile coordinates
  for (const auto& tc : tile_coords) {
    coords = (T*)(&(tc[0]));
    start_coords = array_tile_domain.start_coords(coords);

    // Create result space tile and insert into the map
    auto r = result_space_tiles->emplace(coords, ResultSpaceTile<T>());
    auto& result_space_tile = r.first->second;
    result_space_tile.set_start_coords(start_coords);

    // Add fragment info to the result space tile
    for (unsigned f = 0; f < fragment_num; ++f) {
      // Check if the fragment overlaps with the space tile
      if (!frag_tile_domains[f].in_tile_domain(coords))
        continue;

      // Check if any previous fragment covers this fragment
      // for the tile identified by `coords`
      bool covered = false;
      for (unsigned j = 0; j < f; ++j) {
        if (frag_tile_domains[j].covers(coords, frag_tile_domains[f])) {
          covered = true;
          break;
        }
      }

      // Exclude this fragment from the space tile
      if (covered)
        continue;

      // Include this fragment in the space tile
      auto frag_domain = frag_tile_domains[f].domain_slice();
      auto frag_idx = frag_tile_domains[f].id();
      result_space_tile.append_frag_domain(frag_idx, frag_domain);
      auto tile_idx = frag_tile_domains[f].tile_pos(coords);
      ResultTile result_tile(frag_idx, tile_idx, domain);
      result_space_tile.set_result_tile(frag_idx, result_tile);
    }
  }
}

/* ****************************** */
/*         PRIVATE METHODS        */
/* ****************************** */

Status Reader::compute_result_cell_slabs(
    const std::vector<ResultCoords>& result_coords,
    std::vector<ResultCellSlab>* result_cell_slabs) const {
  auto timer_se =
      stats_->start_timer("compute_sparse_result_cell_slabs_sparse");

  // Trivial case
  auto coords_num = (uint64_t)result_coords.size();
  if (coords_num == 0)
    return Status::Ok();

  // Initialize the first range
  auto coords_end = result_coords.end();
  auto it = skip_invalid_elements(result_coords.begin(), coords_end);
  if (it == coords_end) {
    return LOG_STATUS(Status::ReaderError("Unexpected empty cell range."));
  }
  uint64_t start_pos = it->pos_;
  uint64_t end_pos = start_pos;
  ResultTile* tile = it->tile_;

  // Scan the coordinates and compute ranges
  it = skip_invalid_elements(++it, coords_end);
  while (it != coords_end) {
    if (it->tile_ == tile && it->pos_ == end_pos + 1) {
      // Same range - advance end position
      end_pos = it->pos_;
    } else {
      // New range - append previous range
      result_cell_slabs->emplace_back(tile, start_pos, end_pos - start_pos + 1);
      start_pos = it->pos_;
      end_pos = start_pos;
      tile = it->tile_;
    }
    it = skip_invalid_elements(++it, coords_end);
  }

  // Append the last range
  result_cell_slabs->emplace_back(tile, start_pos, end_pos - start_pos + 1);

  return Status::Ok();
}

Status Reader::compute_range_result_coords(
    Subarray* subarray,
    unsigned frag_idx,
    ResultTile* tile,
    uint64_t range_idx,
    std::vector<ResultCoords>* result_coords) {
  auto coords_num = tile->cell_num();
  auto dim_num = array_schema_->dim_num();
  auto cell_order = array_schema_->cell_order();
  auto range_coords = subarray->get_range_coords(range_idx);

  if (array_schema_->dense()) {
    std::vector<uint8_t> result_bitmap(coords_num, 1);
    std::vector<uint8_t> overwritten_bitmap(coords_num, 0);

    // Compute result and overwritten bitmap per dimension
    for (unsigned d = 0; d < dim_num; ++d) {
      const auto& ranges = subarray->ranges_for_dim(d);
      RETURN_NOT_OK(tile->compute_results_dense(
          d,
          ranges[range_coords[d]],
          fragment_metadata_,
          frag_idx,
          &result_bitmap,
          &overwritten_bitmap));
    }

    // Gather results
    for (uint64_t pos = 0; pos < coords_num; ++pos) {
      if (result_bitmap[pos] && !overwritten_bitmap[pos])
        result_coords->emplace_back(tile, pos);
    }
  } else {  // Sparse
    std::vector<uint8_t> result_bitmap(coords_num, 1);

    // Compute result and overwritten bitmap per dimension
    for (unsigned d = 0; d < dim_num; ++d) {
      // For col-major cell ordering, iterate the dimensions
      // in reverse.
      const unsigned dim_idx =
          cell_order == Layout::COL_MAJOR ? dim_num - d - 1 : d;
      const auto& ranges = subarray->ranges_for_dim(dim_idx);
      RETURN_NOT_OK(tile->compute_results_sparse(
          dim_idx, ranges[range_coords[dim_idx]], &result_bitmap, cell_order));
    }

    // Gather results
    for (uint64_t pos = 0; pos < coords_num; ++pos) {
      if (result_bitmap[pos])
        result_coords->emplace_back(tile, pos);
    }
  }

  return Status::Ok();
}

Status Reader::compute_range_result_coords(
    Subarray* subarray,
    const std::vector<bool>& single_fragment,
    const std::map<std::pair<unsigned, uint64_t>, size_t>& result_tile_map,
    std::vector<ResultTile>* result_tiles,
    std::vector<std::vector<ResultCoords>>* range_result_coords) {
  auto timer_se = stats_->start_timer("compute_range_result_coords");

  auto range_num = subarray->range_num();
  range_result_coords->resize(range_num);
  auto cell_order = array_schema_->cell_order();
  auto allows_dups = array_schema_->allows_dups();

  // To de-dupe the ranges, we may need to sort them. If the
  // read layout is UNORDERED, we will sort by the cell layout.
  // If the cell layout is hilbert, we will sort in row-major to
  // avoid the expense of calculating hilbert values.
  Layout sort_layout = layout_;
  if (sort_layout == Layout::UNORDERED) {
    sort_layout = cell_order;
    if (sort_layout == Layout::HILBERT) {
      sort_layout = Layout::ROW_MAJOR;
    }
  }

  auto status = parallel_for(
      storage_manager_->compute_tp(), 0, range_num, [&](uint64_t r) {
        // Compute overlapping coordinates per range
        RETURN_NOT_OK(compute_range_result_coords(
            subarray,
            r,
            result_tile_map,
            result_tiles,
            &((*range_result_coords)[r])));

        // Dedup unless there is a single fragment or array schema allows
        // duplicates
        if (!single_fragment[r] && !allows_dups) {
          RETURN_CANCEL_OR_ERROR(sort_result_coords(
              ((*range_result_coords)[r]).begin(),
              ((*range_result_coords)[r]).end(),
              ((*range_result_coords)[r]).size(),
              sort_layout));
          RETURN_CANCEL_OR_ERROR(
              dedup_result_coords(&((*range_result_coords)[r])));
        }

        return Status::Ok();
      });

  RETURN_NOT_OK(status);

  return Status::Ok();
}

Status Reader::compute_range_result_coords(
    Subarray* subarray,
    uint64_t range_idx,
    uint32_t fragment_idx,
    const std::map<std::pair<unsigned, uint64_t>, size_t>& result_tile_map,
    std::vector<ResultTile>* result_tiles,
    std::vector<ResultCoords>* range_result_coords) {
  // Skip dense fragments
  if (fragment_metadata_[fragment_idx]->dense())
    return Status::Ok();

  auto tr =
      subarray->tile_overlap(fragment_idx, range_idx)->tile_ranges_.begin();
  auto tr_end =
      subarray->tile_overlap(fragment_idx, range_idx)->tile_ranges_.end();
  auto t = subarray->tile_overlap(fragment_idx, range_idx)->tiles_.begin();
  auto t_end = subarray->tile_overlap(fragment_idx, range_idx)->tiles_.end();

  while (tr != tr_end || t != t_end) {
    // Handle tile range
    if (tr != tr_end && (t == t_end || tr->first < t->first)) {
      for (uint64_t i = tr->first; i <= tr->second; ++i) {
        auto pair = std::pair<unsigned, uint64_t>(fragment_idx, i);
        auto tile_it = result_tile_map.find(pair);
        assert(tile_it != result_tile_map.end());
        auto tile_idx = tile_it->second;
        auto& tile = (*result_tiles)[tile_idx];

        // Add results only if the sparse tile MBR is not fully
        // covered by a more recent fragment's non-empty domain
        if (!sparse_tile_overwritten(fragment_idx, i))
          RETURN_NOT_OK(get_all_result_coords(&tile, range_result_coords));
      }
      ++tr;
    } else {
      // Handle single tile
      auto pair = std::pair<unsigned, uint64_t>(fragment_idx, t->first);
      auto tile_it = result_tile_map.find(pair);
      assert(tile_it != result_tile_map.end());
      auto tile_idx = tile_it->second;
      auto& tile = (*result_tiles)[tile_idx];
      if (t->second == 1.0) {  // Full overlap
        // Add results only if the sparse tile MBR is not fully
        // covered by a more recent fragment's non-empty domain
        if (!sparse_tile_overwritten(fragment_idx, t->first))
          RETURN_NOT_OK(get_all_result_coords(&tile, range_result_coords));
      } else {  // Partial overlap
        RETURN_NOT_OK(compute_range_result_coords(
            subarray, fragment_idx, &tile, range_idx, range_result_coords));
      }
      ++t;
    }
  }

  return Status::Ok();
}

Status Reader::compute_range_result_coords(
    Subarray* subarray,
    uint64_t range_idx,
    const std::map<std::pair<unsigned, uint64_t>, size_t>& result_tile_map,
    std::vector<ResultTile>* result_tiles,
    std::vector<ResultCoords>* range_result_coords) {
  // Gather result range coordinates per fragment
  auto fragment_num = fragment_metadata_.size();
  std::vector<std::vector<ResultCoords>> range_result_coords_vec(fragment_num);
  auto status = parallel_for(
      storage_manager_->compute_tp(), 0, fragment_num, [&](uint32_t f) {
        return compute_range_result_coords(
            subarray,
            range_idx,
            f,
            result_tile_map,
            result_tiles,
            &range_result_coords_vec[f]);
      });
  RETURN_NOT_OK(status);

  // Consolidate the result coordinates in the single result vector
  for (const auto& vec : range_result_coords_vec) {
    for (const auto& r : vec)
      range_result_coords->emplace_back(r);
  }

  return Status::Ok();
}

Status Reader::compute_subarray_coords(
    std::vector<std::vector<ResultCoords>>* range_result_coords,
    std::vector<ResultCoords>* result_coords) {
  auto timer_se = stats_->start_timer("compute_subarray_coords");
  // The input 'result_coords' is already sorted. Save the current size
  // before inserting new elements.
  const size_t result_coords_size = result_coords->size();

  // Add all valid ``range_result_coords`` to ``result_coords``
  for (const auto& rv : *range_result_coords) {
    for (const auto& c : rv) {
      if (c.valid())
        result_coords->emplace_back(c.tile_, c.pos_);
    }
  }

  // No need to sort in UNORDERED layout
  if (layout_ == Layout::UNORDERED)
    return Status::Ok();

  // We should not sort if:
  // - there is a single fragment and global order
  // - there is a single fragment and one dimension
  // - there are multiple fragments and a single range and dups are not allowed
  //   (therefore, the coords in that range have already been sorted)
  auto dim_num = array_schema_->dim_num();
  bool must_sort = true;
  auto allows_dups = array_schema_->allows_dups();
  auto single_range = (range_result_coords->size() == 1);
  if (layout_ == Layout::GLOBAL_ORDER || dim_num == 1) {
    must_sort = !belong_to_single_fragment(
        result_coords->begin() + result_coords_size, result_coords->end());
  } else if (single_range && !allows_dups) {
    must_sort = belong_to_single_fragment(
        result_coords->begin() + result_coords_size, result_coords->end());
  }

  if (must_sort) {
    RETURN_NOT_OK(sort_result_coords(
        result_coords->begin() + result_coords_size,
        result_coords->end(),
        result_coords->size() - result_coords_size,
        layout_));
  }

  return Status::Ok();
}

Status Reader::compute_sparse_result_tiles(
    std::vector<ResultTile>* result_tiles,
    std::map<std::pair<unsigned, uint64_t>, size_t>* result_tile_map,
    std::vector<bool>* single_fragment) {
  auto timer_se = stats_->start_timer("compute_sparse_result_tiles");

  // For easy reference
  auto domain = array_schema_->domain();
  auto& partitioner = read_state_.partitioner_;
  const auto& subarray = partitioner.current();
  auto range_num = subarray.range_num();
  auto fragment_num = fragment_metadata_.size();
  std::vector<unsigned> first_fragment;
  first_fragment.resize(range_num);
  for (uint64_t r = 0; r < range_num; ++r)
    first_fragment[r] = UINT32_MAX;

  single_fragment->resize(range_num);
  for (uint64_t i = 0; i < range_num; ++i)
    (*single_fragment)[i] = true;

  result_tiles->clear();
  for (unsigned f = 0; f < fragment_num; ++f) {
    // Skip dense fragments
    if (fragment_metadata_[f]->dense())
      continue;

    for (uint64_t r = 0; r < range_num; ++r) {
      // Handle range of tiles (full overlap)
      const auto& tile_ranges = subarray.tile_overlap(f, r)->tile_ranges_;
      for (const auto& tr : tile_ranges) {
        for (uint64_t t = tr.first; t <= tr.second; ++t) {
          auto pair = std::pair<unsigned, uint64_t>(f, t);
          // Add tile only if it does not already exist
          if (result_tile_map->find(pair) == result_tile_map->end()) {
            result_tiles->emplace_back(f, t, domain);
            (*result_tile_map)[pair] = result_tiles->size() - 1;
          }
          // Always check range for multiple fragments
          if (f > first_fragment[r])
            (*single_fragment)[r] = false;
          else
            first_fragment[r] = f;
        }
      }

      // Handle single tiles
      const auto& o_tiles = subarray.tile_overlap(f, r)->tiles_;
      for (const auto& o_tile : o_tiles) {
        auto t = o_tile.first;
        auto pair = std::pair<unsigned, uint64_t>(f, t);
        // Add tile only if it does not already exist
        if (result_tile_map->find(pair) == result_tile_map->end()) {
          result_tiles->emplace_back(f, t, domain);
          (*result_tile_map)[pair] = result_tiles->size() - 1;
        }
        // Always check range for multiple fragments
        if (f > first_fragment[r])
          (*single_fragment)[r] = false;
        else
          first_fragment[r] = f;
      }
    }
  }

  return Status::Ok();
}

template <class T>
void Reader::compute_result_space_tiles(
    const Subarray& subarray,
    std::map<const T*, ResultSpaceTile<T>>* result_space_tiles) const {
  // For easy reference
  auto domain = array_schema_->domain()->domain();
  auto tile_extents = array_schema_->domain()->tile_extents();
  auto tile_order = array_schema_->tile_order();

  // Compute fragment tile domains
  std::vector<TileDomain<T>> frag_tile_domains;
  auto fragment_num = (int)fragment_metadata_.size();
  if (fragment_num > 0) {
    for (int i = fragment_num - 1; i >= 0; --i) {
      if (fragment_metadata_[i]->dense()) {
        frag_tile_domains.emplace_back(
            i,
            domain,
            fragment_metadata_[i]->non_empty_domain(),
            tile_extents,
            tile_order);
      }
    }
  }

  // Get tile coords and array domain
  const auto& tile_coords = subarray.tile_coords();
  TileDomain<T> array_tile_domain(
      UINT32_MAX, domain, domain, tile_extents, tile_order);

  // Compute result space tiles
  compute_result_space_tiles<T>(
      array_schema_->domain(),
      tile_coords,
      array_tile_domain,
      frag_tile_domains,
      result_space_tiles);
}

template <class T>
Status Reader::compute_result_cell_slabs(
    const Subarray& subarray,
    std::map<const T*, ResultSpaceTile<T>>* result_space_tiles,
    std::vector<ResultCoords>* result_coords,
    std::vector<ResultTile*>* result_tiles,
    std::vector<ResultCellSlab>* result_cell_slabs) const {
  auto timer_se = stats_->start_timer("compute_sparse_result_cell_slabs_dense");

  auto layout = subarray.layout();
  if (layout == Layout::ROW_MAJOR || layout == Layout::COL_MAJOR) {
    uint64_t result_coords_pos = 0;
    std::set<std::pair<unsigned, uint64_t>> frag_tile_set;
    return compute_result_cell_slabs_row_col<T>(
        subarray,
        result_space_tiles,
        result_coords,
        &result_coords_pos,
        result_tiles,
        &frag_tile_set,
        result_cell_slabs);
  } else if (layout == Layout::GLOBAL_ORDER) {
    return compute_result_cell_slabs_global<T>(
        subarray,
        result_space_tiles,
        result_coords,
        result_tiles,
        result_cell_slabs);
  } else {  // UNORDERED
    assert(false);
  }

  return Status::Ok();
}

template <class T>
Status Reader::compute_result_cell_slabs_row_col(
    const Subarray& subarray,
    std::map<const T*, ResultSpaceTile<T>>* result_space_tiles,
    std::vector<ResultCoords>* result_coords,
    uint64_t* result_coords_pos,
    std::vector<ResultTile*>* result_tiles,
    std::set<std::pair<unsigned, uint64_t>>* frag_tile_set,
    std::vector<ResultCellSlab>* result_cell_slabs) const {
  // Compute result space tiles. The result space tiles hold all the
  // relevant result tiles of the dense fragments
  compute_result_space_tiles<T>(subarray, result_space_tiles);

  // Gather result cell slabs and pointers to result tiles
  // `result_tiles` holds pointers to tiles that store actual results,
  // which can be stored either in `sparse_result_tiles` (sparse)
  // or in `result_space_tiles` (dense).
  auto rcs_it = ReadCellSlabIter<T>(
      &subarray, result_space_tiles, result_coords, *result_coords_pos);
  for (rcs_it.begin(); !rcs_it.end(); ++rcs_it) {
    // Add result cell slab
    auto result_cell_slab = rcs_it.result_cell_slab();
    result_cell_slabs->push_back(result_cell_slab);
    // Add result tile
    if (result_cell_slab.tile_ != nullptr) {
      auto frag_idx = result_cell_slab.tile_->frag_idx();
      auto tile_idx = result_cell_slab.tile_->tile_idx();
      auto frag_tile_tuple = std::pair<unsigned, uint64_t>(frag_idx, tile_idx);
      auto it = frag_tile_set->find(frag_tile_tuple);
      if (it == frag_tile_set->end()) {
        frag_tile_set->insert(frag_tile_tuple);
        result_tiles->push_back(result_cell_slab.tile_);
      }
    }
  }
  *result_coords_pos = rcs_it.result_coords_pos();

  return Status::Ok();
}

template <class T>
Status Reader::compute_result_cell_slabs_global(
    const Subarray& subarray,
    std::map<const T*, ResultSpaceTile<T>>* result_space_tiles,
    std::vector<ResultCoords>* result_coords,
    std::vector<ResultTile*>* result_tiles,
    std::vector<ResultCellSlab>* result_cell_slabs) const {
  const auto& tile_coords = subarray.tile_coords();
  auto cell_order = array_schema_->cell_order();
  std::vector<Subarray> tile_subarrays;
  tile_subarrays.reserve(tile_coords.size());
  uint64_t result_coords_pos = 0;
  std::set<std::pair<unsigned, uint64_t>> frag_tile_set;

  for (const auto& tc : tile_coords) {
    tile_subarrays.emplace_back(
        subarray.crop_to_tile((const T*)&tc[0], cell_order));
    auto& tile_subarray = tile_subarrays.back();
    tile_subarray.template compute_tile_coords<T>();

    RETURN_NOT_OK(compute_result_cell_slabs_row_col<T>(
        tile_subarray,
        result_space_tiles,
        result_coords,
        &result_coords_pos,
        result_tiles,
        &frag_tile_set,
        result_cell_slabs));
  }

  return Status::Ok();
}

Status Reader::compute_result_coords(
    std::vector<ResultTile>* result_tiles,
    std::vector<ResultCoords>* result_coords) {
  auto timer_se = stats_->start_timer("compute_result_coords");

  // Get overlapping tile indexes
  typedef std::pair<unsigned, uint64_t> FragTileTuple;
  std::map<FragTileTuple, size_t> result_tile_map;
  std::vector<bool> single_fragment;

  RETURN_CANCEL_OR_ERROR(compute_sparse_result_tiles(
      result_tiles, &result_tile_map, &single_fragment));

  if (result_tiles->empty())
    return Status::Ok();

  // Create temporary vector with pointers to result tiles, so that
  // `read_tiles`, `unfilter_tiles` below can work without changes
  std::vector<ResultTile*> tmp_result_tiles;
  for (auto& result_tile : *result_tiles)
    tmp_result_tiles.push_back(&result_tile);

  // Preload zipped coordinate tile offsets. Note that this will
  // ignore fragments with a version >= 5.
  auto& subarray = read_state_.partitioner_.current();
  RETURN_CANCEL_OR_ERROR(load_tile_offsets(subarray, {constants::coords}));

  // Preload unzipped coordinate tile offsets. Note that this will
  // ignore fragments with a version < 5.
  const auto dim_num = array_schema_->dim_num();
  std::vector<std::string> dim_names;
  dim_names.reserve(dim_num);
  for (unsigned d = 0; d < dim_num; ++d)
    dim_names.emplace_back(array_schema_->dimension(d)->name());
  RETURN_CANCEL_OR_ERROR(load_tile_offsets(subarray, dim_names));

  // Read and unfilter zipped coordinate tiles. Note that
  // this will ignore fragments with a version >= 5. Unfilter
  // with a nullptr `rcs_index` argument to bypass selective
  // unfiltering.
  RETURN_CANCEL_OR_ERROR(
      read_coordinate_tiles({constants::coords}, tmp_result_tiles));
  RETURN_CANCEL_OR_ERROR(
      unfilter_tiles(constants::coords, tmp_result_tiles, nullptr));

  // Read and unfilter unzipped coordinate tiles. Note that
  // this will ignore fragments with a version < 5. Unfilter
  // with a nullptr `rcs_index` argument to bypass selective
  // unfiltering.
  RETURN_CANCEL_OR_ERROR(read_coordinate_tiles(dim_names, tmp_result_tiles));
  for (const auto& dim_name : dim_names) {
    RETURN_CANCEL_OR_ERROR(unfilter_tiles(dim_name, tmp_result_tiles, nullptr));
  }

  // Compute the read coordinates for all fragments for each subarray range.
  std::vector<std::vector<ResultCoords>> range_result_coords;
  RETURN_CANCEL_OR_ERROR(compute_range_result_coords(
      &subarray,
      single_fragment,
      result_tile_map,
      result_tiles,
      &range_result_coords));
  result_tile_map.clear();

  // Compute final coords (sorted in the result layout) of the whole subarray.
  RETURN_CANCEL_OR_ERROR(
      compute_subarray_coords(&range_result_coords, result_coords));
  range_result_coords.clear();

  return Status::Ok();
}

Status Reader::dedup_result_coords(
    std::vector<ResultCoords>* result_coords) const {
  auto coords_end = result_coords->end();
  auto it = skip_invalid_elements(result_coords->begin(), coords_end);
  while (it != coords_end) {
    auto next_it = skip_invalid_elements(std::next(it), coords_end);
    if (next_it != coords_end && it->same_coords(*next_it)) {
      if (it->tile_->frag_idx() < next_it->tile_->frag_idx()) {
        it->invalidate();
        it = skip_invalid_elements(++it, coords_end);
      } else {
        next_it->invalidate();
      }
    } else {
      it = skip_invalid_elements(++it, coords_end);
    }
  }
  return Status::Ok();
}

Status Reader::dense_read() {
  auto type = array_schema_->domain()->dimension(0)->type();
  switch (type) {
    case Datatype::INT8:
      return dense_read<int8_t>();
    case Datatype::UINT8:
      return dense_read<uint8_t>();
    case Datatype::INT16:
      return dense_read<int16_t>();
    case Datatype::UINT16:
      return dense_read<uint16_t>();
    case Datatype::INT32:
      return dense_read<int>();
    case Datatype::UINT32:
      return dense_read<unsigned>();
    case Datatype::INT64:
      return dense_read<int64_t>();
    case Datatype::UINT64:
      return dense_read<uint64_t>();
    case Datatype::DATETIME_YEAR:
    case Datatype::DATETIME_MONTH:
    case Datatype::DATETIME_WEEK:
    case Datatype::DATETIME_DAY:
    case Datatype::DATETIME_HR:
    case Datatype::DATETIME_MIN:
    case Datatype::DATETIME_SEC:
    case Datatype::DATETIME_MS:
    case Datatype::DATETIME_US:
    case Datatype::DATETIME_NS:
    case Datatype::DATETIME_PS:
    case Datatype::DATETIME_FS:
    case Datatype::DATETIME_AS:
    case Datatype::TIME_HR:
    case Datatype::TIME_MIN:
    case Datatype::TIME_SEC:
    case Datatype::TIME_MS:
    case Datatype::TIME_US:
    case Datatype::TIME_NS:
    case Datatype::TIME_PS:
    case Datatype::TIME_FS:
    case Datatype::TIME_AS:
      return dense_read<int64_t>();
    default:
      return LOG_STATUS(Status::ReaderError(
          "Cannot read dense array; Unsupported domain type"));
  }

  return Status::Ok();
}

template <class T>
Status Reader::dense_read() {
  // Sanity checks
  assert(std::is_integral<T>::value);

  // Compute result coordinates from the sparse fragments
  // `sparse_result_tiles` will hold all the relevant result tiles of
  // sparse fragments
  std::vector<ResultCoords> result_coords;
  std::vector<ResultTile> sparse_result_tiles;
  RETURN_NOT_OK(compute_result_coords(&sparse_result_tiles, &result_coords));

  // Compute result cell slabs.
  // `result_space_tiles` will hold all the relevant result tiles of
  // dense fragments. `result` tiles will hold pointers to the
  // final result tiles for both sparse and dense fragments.
  std::map<const T*, ResultSpaceTile<T>> result_space_tiles;
  std::vector<ResultCellSlab> result_cell_slabs;
  std::vector<ResultTile*> result_tiles;
  auto& subarray = read_state_.partitioner_.current();

  RETURN_NOT_OK(subarray.compute_tile_coords<T>());
  RETURN_NOT_OK(compute_result_cell_slabs<T>(
      subarray,
      &result_space_tiles,
      &result_coords,
      &result_tiles,
      &result_cell_slabs));

  auto stride = array_schema_->domain()->stride<T>(subarray.layout());
  apply_query_condition(&result_cell_slabs, result_tiles, subarray, stride);

  get_result_tile_stats(result_tiles);
  get_result_cell_stats(result_cell_slabs);

  // Clear sparse coordinate tiles (not needed any more)
  erase_coord_tiles(&sparse_result_tiles);

  // Needed when copying the cells
  RETURN_NOT_OK(
      copy_attribute_values(stride, result_tiles, result_cell_slabs, subarray));
  read_state_.overflowed_ = copy_overflowed_;

  // Fill coordinates if the user requested them
  if (!read_state_.overflowed_ && has_coords())
    RETURN_CANCEL_OR_ERROR(fill_dense_coords<T>(subarray));

  return Status::Ok();
}

template <class T>
Status Reader::fill_dense_coords(const Subarray& subarray) {
  auto timer_se = stats_->start_timer("fill_dense_coords");

  // Reading coordinates with a query condition is currently unsupported.
  // Query conditions mutate the result cell slabs to filter attributes.
  // This path does not use result cell slabs, which will fill coordinates
  // for cells that should be filtered out.
  if (!condition_.empty()) {
    return LOG_STATUS(
        Status::ReaderError("Cannot read dense coordinates; dense coordinate "
                            "reads are unsupported with a query condition"));
  }

  // Prepare buffers
  std::vector<unsigned> dim_idx;
  std::vector<QueryBuffer*> buffers;
  auto coords_it = buffers_.find(constants::coords);
  auto dim_num = array_schema_->dim_num();
  if (coords_it != buffers_.end()) {
    buffers.emplace_back(&(coords_it->second));
    dim_idx.emplace_back(dim_num);
  } else {
    for (unsigned d = 0; d < dim_num; ++d) {
      const auto& dim = array_schema_->dimension(d);
      auto it = buffers_.find(dim->name());
      if (it != buffers_.end()) {
        buffers.emplace_back(&(it->second));
        dim_idx.emplace_back(d);
      }
    }
  }
  std::vector<uint64_t> offsets(buffers.size(), 0);

  if (layout_ == Layout::GLOBAL_ORDER) {
    RETURN_NOT_OK(
        fill_dense_coords_global<T>(subarray, dim_idx, buffers, &offsets));
  } else {
    assert(layout_ == Layout::ROW_MAJOR || layout_ == Layout::COL_MAJOR);
    RETURN_NOT_OK(
        fill_dense_coords_row_col<T>(subarray, dim_idx, buffers, &offsets));
  }

  // Update buffer sizes
  for (size_t i = 0; i < buffers.size(); ++i)
    *(buffers[i]->buffer_size_) = offsets[i];

  return Status::Ok();
}

template <class T>
Status Reader::fill_dense_coords_global(
    const Subarray& subarray,
    const std::vector<unsigned>& dim_idx,
    const std::vector<QueryBuffer*>& buffers,
    std::vector<uint64_t>* offsets) {
  auto tile_coords = subarray.tile_coords();
  auto cell_order = array_schema_->cell_order();

  for (const auto& tc : tile_coords) {
    auto tile_subarray = subarray.crop_to_tile((const T*)&tc[0], cell_order);
    RETURN_NOT_OK(
        fill_dense_coords_row_col<T>(tile_subarray, dim_idx, buffers, offsets));
  }

  return Status::Ok();
}

template <class T>
Status Reader::fill_dense_coords_row_col(
    const Subarray& subarray,
    const std::vector<unsigned>& dim_idx,
    const std::vector<QueryBuffer*>& buffers,
    std::vector<uint64_t>* offsets) {
  auto cell_order = array_schema_->cell_order();
  auto dim_num = array_schema_->dim_num();

  // Iterate over all coordinates, retrieved in cell slabs
  CellSlabIter<T> iter(&subarray);
  RETURN_CANCEL_OR_ERROR(iter.begin());
  while (!iter.end()) {
    auto cell_slab = iter.cell_slab();
    auto coords_num = cell_slab.length_;

    // Check for overflow
    for (size_t i = 0; i < buffers.size(); ++i) {
      auto idx = (dim_idx[i] == dim_num) ? 0 : dim_idx[i];
      auto dim = array_schema_->domain()->dimension(idx);
      auto coord_size = dim->coord_size();
      coord_size = (dim_idx[i] == dim_num) ? coord_size * dim_num : coord_size;
      auto buff_size = *(buffers[i]->buffer_size_);
      auto offset = (*offsets)[i];
      if (coords_num * coord_size + offset > buff_size) {
        read_state_.overflowed_ = true;
        return Status::Ok();
      }
    }

    // Copy slab
    if (layout_ == Layout::ROW_MAJOR ||
        (layout_ == Layout::GLOBAL_ORDER && cell_order == Layout::ROW_MAJOR))
      fill_dense_coords_row_slab(
          &cell_slab.coords_[0], coords_num, dim_idx, buffers, offsets);
    else
      fill_dense_coords_col_slab(
          &cell_slab.coords_[0], coords_num, dim_idx, buffers, offsets);

    ++iter;
  }

  return Status::Ok();
}

template <class T>
void Reader::fill_dense_coords_row_slab(
    const T* start,
    uint64_t num,
    const std::vector<unsigned>& dim_idx,
    const std::vector<QueryBuffer*>& buffers,
    std::vector<uint64_t>* offsets) const {
  // For easy reference
  auto dim_num = array_schema_->dim_num();

  // Special zipped coordinates
  if (dim_idx.size() == 1 && dim_idx[0] == dim_num) {
    auto c_buff = (char*)buffers[0]->buffer_;
    auto offset = &(*offsets)[0];

    // Fill coordinates
    for (uint64_t i = 0; i < num; ++i) {
      // First dim-1 dimensions are copied as they are
      if (dim_num > 1) {
        auto bytes_to_copy = (dim_num - 1) * sizeof(T);
        std::memcpy(c_buff + *offset, start, bytes_to_copy);
        *offset += bytes_to_copy;
      }

      // Last dimension is incremented by `i`
      auto new_coord = start[dim_num - 1] + i;
      std::memcpy(c_buff + *offset, &new_coord, sizeof(T));
      *offset += sizeof(T);
    }
  } else {  // Set of separate coordinate buffers
    for (uint64_t i = 0; i < num; ++i) {
      for (size_t b = 0; b < buffers.size(); ++b) {
        auto c_buff = (char*)buffers[b]->buffer_;
        auto offset = &(*offsets)[b];

        // First dim-1 dimensions are copied as they are
        if (dim_num > 1 && dim_idx[b] < dim_num - 1) {
          std::memcpy(c_buff + *offset, &start[dim_idx[b]], sizeof(T));
          *offset += sizeof(T);
        } else {
          // Last dimension is incremented by `i`
          auto new_coord = start[dim_num - 1] + i;
          std::memcpy(c_buff + *offset, &new_coord, sizeof(T));
          *offset += sizeof(T);
        }
      }
    }
  }
}

template <class T>
void Reader::fill_dense_coords_col_slab(
    const T* start,
    uint64_t num,
    const std::vector<unsigned>& dim_idx,
    const std::vector<QueryBuffer*>& buffers,
    std::vector<uint64_t>* offsets) const {
  // For easy reference
  auto dim_num = array_schema_->dim_num();

  // Special zipped coordinates
  if (dim_idx.size() == 1 && dim_idx[0] == dim_num) {
    auto c_buff = (char*)buffers[0]->buffer_;
    auto offset = &(*offsets)[0];

    // Fill coordinates
    for (uint64_t i = 0; i < num; ++i) {
      // First dimension is incremented by `i`
      auto new_coord = start[0] + i;
      std::memcpy(c_buff + *offset, &new_coord, sizeof(T));
      *offset += sizeof(T);

      // Last dim-1 dimensions are copied as they are
      if (dim_num > 1) {
        auto bytes_to_copy = (dim_num - 1) * sizeof(T);
        std::memcpy(c_buff + *offset, &start[1], bytes_to_copy);
        *offset += bytes_to_copy;
      }
    }
  } else {  // Separate coordinate buffers
    for (uint64_t i = 0; i < num; ++i) {
      for (size_t b = 0; b < buffers.size(); ++b) {
        auto c_buff = (char*)buffers[b]->buffer_;
        auto offset = &(*offsets)[b];

        // First dimension is incremented by `i`
        if (dim_idx[b] == 0) {
          auto new_coord = start[0] + i;
          std::memcpy(c_buff + *offset, &new_coord, sizeof(T));
          *offset += sizeof(T);
        } else {  // Last dim-1 dimensions are copied as they are
          std::memcpy(c_buff + *offset, &start[dim_idx[b]], sizeof(T));
          *offset += sizeof(T);
        }
      }
    }
  }
}

Status Reader::get_all_result_coords(
    ResultTile* tile, std::vector<ResultCoords>* result_coords) const {
  auto coords_num = tile->cell_num();
  for (uint64_t i = 0; i < coords_num; ++i)
    result_coords->emplace_back(tile, i);

  return Status::Ok();
}

bool Reader::has_coords() const {
  for (const auto& it : buffers_) {
    if (it.first == constants::coords || array_schema_->is_dim(it.first))
      return true;
  }

  return false;
}

bool Reader::has_separate_coords() const {
  for (const auto& it : buffers_) {
    if (array_schema_->is_dim(it.first))
      return true;
  }

  return false;
}

Status Reader::init_read_state() {
  auto timer_se = stats_->start_timer("init_state");

  // Check subarray
  if (subarray_.layout() == Layout::GLOBAL_ORDER && subarray_.range_num() != 1)
    return LOG_STATUS(
        Status::ReaderError("Cannot initialize read "
                            "state; Multi-range "
                            "subarrays do not "
                            "support global order"));

  // Get config
  bool found = false;
  uint64_t memory_budget = 0;
  RETURN_NOT_OK(
      config_.get<uint64_t>("sm.memory_budget", &memory_budget, &found));
  assert(found);
  uint64_t memory_budget_var = 0;
  RETURN_NOT_OK(config_.get<uint64_t>(
      "sm.memory_budget_var", &memory_budget_var, &found));
  assert(found);
  offsets_format_mode_ = config_.get("sm.var_offsets.mode", &found);
  assert(found);
  if (offsets_format_mode_ != "bytes" && offsets_format_mode_ != "elements") {
    return LOG_STATUS(
        Status::ReaderError("Cannot initialize reader; Unsupported offsets "
                            "format in configuration"));
  }
  RETURN_NOT_OK(config_.get<bool>(
      "sm.var_offsets.extra_element", &offsets_extra_element_, &found));
  assert(found);
  RETURN_NOT_OK(config_.get<uint32_t>(
      "sm.var_offsets.bitsize", &offsets_bitsize_, &found));
  if (offsets_bitsize_ != 32 && offsets_bitsize_ != 64) {
    return LOG_STATUS(
        Status::ReaderError("Cannot initialize reader; Unsupported offsets "
                            "bitsize in configuration"));
  }
  assert(found);

  // Consider the validity memory budget to be identical to `sm.memory_budget`
  // because the validity vector is currently a bytemap. When converted to a
  // bitmap, this can be budgeted as `sm.memory_budget` / 8
  uint64_t memory_budget_validity = memory_budget;

  // Create read state
  read_state_.partitioner_ = SubarrayPartitioner(
      &config_,
      subarray_,
      memory_budget,
      memory_budget_var,
      memory_budget_validity,
      storage_manager_->compute_tp(),
      stats_);
  read_state_.overflowed_ = false;
  read_state_.unsplittable_ = false;

  // Set result size budget
  for (const auto& a : buffers_) {
    auto attr_name = a.first;
    auto buffer_size = a.second.buffer_size_;
    auto buffer_var_size = a.second.buffer_var_size_;
    auto buffer_validity_size = a.second.validity_vector_.buffer_size();
    if (!array_schema_->var_size(attr_name)) {
      if (!array_schema_->is_nullable(attr_name)) {
        RETURN_NOT_OK(read_state_.partitioner_.set_result_budget(
            attr_name.c_str(), *buffer_size));
      } else {
        RETURN_NOT_OK(read_state_.partitioner_.set_result_budget_nullable(
            attr_name.c_str(), *buffer_size, *buffer_validity_size));
      }
    } else {
      if (!array_schema_->is_nullable(attr_name)) {
        RETURN_NOT_OK(read_state_.partitioner_.set_result_budget(
            attr_name.c_str(), *buffer_size, *buffer_var_size));
      } else {
        RETURN_NOT_OK(read_state_.partitioner_.set_result_budget_nullable(
            attr_name.c_str(),
            *buffer_size,
            *buffer_var_size,
            *buffer_validity_size));
      }
    }
  }

  read_state_.unsplittable_ = false;
  read_state_.overflowed_ = false;
  copy_overflowed_ = false;
  read_state_.initialized_ = true;

  return Status::Ok();
}

Status Reader::sort_result_coords(
    std::vector<ResultCoords>::iterator iter_begin,
    std::vector<ResultCoords>::iterator iter_end,
    size_t coords_num,
    Layout layout) const {
  auto timer_se = stats_->start_timer("sort_result_coords");
  auto domain = array_schema_->domain();

  if (layout == Layout::ROW_MAJOR) {
    parallel_sort(
        storage_manager_->compute_tp(), iter_begin, iter_end, RowCmp(domain));
  } else if (layout == Layout::COL_MAJOR) {
    parallel_sort(
        storage_manager_->compute_tp(), iter_begin, iter_end, ColCmp(domain));
  } else if (layout == Layout::GLOBAL_ORDER) {
    if (array_schema_->cell_order() == Layout::HILBERT) {
      std::vector<std::pair<uint64_t, uint64_t>> hilbert_values(coords_num);
      RETURN_NOT_OK(calculate_hilbert_values(iter_begin, &hilbert_values));
      parallel_sort(
          storage_manager_->compute_tp(),
          hilbert_values.begin(),
          hilbert_values.end(),
          HilbertCmp(domain, iter_begin));
      RETURN_NOT_OK(reorganize_result_coords(iter_begin, &hilbert_values));
    } else {
      parallel_sort(
          storage_manager_->compute_tp(),
          iter_begin,
          iter_end,
          GlobalCmp(domain));
    }
  } else {
    assert(false);
  }

  return Status::Ok();
}

Status Reader::sparse_read() {
  // Compute result coordinates from the sparse fragments
  // `sparse_result_tiles` will hold all the relevant result tiles of
  // sparse fragments
  std::vector<ResultCoords> result_coords;
  std::vector<ResultTile> sparse_result_tiles;

  RETURN_NOT_OK(compute_result_coords(&sparse_result_tiles, &result_coords));
  std::vector<ResultTile*> result_tiles;
  for (auto& srt : sparse_result_tiles)
    result_tiles.push_back(&srt);

  // Compute result cell slabs
  std::vector<ResultCellSlab> result_cell_slabs;
  RETURN_CANCEL_OR_ERROR(
      compute_result_cell_slabs(result_coords, &result_cell_slabs));
  result_coords.clear();

  auto& subarray = read_state_.partitioner_.current();
  apply_query_condition(&result_cell_slabs, result_tiles, subarray);
  get_result_tile_stats(result_tiles);
  get_result_cell_stats(result_cell_slabs);

  RETURN_NOT_OK(copy_coordinates(result_tiles, result_cell_slabs));
  RETURN_NOT_OK(copy_attribute_values(
      UINT64_MAX, result_tiles, result_cell_slabs, subarray));
  read_state_.overflowed_ = copy_overflowed_;

  return Status::Ok();
}

Status Reader::add_extra_offset() {
  for (const auto& it : buffers_) {
    const auto& name = it.first;
    if (!array_schema_->var_size(name))
      continue;

    auto buffer = static_cast<unsigned char*>(it.second.buffer_);
    if (offsets_format_mode_ == "bytes") {
      memcpy(
          buffer + *it.second.buffer_size_ - offsets_bytesize(),
          it.second.buffer_var_size_,
          offsets_bytesize());
    } else if (offsets_format_mode_ == "elements") {
      auto elements = *it.second.buffer_var_size_ /
                      datatype_size(array_schema_->type(name));
      memcpy(
          buffer + *it.second.buffer_size_ - offsets_bytesize(),
          &elements,
          offsets_bytesize());
    } else {
      return LOG_STATUS(Status::ReaderError(
          "Cannot add extra offset to buffer; Unsupported offsets format"));
    }
  }

  return Status::Ok();
}

bool Reader::sparse_tile_overwritten(
    unsigned frag_idx, uint64_t tile_idx) const {
  const auto& mbr = fragment_metadata_[frag_idx]->mbr(tile_idx);
  assert(!mbr.empty());
  auto fragment_num = (unsigned)fragment_metadata_.size();
  auto domain = array_schema_->domain();

  for (unsigned f = frag_idx + 1; f < fragment_num; ++f) {
    if (fragment_metadata_[f]->dense() &&
        domain->covered(mbr, fragment_metadata_[f]->non_empty_domain()))
      return true;
  }

  return false;
}

void Reader::erase_coord_tiles(std::vector<ResultTile>* result_tiles) const {
  for (auto& tile : *result_tiles) {
    auto dim_num = array_schema_->dim_num();
    for (unsigned d = 0; d < dim_num; ++d)
      tile.erase_tile(array_schema_->dimension(d)->name());
    tile.erase_tile(constants::coords);
  }
}

void Reader::get_result_cell_stats(
    const std::vector<ResultCellSlab>& result_cell_slabs) const {
  uint64_t result_num = 0;
  for (const auto& rc : result_cell_slabs)
    result_num += rc.length_;
  stats_->add_counter("result_num", result_num);
}

void Reader::get_result_tile_stats(
    const std::vector<ResultTile*>& result_tiles) const {
  stats_->add_counter("overlap_tile_num", result_tiles.size());

  uint64_t cell_num = 0;
  for (const auto& rt : result_tiles) {
    if (!fragment_metadata_[rt->frag_idx()]->dense())
      cell_num += rt->cell_num();
    else
      cell_num += array_schema_->domain()->cell_num_per_tile();
  }
  stats_->add_counter("cell_num", cell_num);
}

Status Reader::calculate_hilbert_values(
    std::vector<ResultCoords>::iterator iter_begin,
    std::vector<std::pair<uint64_t, uint64_t>>* hilbert_values) const {
  auto timer_se = stats_->start_timer("calculate_hilbert_values");
  auto dim_num = array_schema_->dim_num();
  Hilbert h(dim_num);
  auto bits = h.bits();
  auto max_bucket_val = ((uint64_t)1 << bits) - 1;
  auto coords_num = (uint64_t)hilbert_values->size();

  // Calculate Hilbert values in parallel
  auto status = parallel_for(
      storage_manager_->compute_tp(), 0, coords_num, [&](uint64_t c) {
        std::vector<uint64_t> coords(dim_num);
        for (uint32_t d = 0; d < dim_num; ++d) {
          auto dim = array_schema_->dimension(d);
          coords[d] =
              dim->map_to_uint64(*(iter_begin + c), d, bits, max_bucket_val);
        }
        (*hilbert_values)[c] =
            std::pair<uint64_t, uint64_t>(h.coords_to_hilbert(&coords[0]), c);
        return Status::Ok();
      });

  RETURN_NOT_OK_ELSE(status, LOG_STATUS(status));

  return Status::Ok();
}

Status Reader::reorganize_result_coords(
    std::vector<ResultCoords>::iterator iter_begin,
    std::vector<std::pair<uint64_t, uint64_t>>* hilbert_values) const {
  auto timer_se = stats_->start_timer("reorganize_result_coords");
  auto coords_num = hilbert_values->size();
  size_t i_src, i_dst;
  ResultCoords pending;
  for (size_t i_dst_first = 0; i_dst_first < coords_num; ++i_dst_first) {
    // Check if this element needs to be permuted
    i_src = (*hilbert_values)[i_dst_first].second;
    if (i_src == i_dst_first)
      continue;

    i_dst = i_dst_first;
    pending = std::move(*(iter_begin + i_dst));

    // Follow the permutation cycle
    do {
      *(iter_begin + i_dst) = std::move(*(iter_begin + i_src));
      (*hilbert_values)[i_dst].second = i_dst;

      i_dst = i_src;
      i_src = (*hilbert_values)[i_src].second;
    } while (i_src != i_dst_first);

    *(iter_begin + i_dst) = std::move(pending);
    (*hilbert_values)[i_dst].second = i_dst;
  }

  return Status::Ok();
}

bool Reader::belong_to_single_fragment(
    std::vector<ResultCoords>::iterator iter_begin,
    std::vector<ResultCoords>::iterator iter_end) const {
  if (iter_begin == iter_end)
    return true;

  uint32_t last_frag_idx = iter_begin->tile_->frag_idx();
  for (auto it = iter_begin + 1; it != iter_end; ++it) {
    if (it->tile_->frag_idx() != last_frag_idx)
      return false;
  }

  return true;
}

}  // namespace sm
}  // namespace tiledb<|MERGE_RESOLUTION|>--- conflicted
+++ resolved
@@ -118,101 +118,8 @@
 /*               API              */
 /* ****************************** */
 
-<<<<<<< HEAD
-const Array* Reader::array() const {
-  return array_;
-}
-
-Status Reader::add_range(unsigned dim_idx, Range&& range) {
-  // Get read_range_oob config setting
-  bool found = false;
-  std::string read_range_oob = config_.get("sm.read_range_oob", &found);
-  assert(found);
-
-  if (read_range_oob != "error" && read_range_oob != "warn")
-    return LOG_STATUS(Status::ReaderError(
-        "Invalid value " + read_range_oob +
-        " for sm.read_range_obb. Acceptable values are 'error' or 'warn'."));
-
-  return subarray_.add_range(
-      dim_idx, std::move(range), read_range_oob == "error");
-}
-
-Status Reader::get_range_num(unsigned dim_idx, uint64_t* range_num) const {
-  return subarray_.get_range_num(dim_idx, range_num);
-}
-
-Status Reader::get_range(
-    unsigned dim_idx,
-    uint64_t range_idx,
-    const void** start,
-    const void** end,
-    const void** stride) const {
-  *stride = nullptr;
-  return subarray_.get_range(dim_idx, range_idx, start, end);
-}
-
-Status Reader::get_range_var_size(
-    unsigned dim_idx,
-    uint64_t range_idx,
-    uint64_t* start_size,
-    uint64_t* end_size) const {
-  return subarray_.get_range_var_size(dim_idx, range_idx, start_size, end_size);
-}
-
-Status Reader::get_est_result_size(const char* name, uint64_t* size) {
-  return subarray_.get_est_result_size_unsafe(
-      name, size, &config_, storage_manager_->compute_tp());
-}
-
-Status Reader::get_est_result_size(
-    const char* name, uint64_t* size_off, uint64_t* size_val) {
-  return subarray_.get_est_result_size(
-      name, size_off, size_val, &config_, storage_manager_->compute_tp());
-}
-
-Status Reader::get_est_result_size_nullable(
-    const char* name, uint64_t* size_val, uint64_t* size_validity) {
-  return subarray_.get_est_result_size_nullable(
-      name, size_val, size_validity, &config_, storage_manager_->compute_tp());
-}
-
-Status Reader::get_est_result_size_nullable(
-    const char* name,
-    uint64_t* size_off,
-    uint64_t* size_val,
-    uint64_t* size_validity) {
-  return subarray_.get_est_result_size_nullable(
-      name,
-      size_off,
-      size_val,
-      size_validity,
-      &config_,
-      storage_manager_->compute_tp());
-}
-
-const ArraySchema* Reader::array_schema() const {
-  return array_schema_;
-}
-
-std::vector<std::string> Reader::buffer_names() const {
-  std::vector<std::string> ret;
-  ret.reserve(buffers_.size());
-  for (const auto& it : buffers_)
-    ret.push_back(it.first);
-
-  return ret;
-}
-
-QueryBuffer Reader::buffer(const std::string& name) const {
-  auto buf = buffers_.find(name);
-  if (buf == buffers_.end())
-    return QueryBuffer{};
-  return buf->second;
-=======
 Status Reader::finalize() {
   return Status::Ok();
->>>>>>> ea2292d1
 }
 
 bool Reader::incomplete() const {
