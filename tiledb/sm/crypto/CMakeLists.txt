#
# tiledb/sm/crypto/CMakeLists.txt
#
# The MIT License
#
# Copyright (c) 2021 TileDB, Inc.
#
# Permission is hereby granted, free of charge, to any person obtaining a copy
# of this software and associated documentation files (the "Software"), to deal
# in the Software without restriction, including without limitation the rights
# to use, copy, modify, merge, publish, distribute, sublicense, and/or sell
# copies of the Software, and to permit persons to whom the Software is
# furnished to do so, subject to the following conditions:
#
# The above copyright notice and this permission notice shall be included in
# all copies or substantial portions of the Software.
#
# THE SOFTWARE IS PROVIDED "AS IS", WITHOUT WARRANTY OF ANY KIND, EXPRESS OR
# IMPLIED, INCLUDING BUT NOT LIMITED TO THE WARRANTIES OF MERCHANTABILITY,
# FITNESS FOR A PARTICULAR PURPOSE AND NONINFRINGEMENT. IN NO EVENT SHALL THE
# AUTHORS OR COPYRIGHT HOLDERS BE LIABLE FOR ANY CLAIM, DAMAGES OR OTHER
# LIABILITY, WHETHER IN AN ACTION OF CONTRACT, TORT OR OTHERWISE, ARISING FROM,
# OUT OF OR IN CONNECTION WITH THE SOFTWARE OR THE USE OR OTHER DEALINGS IN
# THE SOFTWARE.
#

include(common NO_POLICY_SCOPE)
include(object_library)

#
<<<<<<< HEAD
# `filter` object library
#
add_library(crypto OBJECT crypto.cc crypto_openssl.cc crypto_win32.cc encryption_key.cc)
target_link_libraries(crypto PUBLIC buffer $<TARGET_OBJECTS:buffer>)
target_link_libraries(crypto PUBLIC config $<TARGET_OBJECTS:config>)
if(WIN32)
=======
# `crypto` object library
#
commence(object_library crypto)
    this_target_sources(crypto.cc crypto_openssl.cc crypto_win32.cc encryption_key.cc)
    this_target_object_libraries(buffer)
    if(WIN32)
        if(MSVC)
            find_library(BCRYPT_LIBRARY bcrypt)
            message(STATUS "Found Win32 lib bcrypt: ${BCRYPT_LIBRARY}")
            this_target_link_libraries(${BCRYPT_LIBRARY})
        else()
            message(STATUS "Linking to Win32 lib bcrypt")
            this_target_link_libraries(-lbcrypt)
        endif()
    else()
        find_package(OpenSSL_EP REQUIRED)
        this_target_link_libraries(OpenSSL::Crypto)
    endif()
    # OpenSSL-3 deprecates MD5
>>>>>>> af4823aa
    if(MSVC)
        set_source_files_properties(crypto_openssl.cc PROPERTIES COMPILE_OPTIONS "/wd4996")
    else()
        set_source_files_properties(crypto_openssl.cc PROPERTIES COMPILE_OPTIONS "-Wno-deprecated-declarations")
    endif()
conclude(object_library)<|MERGE_RESOLUTION|>--- conflicted
+++ resolved
@@ -28,19 +28,12 @@
 include(object_library)
 
 #
-<<<<<<< HEAD
-# `filter` object library
-#
-add_library(crypto OBJECT crypto.cc crypto_openssl.cc crypto_win32.cc encryption_key.cc)
-target_link_libraries(crypto PUBLIC buffer $<TARGET_OBJECTS:buffer>)
-target_link_libraries(crypto PUBLIC config $<TARGET_OBJECTS:config>)
-if(WIN32)
-=======
 # `crypto` object library
 #
 commence(object_library crypto)
     this_target_sources(crypto.cc crypto_openssl.cc crypto_win32.cc encryption_key.cc)
     this_target_object_libraries(buffer)
+    this_target_object_libraries(config)
     if(WIN32)
         if(MSVC)
             find_library(BCRYPT_LIBRARY bcrypt)
@@ -55,7 +48,6 @@
         this_target_link_libraries(OpenSSL::Crypto)
     endif()
     # OpenSSL-3 deprecates MD5
->>>>>>> af4823aa
     if(MSVC)
         set_source_files_properties(crypto_openssl.cc PROPERTIES COMPILE_OPTIONS "/wd4996")
     else()
