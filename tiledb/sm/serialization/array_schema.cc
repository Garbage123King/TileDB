--- conflicted
+++ resolved
@@ -329,13 +329,9 @@
   tdb_unique_ptr<FilterPipeline> filters;
   if (dimension_reader.hasFilterPipeline()) {
     auto reader = dimension_reader.getFilterPipeline();
-<<<<<<< HEAD
-    RETURN_NOT_OK_TUPLE(filter_pipeline_from_capnp(reader, &filters), nullopt);
-=======
     auto&& [st_fp, filters]{filter_pipeline_from_capnp(reader)};
     RETURN_NOT_OK(st_fp);
     RETURN_NOT_OK((*dimension)->set_filter_pipeline(filters.value().get()));
->>>>>>> 4b193773
   }
 
   ByteVecValue tile_extent;
@@ -461,15 +457,9 @@
 
   auto dimensions = domain_reader.getDimensions();
   for (auto dimension : dimensions) {
-<<<<<<< HEAD
     auto&& [st_dim, dim]{dimension_from_capnp(dimension)};
     RETURN_NOT_OK(st_dim);
     RETURN_NOT_OK((*domain)->add_dimension(dim.value().get()));
-=======
-    tdb_unique_ptr<Dimension> dim;
-    RETURN_NOT_OK(dimension_from_capnp(dimension, &dim));
-    RETURN_NOT_OK((*domain)->add_dimension(move(dim)));
->>>>>>> 4b193773
   }
 
   return Status::Ok();
