/**
 * @file   array_schema.cc
 *
 * @section LICENSE
 *
 * The MIT License
 *
 * @copyright Copyright (c) 2018-2022 TileDB, Inc.
 *
 * Permission is hereby granted, free of charge, to any person obtaining a copy
 * of this software and associated documentation files (the "Software"), to deal
 * in the Software without restriction, including without limitation the rights
 * to use, copy, modify, merge, publish, distribute, sublicense, and/or sell
 * copies of the Software, and to permit persons to whom the Software is
 * furnished to do so, subject to the following conditions:
 *
 * The above copyright notice and this permission notice shall be included in
 * all copies or substantial portions of the Software.
 *
 * THE SOFTWARE IS PROVIDED "AS IS", WITHOUT WARRANTY OF ANY KIND, EXPRESS OR
 * IMPLIED, INCLUDING BUT NOT LIMITED TO THE WARRANTIES OF MERCHANTABILITY,
 * FITNESS FOR A PARTICULAR PURPOSE AND NONINFRINGEMENT. IN NO EVENT SHALL THE
 * AUTHORS OR COPYRIGHT HOLDERS BE LIABLE FOR ANY CLAIM, DAMAGES OR OTHER
 * LIABILITY, WHETHER IN AN ACTION OF CONTRACT, TORT OR OTHERWISE, ARISING FROM,
 * OUT OF OR IN CONNECTION WITH THE SOFTWARE OR THE USE OR OTHER DEALINGS IN
 * THE SOFTWARE.
 *
 * @section DESCRIPTION
 *
 * This file defines serialization functions for ArraySchema.
 */
#ifdef TILEDB_SERIALIZATION
#include <capnp/compat/json.h>
#include <capnp/serialize.h>
#include "tiledb/sm/serialization/capnp_utils.h"
#endif

#include "tiledb/common/heap_memory.h"
#include "tiledb/common/logger.h"
#include "tiledb/common/memory_tracker.h"
#include "tiledb/sm/array/array.h"
#include "tiledb/sm/array_schema/attribute.h"
#include "tiledb/sm/array_schema/current_domain.h"
#include "tiledb/sm/array_schema/dimension.h"
#include "tiledb/sm/array_schema/dimension_label.h"
#include "tiledb/sm/array_schema/domain.h"
#include "tiledb/sm/array_schema/enumeration.h"
#include "tiledb/sm/enums/array_type.h"
#include "tiledb/sm/enums/compressor.h"
#include "tiledb/sm/enums/data_order.h"
#include "tiledb/sm/enums/datatype.h"
#include "tiledb/sm/enums/filter_option.h"
#include "tiledb/sm/enums/filter_type.h"
#include "tiledb/sm/enums/layout.h"
#include "tiledb/sm/enums/serialization_type.h"
#include "tiledb/sm/filter/bit_width_reduction_filter.h"
#include "tiledb/sm/filter/bitshuffle_filter.h"
#include "tiledb/sm/filter/byteshuffle_filter.h"
#include "tiledb/sm/filter/checksum_md5_filter.h"
#include "tiledb/sm/filter/checksum_sha256_filter.h"
#include "tiledb/sm/filter/compression_filter.h"
#include "tiledb/sm/filter/encryption_aes256gcm_filter.h"
#include "tiledb/sm/filter/filter_create.h"
#include "tiledb/sm/filter/float_scaling_filter.h"
#include "tiledb/sm/filter/noop_filter.h"
#include "tiledb/sm/filter/positive_delta_filter.h"
#include "tiledb/sm/filter/webp_filter.h"
#include "tiledb/sm/filter/xor_filter.h"
#include "tiledb/sm/misc/constants.h"
#include "tiledb/sm/serialization/array_schema.h"
#include "tiledb/sm/serialization/enumeration.h"

#include <cstring>
#include <set>
#include <string>

using namespace tiledb::common;

namespace tiledb::sm::serialization {
class ArraySchemaSerializationException : public StatusException {
 public:
  explicit ArraySchemaSerializationException(const std::string& message)
      : StatusException("[TileDB::Serialization][ArraySchema]", message) {
  }
};

class ArraySchemaSerializationDisabledException
    : public ArraySchemaSerializationException {
 public:
  explicit ArraySchemaSerializationDisabledException()
      : ArraySchemaSerializationException(
            "Cannot (de)serialize; serialization not enabled.") {
  }
};

#ifdef TILEDB_SERIALIZATION

Status filter_to_capnp(
    const Filter* filter, capnp::Filter::Builder* filter_builder) {
  filter_builder->setType(filter_type_str(filter->type()));
  switch (filter->type()) {
    case FilterType::FILTER_BIT_WIDTH_REDUCTION: {
      uint32_t window;
      RETURN_NOT_OK(
          filter->get_option(FilterOption::BIT_WIDTH_MAX_WINDOW, &window));
      auto data = filter_builder->initData();
      data.setUint32(window);
      break;
    }
    case FilterType::FILTER_POSITIVE_DELTA: {
      uint32_t window;
      RETURN_NOT_OK(
          filter->get_option(FilterOption::POSITIVE_DELTA_MAX_WINDOW, &window));
      auto data = filter_builder->initData();
      data.setUint32(window);
      break;
    }
    case FilterType::FILTER_GZIP:
    case FilterType::FILTER_ZSTD:
    case FilterType::FILTER_LZ4:
    case FilterType::FILTER_RLE:
    case FilterType::FILTER_BZIP2:
    case FilterType::FILTER_DICTIONARY: {
      int32_t level;
      RETURN_NOT_OK(
          filter->get_option(FilterOption::COMPRESSION_LEVEL, &level));
      auto data = filter_builder->initData();
      data.setInt32(level);
      break;
    }
    case FilterType::FILTER_DELTA:
    case FilterType::FILTER_DOUBLE_DELTA: {
      auto data = filter_builder->getData();
      Datatype reinterpret_type = Datatype::ANY;
      RETURN_NOT_OK(filter->get_option(
          FilterOption::COMPRESSION_REINTERPRET_DATATYPE, &reinterpret_type));
      data.setUint8(static_cast<uint8_t>(reinterpret_type));
      break;
    }
    case FilterType::FILTER_SCALE_FLOAT: {
      double scale, offset;
      uint64_t byte_width;
      RETURN_NOT_OK(
          filter->get_option(FilterOption::SCALE_FLOAT_BYTEWIDTH, &byte_width));
      RETURN_NOT_OK(
          filter->get_option(FilterOption::SCALE_FLOAT_FACTOR, &scale));
      RETURN_NOT_OK(
          filter->get_option(FilterOption::SCALE_FLOAT_OFFSET, &offset));
      auto config = filter_builder->initFloatScaleConfig();
      config.setScale(scale);
      config.setOffset(offset);
      config.setByteWidth(byte_width);
      break;
    }
    case FilterType::FILTER_WEBP: {
      float quality;
      WebpInputFormat format;
      bool lossless;
      RETURN_NOT_OK(filter->get_option(FilterOption::WEBP_QUALITY, &quality));
      RETURN_NOT_OK(
          filter->get_option(FilterOption::WEBP_INPUT_FORMAT, &format));
      RETURN_NOT_OK(filter->get_option(FilterOption::WEBP_LOSSLESS, &lossless));
      auto extents = dynamic_cast<const WebpFilter*>(filter)->get_extents();

      auto webpConfig = filter_builder->initWebpConfig();
      webpConfig.setQuality(quality);
      webpConfig.setFormat(static_cast<uint8_t>(format));
      webpConfig.setLossless(lossless);
      webpConfig.setExtentX(extents.first);
      webpConfig.setExtentY(extents.second);
      break;
    }
    case FilterType::FILTER_NONE:
    case FilterType::FILTER_BITSHUFFLE:
    case FilterType::FILTER_BYTESHUFFLE:
    case FilterType::FILTER_CHECKSUM_MD5:
    case FilterType::FILTER_CHECKSUM_SHA256:
    case FilterType::INTERNAL_FILTER_AES_256_GCM:
    case FilterType::FILTER_XOR:
    case FilterType::FILTER_DEPRECATED:
      break;
  }

  return Status::Ok();
}

Status filter_pipeline_to_capnp(
    const FilterPipeline* filter_pipeline,
    capnp::FilterPipeline::Builder* filter_pipeline_builder) {
  if (filter_pipeline == nullptr)
    return LOG_STATUS(Status_SerializationError(
        "Error serializing filter pipeline; filter pipeline is null."));

  const unsigned num_filters = filter_pipeline->size();
  if (num_filters == 0)
    return Status::Ok();

  auto filter_list_builder = filter_pipeline_builder->initFilters(num_filters);
  for (unsigned i = 0; i < num_filters; i++) {
    const auto* filter = filter_pipeline->get_filter(i);
    auto filter_builder = filter_list_builder[i];
    throw_if_not_ok(filter_to_capnp(filter, &filter_builder));
  }

  return Status::Ok();
}

tuple<Status, optional<shared_ptr<Filter>>> filter_from_capnp(
    const capnp::Filter::Reader& filter_reader, Datatype datatype) {
  FilterType type = FilterType::FILTER_NONE;
  RETURN_NOT_OK_TUPLE(
      filter_type_enum(filter_reader.getType().cStr(), &type), nullopt);

  switch (type) {
    case FilterType::FILTER_BIT_WIDTH_REDUCTION: {
      auto data = filter_reader.getData();
      uint32_t window = data.getUint32();
      return {
          Status::Ok(),
          tiledb::common::make_shared<BitWidthReductionFilter>(
              HERE(), window, datatype)};
    }
    case FilterType::FILTER_POSITIVE_DELTA: {
      auto data = filter_reader.getData();
      uint32_t window = data.getUint32();
      return {
          Status::Ok(),
          tiledb::common::make_shared<PositiveDeltaFilter>(
              HERE(), window, datatype)};
    }
    case FilterType::FILTER_GZIP:
    case FilterType::FILTER_ZSTD:
    case FilterType::FILTER_LZ4:
    case FilterType::FILTER_RLE:
    case FilterType::FILTER_BZIP2:
    case FilterType::FILTER_DICTIONARY: {
      auto data = filter_reader.getData();
      int32_t level = data.getInt32();
      return {
          Status::Ok(),
          tiledb::common::make_shared<CompressionFilter>(
              HERE(), type, level, datatype)};
    }
    case FilterType::FILTER_DOUBLE_DELTA:
    case FilterType::FILTER_DELTA: {
      auto data = filter_reader.getData();
      Datatype reinterpret_datatype = Datatype::ANY;
      reinterpret_datatype = static_cast<Datatype>(data.getUint8());
      return {
          Status::Ok(),
          tiledb::common::make_shared<CompressionFilter>(
              HERE(), type, -1, datatype, reinterpret_datatype)};
    }
    case FilterType::FILTER_SCALE_FLOAT: {
      if (filter_reader.hasFloatScaleConfig()) {
        auto float_scale_config = filter_reader.getFloatScaleConfig();
        double scale = float_scale_config.getScale();
        double offset = float_scale_config.getOffset();
        uint64_t byte_width = float_scale_config.getByteWidth();
        return {
            Status::Ok(),
            tiledb::common::make_shared<FloatScalingFilter>(
                HERE(), byte_width, scale, offset, datatype)};
      }

      return {
          Status::Ok(),
          tiledb::common::make_shared<FloatScalingFilter>(HERE(), datatype)};
    }
    case FilterType::FILTER_NONE: {
      return {
          Status::Ok(),
          tiledb::common::make_shared<NoopFilter>(HERE(), datatype)};
    }
    case FilterType::FILTER_BITSHUFFLE: {
      return {
          Status::Ok(),
          tiledb::common::make_shared<BitshuffleFilter>(HERE(), datatype)};
    }
    case FilterType::FILTER_BYTESHUFFLE: {
      return {
          Status::Ok(),
          tiledb::common::make_shared<ByteshuffleFilter>(HERE(), datatype)};
    }
    case FilterType::FILTER_CHECKSUM_MD5: {
      return {
          Status::Ok(),
          tiledb::common::make_shared<ChecksumMD5Filter>(HERE(), datatype)};
    }
    case FilterType::FILTER_CHECKSUM_SHA256: {
      return {
          Status::Ok(),
          tiledb::common::make_shared<ChecksumSHA256Filter>(HERE(), datatype)};
    }
    case FilterType::INTERNAL_FILTER_AES_256_GCM: {
      return {
          Status::Ok(),
          tiledb::common::make_shared<EncryptionAES256GCMFilter>(
              HERE(), datatype)};
    }
    case FilterType::FILTER_XOR: {
      return {
          Status::Ok(),
          tiledb::common::make_shared<XORFilter>(HERE(), datatype)};
    }
    case FilterType::FILTER_WEBP: {
      if constexpr (webp_filter_exists) {
        if (filter_reader.hasWebpConfig()) {
          auto webpConfig = filter_reader.getWebpConfig();
          float quality = webpConfig.getQuality();
          auto format = static_cast<WebpInputFormat>(webpConfig.getFormat());
          bool lossless = webpConfig.getLossless();
          uint16_t extent_x = webpConfig.getExtentX();
          uint16_t extent_y = webpConfig.getExtentY();
          return {
              Status::Ok(),
              tiledb::common::make_shared<WebpFilter>(
                  HERE(),
                  quality,
                  format,
                  lossless,
                  extent_x,
                  extent_y,
                  datatype)};
        } else {
          return {
              Status::Ok(),
              tiledb::common::make_shared<WebpFilter>(HERE(), datatype)};
        }
      } else {
        throw WebpNotPresentError();
      }
    }
    default: {
      throw std::logic_error(
          "Invalid data received from filter pipeline capnp reader, unknown "
          "type");
    }
  }
  return {
      Status_SerializationError(
          "Invalid data received from filter pipeline capnp reader, "
          "unknown type " +
          filter_type_str(type)),
      std::nullopt};
}

tuple<Status, optional<shared_ptr<FilterPipeline>>> filter_pipeline_from_capnp(
    const capnp::FilterPipeline::Reader& filter_pipeline_reader,
    Datatype datatype) {
  if (!filter_pipeline_reader.hasFilters())
    return {Status::Ok(), make_shared<FilterPipeline>(HERE())};

  std::vector<shared_ptr<Filter>> filter_list;
  auto filter_list_reader = filter_pipeline_reader.getFilters();
  for (auto filter_reader : filter_list_reader) {
    // Deserialize and initialize filter with filter datatype within the
    // pipeline.
    auto&& [st_f, filter]{filter_from_capnp(filter_reader, datatype)};
    RETURN_NOT_OK_TUPLE(st_f, nullopt);
    // Update datatype to next in pipeline.
    datatype = filter.value()->output_datatype(datatype);
    filter_list.push_back(filter.value());
  }

  return {
      Status::Ok(),
      make_shared<FilterPipeline>(
          HERE(), constants::max_tile_chunk_size, filter_list)};
}

void attribute_to_capnp(
    const Attribute* attribute, capnp::Attribute::Builder* attribute_builder) {
  if (attribute == nullptr) {
    throw ArraySchemaSerializationException(
        "Error serializing attribute; attribute is null.");
  }

  attribute_builder->setName(attribute->name());
  attribute_builder->setType(datatype_str(attribute->type()));
  attribute_builder->setCellValNum(attribute->cell_val_num());
  attribute_builder->setNullable(attribute->nullable());
  attribute_builder->setOrder(data_order_str(attribute->order()));

  // Get the fill value from `attribute`.
  const void* fill_value;
  uint64_t fill_value_size;
  uint8_t fill_validity = true;
  if (!attribute->nullable()) {
    attribute->get_fill_value(&fill_value, &fill_value_size);
  } else {
    attribute->get_fill_value(&fill_value, &fill_value_size, &fill_validity);
  }

  // Copy the fill value buffer into a capnp vector of bytes.
  auto capnpFillValue = kj::Vector<uint8_t>();
  capnpFillValue.addAll(kj::ArrayPtr<uint8_t>(
      const_cast<uint8_t*>(reinterpret_cast<const uint8_t*>(fill_value)),
      fill_value_size));

  // Store the fill value vector of bytes.
  attribute_builder->setFillValue(capnpFillValue.asPtr());

  // Set the validity fill value.
  attribute_builder->setFillValueValidity(fill_validity ? true : false);

  const auto& filters = attribute->filters();
  auto filter_pipeline_builder = attribute_builder->initFilterPipeline();
  throw_if_not_ok(filter_pipeline_to_capnp(&filters, &filter_pipeline_builder));

  auto enmr_name = attribute->get_enumeration_name();
  if (enmr_name.has_value()) {
    attribute_builder->setEnumerationName(enmr_name.value());
  }
}

shared_ptr<Attribute> attribute_from_capnp(
    const capnp::Attribute::Reader& attribute_reader) {
  // Get datatype
  Datatype datatype = datatype_enum(attribute_reader.getType());

  // Set nullable
  const bool nullable = attribute_reader.getNullable();

  // Get data order
  auto data_order = attribute_reader.hasOrder() ?
                        data_order_from_str(attribute_reader.getOrder()) :
                        DataOrder::UNORDERED_DATA;

  // Filter pipelines
  shared_ptr<FilterPipeline> filters{};
  if (attribute_reader.hasFilterPipeline()) {
    auto filter_pipeline_reader = attribute_reader.getFilterPipeline();
    auto&& [st_fp, f]{
        filter_pipeline_from_capnp(filter_pipeline_reader, datatype)};
    throw_if_not_ok(st_fp);
    filters = f.value();
  } else {
    filters = make_shared<FilterPipeline>(HERE());
  }

  // Fill value
  ByteVecValue fill_value_vec;
  uint8_t fill_value_validity = 0;
  if (attribute_reader.hasFillValue()) {
    // To initialize the ByteVecValue object, we do so by instantiating a
    // vector of type uint8_t that points to the data stored in the byte
    // vector.
    auto capnp_byte_vec = attribute_reader.getFillValue().asBytes();
    auto vec_ptr = capnp_byte_vec.begin();
    std::vector<uint8_t> byte_vec(vec_ptr, vec_ptr + capnp_byte_vec.size());
    fill_value_vec = ByteVecValue(move(byte_vec));
    if (nullable) {
      fill_value_validity = attribute_reader.getFillValueValidity();
    }
  } else {
    // default initialization
    fill_value_vec = Attribute::default_fill_value(
        datatype, attribute_reader.getCellValNum());
  }

  std::optional<std::string> enmr_name;
  if (attribute_reader.hasEnumerationName()) {
    enmr_name = attribute_reader.getEnumerationName();
  }

  return tiledb::common::make_shared<Attribute>(
      HERE(),
      attribute_reader.getName(),
      datatype,
      nullable,
      attribute_reader.getCellValNum(),
      *(filters.get()),
      fill_value_vec,
      fill_value_validity,
      data_order,
      enmr_name);
}

Status dimension_to_capnp(
    const Dimension* dimension, capnp::Dimension::Builder* dimension_builder) {
  if (dimension == nullptr)
    return LOG_STATUS(Status_SerializationError(
        "Error serializing dimension; dimension is null."));

  dimension_builder->setName(dimension->name());
  dimension_builder->setType(datatype_str(dimension->type()));
  dimension_builder->setNullTileExtent(!dimension->tile_extent());

  // Only set the domain if its not empty/null. String dimensions have null
  // domains
  if (!dimension->domain().empty()) {
    auto domain_builder = dimension_builder->initDomain();
    RETURN_NOT_OK(utils::set_capnp_array_ptr(
        domain_builder, dimension->type(), dimension->domain().data(), 2));
  }

  // Only set the tile extent if its not empty
  if (dimension->tile_extent()) {
    auto tile_extent_builder = dimension_builder->initTileExtent();
    RETURN_NOT_OK(utils::set_capnp_scalar(
        tile_extent_builder,
        dimension->type(),
        dimension->tile_extent().data()));
  }

  // Set filters
  const FilterPipeline& coords_filters = dimension->filters();
  capnp::FilterPipeline::Builder filters_builder =
      dimension_builder->initFilterPipeline();
  RETURN_NOT_OK(filter_pipeline_to_capnp(&coords_filters, &filters_builder));
  return Status::Ok();
}

/**
 * Deserialize a tile extent from a cap'n proto object.
 *
 * @pre dim_type is valid.
 */
ByteVecValue tile_extent_from_capnp(
    const capnp::Dimension::TileExtent::Reader tile_extent_reader,
    Datatype dim_type) {
  auto coord_size = datatype_size(dim_type);
  ByteVecValue tile_extent(coord_size);
  switch (dim_type) {
    case Datatype::INT8: {
      auto val = tile_extent_reader.getInt8();
      std::memcpy(tile_extent.data(), &val, coord_size);
      break;
    }
    case Datatype::UINT8: {
      auto val = tile_extent_reader.getUint8();
      std::memcpy(tile_extent.data(), &val, coord_size);
      break;
    }
    case Datatype::INT16: {
      auto val = tile_extent_reader.getInt16();
      std::memcpy(tile_extent.data(), &val, coord_size);
      break;
    }
    case Datatype::UINT16: {
      auto val = tile_extent_reader.getUint16();
      std::memcpy(tile_extent.data(), &val, coord_size);
      break;
    }
    case Datatype::INT32: {
      auto val = tile_extent_reader.getInt32();
      std::memcpy(tile_extent.data(), &val, coord_size);
      break;
    }
    case Datatype::UINT32: {
      auto val = tile_extent_reader.getUint32();
      std::memcpy(tile_extent.data(), &val, coord_size);
      break;
    }
    case Datatype::DATETIME_YEAR:
    case Datatype::DATETIME_MONTH:
    case Datatype::DATETIME_WEEK:
    case Datatype::DATETIME_DAY:
    case Datatype::DATETIME_HR:
    case Datatype::DATETIME_MIN:
    case Datatype::DATETIME_SEC:
    case Datatype::DATETIME_MS:
    case Datatype::DATETIME_US:
    case Datatype::DATETIME_NS:
    case Datatype::DATETIME_PS:
    case Datatype::DATETIME_FS:
    case Datatype::DATETIME_AS:
    case Datatype::TIME_HR:
    case Datatype::TIME_MIN:
    case Datatype::TIME_SEC:
    case Datatype::TIME_MS:
    case Datatype::TIME_US:
    case Datatype::TIME_NS:
    case Datatype::TIME_PS:
    case Datatype::TIME_FS:
    case Datatype::TIME_AS:
    case Datatype::INT64: {
      auto val = tile_extent_reader.getInt64();
      std::memcpy(tile_extent.data(), &val, coord_size);
      break;
    }
    case Datatype::UINT64: {
      auto val = tile_extent_reader.getUint64();
      std::memcpy(tile_extent.data(), &val, coord_size);
      break;
    }
    case Datatype::FLOAT32: {
      auto val = tile_extent_reader.getFloat32();
      std::memcpy(tile_extent.data(), &val, coord_size);
      break;
    }
    case Datatype::FLOAT64: {
      auto val = tile_extent_reader.getFloat64();
      std::memcpy(tile_extent.data(), &val, coord_size);
      break;
    }
    default:
      throw std::logic_error(
          "[Deserialization::tile_extent_from_capnp] Precondition violated; "
          "Input Datatype is invalid.");
  }
  return tile_extent;
}

/** Deserialize a range from a cap'n proto object.
 *
 * @pre dim_type is valid.
 */
Range range_from_capnp(
    Datatype dim_type, const capnp::Dimension::Reader& dimension_reader) {
  if (dimension_reader.hasDomain()) {
    auto domain_reader = dimension_reader.getDomain();
    Buffer domain_buffer;
    Status st = utils::copy_capnp_list(domain_reader, dim_type, &domain_buffer);
    if (!st.ok()) {
      throw std::runtime_error(
          "[Deserialization::range_from_capnp] Failed to copy " +
          std::string(dimension_reader.getType().cStr()) + " typed Capnp List");
    }
    return Range{domain_buffer.data(), datatype_size(dim_type) * 2};
  } else {
    return Range{};
  }
}

/** Deserialize a dimension from a cap'n proto object. */
shared_ptr<Dimension> dimension_from_capnp(
    const capnp::Dimension::Reader& dimension_reader,
    shared_ptr<MemoryTracker> memory_tracker) {
  Status st;

  // Deserialize datatype
  Datatype dim_type = datatype_enum(dimension_reader.getType().cStr());
  if (!st.ok()) {
    throw std::runtime_error(
        "[Deserialization::dimension_from_capnp] " +
        std::string(dimension_reader.getType().cStr()) +
        " is not a valid datatype identifer.");
  }

  // Validate the dim_type, satisfying precondition of tile_extent_from_capnp
  try {
    ensure_datatype_is_valid(dim_type);
  } catch (const std::exception& e) {
    std::throw_with_nested(
        std::runtime_error("[Deserialization::dimension_from_capnp] "));
  }

  // Calculate size of coordinates and re-ensure dim_type is valid (size != 0)
  auto coord_size = datatype_size(dim_type);
  if (coord_size == 0) {
    throw std::logic_error(
        "[Deserialization::dimension_from_capnp] " +
        std::to_string(std::underlying_type_t<Datatype>(dim_type)) +
        " is not valid as a datatype; datatype_size is 0.");
  }

  // Calculate cell_val_num
  uint32_t cell_val_num = datatype_is_string(dim_type) ? constants::var_num : 1;

  // Load domain
  // Note: If there is no domain in capnp, a default one is constructed.
  Range domain{range_from_capnp(dim_type, dimension_reader)};

  // Load filters
  // Note: If there is no FilterPipeline in capnp, a default one is constructed.
  shared_ptr<FilterPipeline> filters{};
  if (dimension_reader.hasFilterPipeline()) {
    auto reader = dimension_reader.getFilterPipeline();
    auto&& [st_fp, f]{filter_pipeline_from_capnp(reader, dim_type)};
    if (!st_fp.ok()) {
      throw std::runtime_error(
          "[Deserialization::dimension_from_capnp] Failed to deserialize "
          "filter pipeline.");
    }
    filters = f.value();
  } else {
    filters = make_shared<FilterPipeline>(HERE());
  }

  // Load tile extent
  // Note: If there is no tile extent in capnp, a default one is constructed.
  ByteVecValue tile_extent{};
  if (!dimension_reader.getNullTileExtent()) {
    auto tile_extent_reader = dimension_reader.getTileExtent();
    tile_extent = tile_extent_from_capnp(tile_extent_reader, dim_type);
  }

  return make_shared<Dimension>(
      HERE(),
      dimension_reader.getName(),
      dim_type,
      cell_val_num,
      domain,
      *(filters.get()),
      tile_extent,
      memory_tracker);
}

Status domain_to_capnp(
    const Domain* domain, capnp::Domain::Builder* domainBuilder) {
  if (domain == nullptr)
    return LOG_STATUS(
        Status_SerializationError("Error serializing domain; domain is null."));

  // The type must be serialized for backwards compatibility with pre
  // TileDB 2.10 clients
  domainBuilder->setType(datatype_str(domain->dimension_ptr(0)->type()));
  domainBuilder->setTileOrder(layout_str(domain->tile_order()));
  domainBuilder->setCellOrder(layout_str(domain->cell_order()));

  const unsigned ndims = domain->dim_num();
  auto dimensions_builder = domainBuilder->initDimensions(ndims);
  for (unsigned i = 0; i < ndims; i++) {
    auto dim_builder = dimensions_builder[i];
    RETURN_NOT_OK(dimension_to_capnp(domain->dimension_ptr(i), &dim_builder));
  }

  return Status::Ok();
}

/* Deserialize a domain from a cap'n proto object. */
shared_ptr<Domain> domain_from_capnp(
    const capnp::Domain::Reader& domain_reader,
    shared_ptr<MemoryTracker> memory_tracker) {
  Status st;

  // Deserialize and validate cell order
  Layout cell_order = Layout::ROW_MAJOR;
  st = layout_enum(domain_reader.getCellOrder().cStr(), &cell_order);
  if (!st.ok()) {
    throw std::runtime_error(
        "[Deserialization::domain_from_capnp] " +
        std::string(domain_reader.getCellOrder().cStr()) +
        " is not a valid cell order identifer.");
  }
  try {
    ensure_cell_order_is_valid(std::underlying_type_t<Layout>(cell_order));
  } catch (std::exception& e) {
    std::throw_with_nested(
        std::runtime_error("[Deserialization::domain_from_capnp] "));
  }

  // Deserialize and validate tile order
  Layout tile_order = Layout::ROW_MAJOR;
  st = layout_enum(domain_reader.getTileOrder().cStr(), &tile_order);
  if (!st.ok()) {
    throw std::runtime_error(
        "[Deserialization::domain_from_capnp] " +
        std::string(domain_reader.getTileOrder().cStr()) +
        " is not a valid tile order identifer.");
  }
  try {
    ensure_tile_order_is_valid(std::underlying_type_t<Layout>(tile_order));
  } catch (std::exception& e) {
    std::throw_with_nested(
        std::runtime_error("[Deserialization::domain_from_capnp] "));
  }

  // Deserialize dimensions
  // Note: Security validation delegated to invoked API
  std::vector<shared_ptr<Dimension>> dims;
  auto dimensions = domain_reader.getDimensions();
  for (auto dimension : dimensions) {
    dims.emplace_back(dimension_from_capnp(dimension, memory_tracker));
  }

  return make_shared<Domain>(
      HERE(), cell_order, dims, tile_order, memory_tracker);
}

void dimension_label_to_capnp(
    const DimensionLabel& dimension_label,
    capnp::DimensionLabel::Builder* dim_label_builder,
    const bool client_side) {
  dim_label_builder->setDimensionId(dimension_label.dimension_index());
  dim_label_builder->setName(dimension_label.name());
  dim_label_builder->setAttributeName(dimension_label.label_attr_name());
  dim_label_builder->setOrder(data_order_str(dimension_label.label_order()));
  dim_label_builder->setType(datatype_str(dimension_label.label_type()));
  dim_label_builder->setCellValNum(dimension_label.label_cell_val_num());
  dim_label_builder->setExternal(dimension_label.is_external());
  dim_label_builder->setRelative(dimension_label.uri_is_relative());
  if (dimension_label.uri_is_relative()) {
    dim_label_builder->setUri(dimension_label.uri().to_string());
  } else {
    throw ArraySchemaSerializationException(
        "[Serialization::dimension_label_to_capnp] Serialization of absolute "
        "dimension label URIs not yet implemented.");
  }

  if (dimension_label.has_schema()) {
    const auto& schema = dimension_label.schema();
    auto schema_builder = dim_label_builder->initSchema();
    throw_if_not_ok(
        array_schema_to_capnp(*schema, &schema_builder, client_side));
  }
}

shared_ptr<DimensionLabel> dimension_label_from_capnp(
    const capnp::DimensionLabel::Reader& dim_label_reader,
    shared_ptr<MemoryTracker> memory_tracker) {
  // Get datatype
  Datatype datatype = datatype_enum(dim_label_reader.getType());

  shared_ptr<ArraySchema> schema{nullptr};
  if (dim_label_reader.hasSchema()) {
    auto schema_reader = dim_label_reader.getSchema();
    schema = array_schema_from_capnp(schema_reader, URI(), memory_tracker);
  }

  auto is_relative = dim_label_reader.getRelative();
  if (!is_relative) {
    throw ArraySchemaSerializationException(
        "[Deserialization::dimension_label_from_capnp] Deserialization of "
        "absolute dimension label URIs not yet implemented.");
  }

  return tiledb::common::make_shared<DimensionLabel>(
      HERE(),
      dim_label_reader.getDimensionId(),
      dim_label_reader.getName().cStr(),
      URI(dim_label_reader.getUri().cStr(), false),
      dim_label_reader.getAttributeName().cStr(),
      data_order_from_str(dim_label_reader.getOrder()),
      datatype,
      dim_label_reader.getCellValNum(),
      schema,
      dim_label_reader.getExternal(),
      is_relative);
}

Status array_schema_to_capnp(
    const ArraySchema& array_schema,
    capnp::ArraySchema::Builder* array_schema_builder,
    const bool client_side) {
  // Only set the URI if client side
  if (client_side)
    array_schema_builder->setUri(array_schema.array_uri().to_string());

  array_schema_builder->setName(array_schema.name());
  auto v = kj::heapArray<int32_t>(1);
  v[0] = array_schema.version();
  array_schema_builder->setVersion(v);
  array_schema_builder->setArrayType(array_type_str(array_schema.array_type()));
  array_schema_builder->setTileOrder(layout_str(array_schema.tile_order()));
  array_schema_builder->setCellOrder(layout_str(array_schema.cell_order()));
  array_schema_builder->setCapacity(array_schema.capacity());
  array_schema_builder->setAllowsDuplicates(array_schema.allows_dups());

  // Set coordinate filters
  const FilterPipeline& coords_filters = array_schema.coords_filters();
  capnp::FilterPipeline::Builder coords_filters_builder =
      array_schema_builder->initCoordsFilterPipeline();
  RETURN_NOT_OK(
      filter_pipeline_to_capnp(&coords_filters, &coords_filters_builder));

  // Set offset filters
  const FilterPipeline& offsets_filters =
      array_schema.cell_var_offsets_filters();
  capnp::FilterPipeline::Builder offsets_filters_builder =
      array_schema_builder->initOffsetFilterPipeline();
  RETURN_NOT_OK(
      filter_pipeline_to_capnp(&offsets_filters, &offsets_filters_builder));

  // Set validity filters
  const FilterPipeline& validity_filters = array_schema.cell_validity_filters();
  capnp::FilterPipeline::Builder validity_filters_builder =
      array_schema_builder->initValidityFilterPipeline();
  RETURN_NOT_OK(
      filter_pipeline_to_capnp(&validity_filters, &validity_filters_builder));

  // Domain
  auto domain_builder = array_schema_builder->initDomain();
  RETURN_NOT_OK(domain_to_capnp(&array_schema.domain(), &domain_builder));

  // Attributes
  const unsigned num_attrs = array_schema.attribute_num();
  auto attribute_builders = array_schema_builder->initAttributes(num_attrs);
  for (size_t i = 0; i < num_attrs; i++) {
    auto attribute_builder = attribute_builders[i];
    attribute_to_capnp(array_schema.attribute(i), &attribute_builder);
  }

  // Set timestamp range
  auto timestamp_builder = array_schema_builder->initTimestampRange(2);
  const auto& timestamp_range = array_schema.timestamp_range();
  timestamp_builder.set(0, timestamp_range.first);
  timestamp_builder.set(1, timestamp_range.second);

  // Dimension labels
  auto num_labels = array_schema.dim_label_num();
  if (num_labels > 0) {
    auto dim_labels_builder =
        array_schema_builder->initDimensionLabels(num_labels);
    for (size_t i = 0; i < num_labels; i++) {
      auto dim_label_builder = dim_labels_builder[i];
      dimension_label_to_capnp(
          array_schema.dimension_label(i), &dim_label_builder, client_side);
    }
  }

  // Loaded enumerations
  auto loaded_enmr_names = array_schema.get_loaded_enumeration_names();
  const unsigned num_loaded_enmrs = loaded_enmr_names.size();
  if (num_loaded_enmrs > 0) {
    auto enmr_builders =
        array_schema_builder->initEnumerations(num_loaded_enmrs);
    for (size_t i = 0; i < num_loaded_enmrs; i++) {
      auto enmr = array_schema.get_enumeration(loaded_enmr_names[i]);
      auto builder = enmr_builders[i];
      enumeration_to_capnp(enmr, builder);
    }
  }

  // Enumeration path map
  auto enmr_names = array_schema.get_enumeration_names();
  const unsigned num_enmr_names = enmr_names.size();
  if (num_enmr_names > 0) {
    auto enmr_path_map_builders =
        array_schema_builder->initEnumerationPathMap(num_enmr_names);
    for (size_t i = 0; i < num_enmr_names; i++) {
      auto enmr_path_name =
          array_schema.get_enumeration_path_name(enmr_names[i]);
      enmr_path_map_builders[i].setKey(enmr_names[i]);
      enmr_path_map_builders[i].setValue(enmr_path_name);
    }
  }

  // TODO: to add actual wire CurrentDomain (ch48253)

  return Status::Ok();
}

// #TODO Add security validation on incoming URI
shared_ptr<ArraySchema> array_schema_from_capnp(
    const capnp::ArraySchema::Reader& schema_reader,
    const URI& uri,
    shared_ptr<MemoryTracker> memory_tracker) {
  // Deserialize and validate array_type
  ArrayType array_type = ArrayType::DENSE;
  Status st = array_type_enum(schema_reader.getArrayType(), &array_type);
  if (!st.ok()) {
    throw std::runtime_error(
        "[Deserialization::array_schema_from_capnp] " +
        std::string(schema_reader.getArrayType().cStr()) +
        " is not a valid ArrayType identifer.");
  }

  try {
    ensure_array_type_is_valid(std::underlying_type_t<ArrayType>(array_type));
  } catch (std::exception& e) {
    std::throw_with_nested(
        std::runtime_error("[Deserialization::array_schema_from_capnp] "));
  }

  // Deserialize and validate tile_order
  Layout tile_order = Layout::ROW_MAJOR;
  st = layout_enum(schema_reader.getTileOrder().cStr(), &tile_order);
  if (!st.ok()) {
    throw std::runtime_error(
        "[Deserialization::array_schema_from_capnp] " +
        std::string(schema_reader.getTileOrder().cStr()) +
        " is not a valid tile order identifer.");
  }

  try {
    ensure_tile_order_is_valid(std::underlying_type_t<Layout>(tile_order));
  } catch (std::exception& e) {
    std::throw_with_nested(
        std::runtime_error("[Deserialization::array_schema_from_capnp] "));
  }

  // Deserialize and validate cell_order
  Layout cell_order = Layout::ROW_MAJOR;
  st = layout_enum(schema_reader.getCellOrder().cStr(), &cell_order);
  if (!st.ok()) {
    throw std::runtime_error(
        "[Deserialization::array_schema_from_capnp] " +
        std::string(schema_reader.getCellOrder().cStr()) +
        " is not a valid cell order identifer.");
  }

  try {
    ensure_cell_order_is_valid(std::underlying_type_t<Layout>(cell_order));
  } catch (std::exception& e) {
    std::throw_with_nested(
        std::runtime_error("[Deserialization::array_schema_from_capnp] "));
  }

  // Deserialize URI
  // #TODO Add security validation
  URI uri_deserialized = URI();
  if (schema_reader.hasUri()) {
    uri_deserialized = URI(schema_reader.getUri().cStr());
  } else {
    uri_deserialized = uri;
  }

  // Deserialize capacity
  // #TODO Add security validation
  uint64_t capacity = schema_reader.getCapacity();

  // Deserialize allows_dups
  // Note: No security validation is possible.
  bool allows_dups = schema_reader.getAllowsDuplicates();

  // Pre 1.8 TileDB serialized the version as the library version
  // This would have been a list of size 3, so only set the version
  // if the list size is 1, meaning tiledb 1.8 or later
  // #TODO Add security validation
  format_version_t version = constants::format_version;
  if (schema_reader.hasVersion() && schema_reader.getVersion().size() == 1) {
    version = schema_reader.getVersion()[0];
  }

  // Deserialize domain
  // Note: Security validation delegated to invoked API
  auto domain_reader = schema_reader.getDomain();
  auto domain{domain_from_capnp(domain_reader, memory_tracker)};

  // Set coords filter pipelines
  // Note: Security validation delegated to invoked API
  // #TODO Add security validation
  FilterPipeline coords_filters;
  if (schema_reader.hasCoordsFilterPipeline()) {
    auto reader = schema_reader.getCoordsFilterPipeline();
    auto&& [st_fp, filters]{filter_pipeline_from_capnp(reader, Datatype::ANY)};
    if (!st_fp.ok()) {
      throw std::runtime_error(
          "[Deserialization::array_schema_from_capnp] Cannot deserialize "
          "coords filters.");
    }
    coords_filters = *filters.value().get();
  }

  // Set offsets filter pipelines
  // Note: Security validation delegated to invoked API
  // #TODO Add security validation
  FilterPipeline cell_var_offsets_filters;
  if (schema_reader.hasOffsetFilterPipeline()) {
    auto reader = schema_reader.getOffsetFilterPipeline();
    auto&& [st_fp, filters]{
        filter_pipeline_from_capnp(reader, Datatype::UINT64)};
    if (!st_fp.ok()) {
      throw std::runtime_error(
          "[Deserialization::array_schema_from_capnp] Cannot deserialize "
          "offset filters.");
    }
    cell_var_offsets_filters = *filters.value().get();
  }

  // Set validity filter pipelines
  // Note: Security validation delegated to invoked API
  // #TODO Add security validation
  FilterPipeline cell_validity_filters;
  if (schema_reader.hasValidityFilterPipeline()) {
    auto reader = schema_reader.getValidityFilterPipeline();
    auto&& [st_fp, filters]{
        filter_pipeline_from_capnp(reader, Datatype::UINT8)};
    if (!st_fp.ok()) {
      throw std::runtime_error(
          "[Deserialization::array_schema_from_capnp] Cannot deserialize "
          "validity filters.");
    }
    cell_validity_filters = *filters.value().get();
  }

  // Set attributes
  // Note: Security validation delegated to invoked API
  // #TODO Add security validation
  auto attributes_reader = schema_reader.getAttributes();
  std::vector<shared_ptr<const Attribute>> attributes;
  attributes.reserve(attributes_reader.size());
  try {
    for (auto attr_reader : attributes_reader) {
      attributes.emplace_back(attribute_from_capnp(attr_reader));
    }
  } catch (const std::exception& e) {
    std::throw_with_nested(std::runtime_error(
        "[Deserialization::array_schema_from_capnp] Cannot deserialize "
        "attributes."));
  }

  // Set dimension labels
  std::vector<shared_ptr<const DimensionLabel>> dimension_labels{};
  if (schema_reader.hasDimensionLabels()) {
    auto dim_labels_reader = schema_reader.getDimensionLabels();
    dimension_labels.reserve(dim_labels_reader.size());
    try {
      for (auto dim_label_reader : dim_labels_reader) {
        dimension_labels.emplace_back(
            dimension_label_from_capnp(dim_label_reader, memory_tracker));
      }
    } catch (const std::exception& e) {
      std::throw_with_nested(std::runtime_error(
          "[Deserialization::array_schema_from_capnp] Cannot deserialize "
          "dimension labels."));
    }
  }

  // Loaded enumerations
  std::vector<shared_ptr<const Enumeration>> enumerations;
  if (schema_reader.hasEnumerations()) {
    auto enmr_readers = schema_reader.getEnumerations();
    enumerations.reserve(enmr_readers.size());
    try {
      for (auto&& enmr_reader : enmr_readers) {
        enumerations.emplace_back(
            enumeration_from_capnp(enmr_reader, memory_tracker));
      }
    } catch (const std::exception& e) {
      std::throw_with_nested(std::runtime_error(
          "[Deserialization::array_schema_from_capnp] Cannot deserialize "
          "enumerations"));
    }
  }

  // Enumeration path map
  std::unordered_map<std::string, std::string> enmr_path_map;
  if (schema_reader.hasEnumerationPathMap()) {
    auto enmr_path_map_readers = schema_reader.getEnumerationPathMap();
    try {
      for (auto&& kv_reader : enmr_path_map_readers) {
        auto enmr_name = kv_reader.getKey();
        auto enmr_path_name = kv_reader.getValue();
        enmr_path_map[enmr_name] = enmr_path_name;
      }
    } catch (const std::exception& e) {
      std::throw_with_nested(std::runtime_error(
          "[Deserialization::array_schema_from_capnp] Cannot deserialize "
          "enumeration path map"));
    }
  }

  // Set the range if we have two values
  // #TODO Add security validation
  std::pair<uint64_t, uint64_t> timestamp_range;
  if (schema_reader.hasTimestampRange() &&
      schema_reader.getTimestampRange().size() >= 2) {
    const auto& range = schema_reader.getTimestampRange();
    timestamp_range = std::make_pair(range[0], range[1]);
  }

  // Deserialize the name
  // #TODO Add security validation
  std::string name;
  if (schema_reader.hasName()) {
    name = schema_reader.getName().cStr();
  }

  return make_shared<ArraySchema>(
      HERE(),
      uri_deserialized,
      version,
      timestamp_range,
      name,
      array_type,
      allows_dups,
      domain,
      cell_order,
      tile_order,
      capacity,
      attributes,
      dimension_labels,
      enumerations,
      enmr_path_map,
      cell_var_offsets_filters,
      cell_validity_filters,
      coords_filters,
      // TODO: to be changed to actual wire CurrentDomain (ch48253)
      make_shared<CurrentDomain>(
          memory_tracker, constants::current_domain_version),
      memory_tracker);
}

Status array_schema_serialize(
    const ArraySchema& array_schema,
    SerializationType serialize_type,
    Buffer* serialized_buffer,
    const bool client_side) {
  try {
    ::capnp::MallocMessageBuilder message;
    capnp::ArraySchema::Builder arraySchemaBuilder =
        message.initRoot<capnp::ArraySchema>();
    RETURN_NOT_OK(
        array_schema_to_capnp(array_schema, &arraySchemaBuilder, client_side));

    serialized_buffer->reset_size();
    serialized_buffer->reset_offset();

    switch (serialize_type) {
      case SerializationType::JSON: {
        ::capnp::JsonCodec json;
        kj::String capnp_json = json.encode(arraySchemaBuilder);
        const auto json_len = capnp_json.size();
        const char nul = '\0';
        // size does not include needed null terminator, so add +1
        RETURN_NOT_OK(serialized_buffer->realloc(json_len + 1));
        RETURN_NOT_OK(serialized_buffer->write(capnp_json.cStr(), json_len));
        RETURN_NOT_OK(serialized_buffer->write(&nul, 1));
        break;
      }
      case SerializationType::CAPNP: {
        kj::Array<::capnp::word> protomessage = messageToFlatArray(message);
        kj::ArrayPtr<const char> message_chars = protomessage.asChars();
        const auto nbytes = message_chars.size();
        RETURN_NOT_OK(serialized_buffer->realloc(nbytes));
        RETURN_NOT_OK(serialized_buffer->write(message_chars.begin(), nbytes));
        break;
      }
      default: {
        return LOG_STATUS(Status_SerializationError(
            "Error serializing array schema; Unknown serialization type "
            "passed"));
      }
    }

  } catch (kj::Exception& e) {
    return LOG_STATUS(Status_SerializationError(
        "Error serializing array schema; kj::Exception: " +
        std::string(e.getDescription().cStr())));
  } catch (std::exception& e) {
    return LOG_STATUS(Status_SerializationError(
        "Error serializing array schema; exception " + std::string(e.what())));
  }

  return Status::Ok();
}

shared_ptr<ArraySchema> array_schema_deserialize(
    SerializationType serialize_type,
    const Buffer& serialized_buffer,
    shared_ptr<MemoryTracker> memory_tracker) {
  capnp::ArraySchema::Reader array_schema_reader;
  ::capnp::MallocMessageBuilder message_builder;

  try {
    switch (serialize_type) {
      case SerializationType::JSON: {
        ::capnp::JsonCodec json;
        capnp::ArraySchema::Builder array_schema_builder =
            message_builder.initRoot<capnp::ArraySchema>();
        json.decode(
            kj::StringPtr(static_cast<const char*>(serialized_buffer.data())),
            array_schema_builder);
        array_schema_reader = array_schema_builder.asReader();
        return array_schema_from_capnp(
            array_schema_reader, URI(), memory_tracker);
      }
      case SerializationType::CAPNP: {
        const auto mBytes =
            reinterpret_cast<const kj::byte*>(serialized_buffer.data());
        ::capnp::FlatArrayMessageReader reader(kj::arrayPtr(
            reinterpret_cast<const ::capnp::word*>(mBytes),
            serialized_buffer.size() / sizeof(::capnp::word)));
        array_schema_reader = reader.getRoot<capnp::ArraySchema>();
        return array_schema_from_capnp(
            array_schema_reader, URI(), memory_tracker);
      }
      default: {
        throw StatusException(Status_SerializationError(
            "Error deserializing array schema; Unknown serialization type "
            "passed"));
      }
    }
  } catch (kj::Exception& e) {
    throw StatusException(Status_SerializationError(
        "Error deserializing array schema; kj::Exception: " +
        std::string(e.getDescription().cStr())));
  } catch (std::exception& e) {
    throw StatusException(Status_SerializationError(
        "Error deserializing array schema; exception " +
        std::string(e.what())));
  }
}

Status nonempty_domain_serialize(
    const Dimension* dimension,
    const void* nonempty_domain,
    bool is_empty,
    SerializationType serialize_type,
    Buffer* serialized_buffer) {
  if (!is_empty && nonempty_domain == nullptr)
    return LOG_STATUS(Status_SerializationError(
        "Error serializing nonempty domain; nonempty domain is null."));

  try {
    // Serialize
    ::capnp::MallocMessageBuilder message;
    auto builder = message.initRoot<capnp::NonEmptyDomain>();
    builder.setIsEmpty(is_empty);

    if (!is_empty) {
      auto subarray_builder = builder.initNonEmptyDomain();
      RETURN_NOT_OK(utils::serialize_coords(
          subarray_builder, dimension, nonempty_domain));
    }

    // Copy to buffer
    serialized_buffer->reset_size();
    serialized_buffer->reset_offset();

    switch (serialize_type) {
      case SerializationType::JSON: {
        ::capnp::JsonCodec json;
        kj::String capnp_json = json.encode(builder);
        const auto json_len = capnp_json.size();
        const char nul = '\0';
        // size does not include needed null terminator, so add +1
        RETURN_NOT_OK(serialized_buffer->realloc(json_len + 1));
        RETURN_NOT_OK(serialized_buffer->write(capnp_json.cStr(), json_len));
        RETURN_NOT_OK(serialized_buffer->write(&nul, 1));
        break;
      }
      case SerializationType::CAPNP: {
        kj::Array<::capnp::word> protomessage = messageToFlatArray(message);
        kj::ArrayPtr<const char> message_chars = protomessage.asChars();
        const auto nbytes = message_chars.size();
        RETURN_NOT_OK(serialized_buffer->realloc(nbytes));
        RETURN_NOT_OK(serialized_buffer->write(message_chars.begin(), nbytes));
        break;
      }
      default: {
        return LOG_STATUS(Status_SerializationError(
            "Error serializing nonempty domain; Unknown serialization type "
            "passed"));
      }
    }

  } catch (kj::Exception& e) {
    return LOG_STATUS(Status_SerializationError(
        "Error serializing nonempty domain; kj::Exception: " +
        std::string(e.getDescription().cStr())));
  } catch (std::exception& e) {
    return LOG_STATUS(Status_SerializationError(
        "Error serializing nonempty domain; exception " +
        std::string(e.what())));
  }

  return Status::Ok();
}

Status nonempty_domain_deserialize(
    const Dimension* dimension,
    const Buffer& serialized_buffer,
    SerializationType serialize_type,
    void* nonempty_domain,
    bool* is_empty) {
  if (nonempty_domain == nullptr)
    return LOG_STATUS(Status_SerializationError(
        "Error deserializing nonempty domain; nonempty domain is null."));

  try {
    switch (serialize_type) {
      case SerializationType::JSON: {
        ::capnp::JsonCodec json;
        ::capnp::MallocMessageBuilder message_builder;
        auto builder = message_builder.initRoot<capnp::NonEmptyDomain>();
        json.decode(
            kj::StringPtr(static_cast<const char*>(serialized_buffer.data())),
            builder);
        auto reader = builder.asReader();

        // Deserialize
        *is_empty = reader.getIsEmpty();
        if (!*is_empty) {
          void* subarray;
          RETURN_NOT_OK(utils::deserialize_coords(
              reader.getNonEmptyDomain(), dimension, &subarray));
          std::memcpy(nonempty_domain, subarray, 2 * dimension->coord_size());
          tdb_free(subarray);
        }

        break;
      }
      case SerializationType::CAPNP: {
        const auto mBytes =
            reinterpret_cast<const kj::byte*>(serialized_buffer.data());
        ::capnp::FlatArrayMessageReader msg_reader(kj::arrayPtr(
            reinterpret_cast<const ::capnp::word*>(mBytes),
            serialized_buffer.size() / sizeof(::capnp::word)));
        auto reader = msg_reader.getRoot<capnp::NonEmptyDomain>();

        // Deserialize
        *is_empty = reader.getIsEmpty();
        if (!*is_empty) {
          void* subarray;
          RETURN_NOT_OK(utils::deserialize_coords(
              reader.getNonEmptyDomain(), dimension, &subarray));
          std::memcpy(nonempty_domain, subarray, 2 * dimension->coord_size());
          tdb_free(subarray);
        }

        break;
      }
      default: {
        return LOG_STATUS(Status_SerializationError(
            "Error deserializing nonempty domain; Unknown serialization type "
            "passed"));
      }
    }
  } catch (kj::Exception& e) {
    return LOG_STATUS(Status_SerializationError(
        "Error deserializing nonempty domain; kj::Exception: " +
        std::string(e.getDescription().cStr())));
  } catch (std::exception& e) {
    return LOG_STATUS(Status_SerializationError(
        "Error deserializing nonempty domain; exception " +
        std::string(e.what())));
  }

  return Status::Ok();
}

Status nonempty_domain_serialize(
    const Array* array,
    const void* nonempty_domain,
    bool is_empty,
    SerializationType serialize_type,
    Buffer* serialized_buffer) {
  if (!is_empty && nonempty_domain == nullptr)
    return LOG_STATUS(Status_SerializationError(
        "Error serializing nonempty domain; nonempty domain is null."));

  const auto& schema = array->array_schema_latest();

  try {
    // Serialize
    ::capnp::MallocMessageBuilder message;
    auto builder = message.initRoot<capnp::NonEmptyDomain>();
    builder.setIsEmpty(is_empty);

    if (!is_empty) {
      auto subarray_builder = builder.initNonEmptyDomain();
      RETURN_NOT_OK(
          utils::serialize_subarray(subarray_builder, schema, nonempty_domain));
    }

    // Copy to buffer
    serialized_buffer->reset_size();
    serialized_buffer->reset_offset();

    switch (serialize_type) {
      case SerializationType::JSON: {
        ::capnp::JsonCodec json;
        kj::String capnp_json = json.encode(builder);
        const auto json_len = capnp_json.size();
        const char nul = '\0';
        // size does not include needed null terminator, so add +1
        RETURN_NOT_OK(serialized_buffer->realloc(json_len + 1));
        RETURN_NOT_OK(serialized_buffer->write(capnp_json.cStr(), json_len));
        RETURN_NOT_OK(serialized_buffer->write(&nul, 1));
        break;
      }
      case SerializationType::CAPNP: {
        kj::Array<::capnp::word> protomessage = messageToFlatArray(message);
        kj::ArrayPtr<const char> message_chars = protomessage.asChars();
        const auto nbytes = message_chars.size();
        RETURN_NOT_OK(serialized_buffer->realloc(nbytes));
        RETURN_NOT_OK(serialized_buffer->write(message_chars.begin(), nbytes));
        break;
      }
      default: {
        return LOG_STATUS(Status_SerializationError(
            "Error serializing nonempty domain; Unknown serialization type "
            "passed"));
      }
    }

  } catch (kj::Exception& e) {
    return LOG_STATUS(Status_SerializationError(
        "Error serializing nonempty domain; kj::Exception: " +
        std::string(e.getDescription().cStr())));
  } catch (std::exception& e) {
    return LOG_STATUS(Status_SerializationError(
        "Error serializing nonempty domain; exception " +
        std::string(e.what())));
  }

  return Status::Ok();
}

Status nonempty_domain_deserialize(
    const Array* array,
    const Buffer& serialized_buffer,
    SerializationType serialize_type,
    void* nonempty_domain,
    bool* is_empty) {
  if (nonempty_domain == nullptr)
    return LOG_STATUS(Status_SerializationError(
        "Error deserializing nonempty domain; nonempty domain is null."));

  const auto& schema = array->array_schema_latest();

  try {
    switch (serialize_type) {
      case SerializationType::JSON: {
        ::capnp::JsonCodec json;
        ::capnp::MallocMessageBuilder message_builder;
        auto builder = message_builder.initRoot<capnp::NonEmptyDomain>();
        json.decode(
            kj::StringPtr(static_cast<const char*>(serialized_buffer.data())),
            builder);
        auto reader = builder.asReader();

        // Deserialize
        *is_empty = reader.getIsEmpty();
        if (!*is_empty) {
          void* subarray;
          RETURN_NOT_OK(utils::deserialize_subarray(
              reader.getNonEmptyDomain(), schema, &subarray));
          std::memcpy(
              nonempty_domain,
              subarray,
              2 * schema.dimension_ptr(0)->coord_size());
          tdb_free(subarray);
        }

        break;
      }
      case SerializationType::CAPNP: {
        const auto mBytes =
            reinterpret_cast<const kj::byte*>(serialized_buffer.data());
        ::capnp::FlatArrayMessageReader msg_reader(kj::arrayPtr(
            reinterpret_cast<const ::capnp::word*>(mBytes),
            serialized_buffer.size() / sizeof(::capnp::word)));
        auto reader = msg_reader.getRoot<capnp::NonEmptyDomain>();

        // Deserialize
        *is_empty = reader.getIsEmpty();
        if (!*is_empty) {
          void* subarray;
          RETURN_NOT_OK(utils::deserialize_subarray(
              reader.getNonEmptyDomain(), schema, &subarray));
          std::memcpy(
              nonempty_domain,
              subarray,
              2 * schema.dimension_ptr(0)->coord_size());
          tdb_free(subarray);
        }

        break;
      }
      default: {
        return LOG_STATUS(Status_SerializationError(
            "Error deserializing nonempty domain; Unknown serialization type "
            "passed"));
      }
    }
  } catch (kj::Exception& e) {
    return LOG_STATUS(Status_SerializationError(
        "Error deserializing nonempty domain; kj::Exception: " +
        std::string(e.getDescription().cStr())));
  } catch (std::exception& e) {
    return LOG_STATUS(Status_SerializationError(
        "Error deserializing nonempty domain; exception " +
        std::string(e.what())));
  }

  return Status::Ok();
}

Status nonempty_domain_serialize(
    Array* array, SerializationType serialize_type, Buffer* serialized_buffer) {
  try {
    // Serialize
    ::capnp::MallocMessageBuilder message;
    auto builder = message.initRoot<capnp::NonEmptyDomainList>();

    RETURN_NOT_OK(utils::serialize_non_empty_domain(builder, array));

    // Copy to buffer
    serialized_buffer->reset_size();
    serialized_buffer->reset_offset();

    switch (serialize_type) {
      case SerializationType::JSON: {
        ::capnp::JsonCodec json;
        kj::String capnp_json = json.encode(builder);
        const auto json_len = capnp_json.size();
        const char nul = '\0';
        // size does not include needed null terminator, so add +1
        RETURN_NOT_OK(serialized_buffer->realloc(json_len + 1));
        RETURN_NOT_OK(serialized_buffer->write(capnp_json.cStr(), json_len));
        RETURN_NOT_OK(serialized_buffer->write(&nul, 1));
        break;
      }
      case SerializationType::CAPNP: {
        kj::Array<::capnp::word> protomessage = messageToFlatArray(message);
        kj::ArrayPtr<const char> message_chars = protomessage.asChars();
        const auto nbytes = message_chars.size();
        RETURN_NOT_OK(serialized_buffer->realloc(nbytes));
        RETURN_NOT_OK(serialized_buffer->write(message_chars.begin(), nbytes));
        break;
      }
      default: {
        return LOG_STATUS(Status_SerializationError(
            "Error serializing nonempty domain; Unknown serialization type "
            "passed"));
      }
    }

  } catch (kj::Exception& e) {
    return LOG_STATUS(Status_SerializationError(
        "Error serializing nonempty domain; kj::Exception: " +
        std::string(e.getDescription().cStr())));
  } catch (std::exception& e) {
    return LOG_STATUS(Status_SerializationError(
        "Error serializing nonempty domain; exception " +
        std::string(e.what())));
  }

  return Status::Ok();
}

Status nonempty_domain_deserialize(
    Array* array,
    const Buffer& serialized_buffer,
    SerializationType serialize_type) {
  try {
    switch (serialize_type) {
      case SerializationType::JSON: {
        ::capnp::JsonCodec json;
        ::capnp::MallocMessageBuilder message_builder;
        auto builder = message_builder.initRoot<capnp::NonEmptyDomainList>();
        json.decode(
            kj::StringPtr(static_cast<const char*>(serialized_buffer.data())),
            builder);
        auto reader = builder.asReader();

        // Deserialize
        RETURN_NOT_OK(utils::deserialize_non_empty_domain(reader, array));
        break;
      }
      case SerializationType::CAPNP: {
        const auto mBytes =
            reinterpret_cast<const kj::byte*>(serialized_buffer.data());
        ::capnp::FlatArrayMessageReader msg_reader(kj::arrayPtr(
            reinterpret_cast<const ::capnp::word*>(mBytes),
            serialized_buffer.size() / sizeof(::capnp::word)));
        auto reader = msg_reader.getRoot<capnp::NonEmptyDomainList>();

        // Deserialize
        RETURN_NOT_OK(utils::deserialize_non_empty_domain(reader, array));
        break;
      }
      default: {
        return LOG_STATUS(Status_SerializationError(
            "Error deserializing nonempty domain; Unknown serialization type "
            "passed"));
      }
    }
  } catch (kj::Exception& e) {
    return LOG_STATUS(Status_SerializationError(
        "Error deserializing nonempty domain; kj::Exception: " +
        std::string(e.getDescription().cStr())));
  } catch (std::exception& e) {
    return LOG_STATUS(Status_SerializationError(
        "Error deserializing nonempty domain; exception " +
        std::string(e.what())));
  }

  return Status::Ok();
}

Status max_buffer_sizes_serialize(
    Array* array,
    const void* subarray,
    SerializationType serialize_type,
    Buffer* serialized_buffer) {
  const auto& schema = array->array_schema_latest();

  try {
    // Serialize
    ::capnp::MallocMessageBuilder message;
    auto builder = message.initRoot<capnp::MaxBufferSizes>();

    // Get all attribute names including coords
    const auto& attrs = schema.attributes();
    std::set<std::string> attr_names;
    attr_names.insert(constants::coords);
    for (const auto& a : attrs)
      attr_names.insert(a->name());

    // Get max buffer size for each attribute from the given Array instance
    // and serialize it.
    auto max_buffer_sizes_builder =
        builder.initMaxBufferSizes(attr_names.size());
    size_t i = 0;
    for (const auto& attr_name : attr_names) {
      bool var_size =
          attr_name != constants::coords && schema.var_size(attr_name);
      auto max_buffer_size_builder = max_buffer_sizes_builder[i++];
      max_buffer_size_builder.setAttribute(attr_name);

      if (var_size) {
        uint64_t offset_bytes, data_bytes;
        RETURN_NOT_OK(array->get_max_buffer_size(
            attr_name.c_str(), subarray, &offset_bytes, &data_bytes));
        max_buffer_size_builder.setOffsetBytes(offset_bytes);
        max_buffer_size_builder.setDataBytes(data_bytes);
      } else {
        uint64_t data_bytes;
        RETURN_NOT_OK(array->get_max_buffer_size(
            attr_name.c_str(), subarray, &data_bytes));
        max_buffer_size_builder.setOffsetBytes(0);
        max_buffer_size_builder.setDataBytes(data_bytes);
      }
    }

    // Copy to buffer
    serialized_buffer->reset_size();
    serialized_buffer->reset_offset();

    switch (serialize_type) {
      case SerializationType::JSON: {
        ::capnp::JsonCodec json;
        kj::String capnp_json = json.encode(builder);
        const auto json_len = capnp_json.size();
        const char nul = '\0';
        // size does not include needed null terminator, so add +1
        RETURN_NOT_OK(serialized_buffer->realloc(json_len + 1));
        RETURN_NOT_OK(serialized_buffer->write(capnp_json.cStr(), json_len));
        RETURN_NOT_OK(serialized_buffer->write(&nul, 1));
        break;
      }
      case SerializationType::CAPNP: {
        kj::Array<::capnp::word> protomessage = messageToFlatArray(message);
        kj::ArrayPtr<const char> message_chars = protomessage.asChars();
        const auto nbytes = message_chars.size();
        RETURN_NOT_OK(serialized_buffer->realloc(nbytes));
        RETURN_NOT_OK(serialized_buffer->write(message_chars.begin(), nbytes));
        break;
      }
      default: {
        return LOG_STATUS(Status_SerializationError(
            "Error serializing max buffer sizes; Unknown serialization type "
            "passed"));
      }
    }

  } catch (kj::Exception& e) {
    return LOG_STATUS(Status_SerializationError(
        "Error serializing max buffer sizes; kj::Exception: " +
        std::string(e.getDescription().cStr())));
  } catch (std::exception& e) {
    return LOG_STATUS(Status_SerializationError(
        "Error serializing max buffer sizes; exception " +
        std::string(e.what())));
  }

  return Status::Ok();
}

Status max_buffer_sizes_deserialize(
    const ArraySchema& schema,
    const Buffer& serialized_buffer,
    SerializationType serialize_type,
    std::unordered_map<std::string, std::pair<uint64_t, uint64_t>>*
        buffer_sizes) {
  try {
    switch (serialize_type) {
      case SerializationType::JSON: {
        ::capnp::JsonCodec json;
        ::capnp::MallocMessageBuilder message_builder;
        auto builder = message_builder.initRoot<capnp::MaxBufferSizes>();
        json.decode(
            kj::StringPtr(static_cast<const char*>(serialized_buffer.data())),
            builder);
        auto reader = builder.asReader();

        // Deserialize
        auto max_buffer_sizes_reader = reader.getMaxBufferSizes();
        const size_t num_max_buffer_sizes = max_buffer_sizes_reader.size();
        for (size_t i = 0; i < num_max_buffer_sizes; i++) {
          auto max_buffer_size_reader = max_buffer_sizes_reader[i];
          std::string attribute = max_buffer_size_reader.getAttribute();
          uint64_t offset_size = max_buffer_size_reader.getOffsetBytes();
          uint64_t data_size = max_buffer_size_reader.getDataBytes();

          if (attribute == constants::coords || !schema.var_size(attribute)) {
            (*buffer_sizes)[attribute] = std::make_pair(data_size, 0);
          } else {
            (*buffer_sizes)[attribute] = std::make_pair(offset_size, data_size);
          }
        }

        break;
      }
      case SerializationType::CAPNP: {
        const auto mBytes =
            reinterpret_cast<const kj::byte*>(serialized_buffer.data());
        ::capnp::FlatArrayMessageReader msg_reader(kj::arrayPtr(
            reinterpret_cast<const ::capnp::word*>(mBytes),
            serialized_buffer.size() / sizeof(::capnp::word)));
        auto reader = msg_reader.getRoot<capnp::MaxBufferSizes>();

        // Deserialize
        auto max_buffer_sizes_reader = reader.getMaxBufferSizes();
        const size_t num_max_buffer_sizes = max_buffer_sizes_reader.size();
        for (size_t i = 0; i < num_max_buffer_sizes; i++) {
          auto max_buffer_size_reader = max_buffer_sizes_reader[i];
          std::string attribute = max_buffer_size_reader.getAttribute();
          uint64_t offset_size = max_buffer_size_reader.getOffsetBytes();
          uint64_t data_size = max_buffer_size_reader.getDataBytes();

          if (attribute == constants::coords || !schema.var_size(attribute)) {
            (*buffer_sizes)[attribute] = std::make_pair(data_size, 0);
          } else {
            (*buffer_sizes)[attribute] = std::make_pair(offset_size, data_size);
          }
        }

        break;
      }
      default: {
        return LOG_STATUS(Status_SerializationError(
            "Error deserializing max buffer sizes; Unknown serialization type "
            "passed"));
      }
    }
  } catch (kj::Exception& e) {
    return LOG_STATUS(Status_SerializationError(
        "Error deserializing max buffer sizes; kj::Exception: " +
        std::string(e.getDescription().cStr())));
  } catch (std::exception& e) {
    return LOG_STATUS(Status_SerializationError(
        "Error deserializing max buffer sizes; exception " +
        std::string(e.what())));
  }

  return Status::Ok();
}

void load_array_schema_request_to_capnp(
    capnp::LoadArraySchemaRequest::Builder& builder,
    const Config& config,
    const LoadArraySchemaRequest& req) {
  auto config_builder = builder.initConfig();
  throw_if_not_ok(config_to_capnp(config, &config_builder));
  builder.setIncludeEnumerations(req.include_enumerations());
}

void serialize_load_array_schema_request(
    const Config& config,
    const LoadArraySchemaRequest& req,
    SerializationType serialization_type,
    Buffer& data) {
  try {
    ::capnp::MallocMessageBuilder message;
    auto builder = message.initRoot<capnp::LoadArraySchemaRequest>();
    load_array_schema_request_to_capnp(builder, config, req);

    data.reset_size();
    data.reset_offset();

    switch (serialization_type) {
      case SerializationType::JSON: {
        ::capnp::JsonCodec json;
        kj::String capnp_json = json.encode(builder);
        const auto json_len = capnp_json.size();
        const char nul = '\0';
        // size does not include needed null terminator, so add +1
        throw_if_not_ok(data.realloc(json_len + 1));
        throw_if_not_ok(data.write(capnp_json.cStr(), json_len));
        throw_if_not_ok(data.write(&nul, 1));
        break;
      }
      case SerializationType::CAPNP: {
        kj::Array<::capnp::word> protomessage = messageToFlatArray(message);
        kj::ArrayPtr<const char> message_chars = protomessage.asChars();
        const auto nbytes = message_chars.size();
        throw_if_not_ok(data.realloc(nbytes));
        throw_if_not_ok(data.write(message_chars.begin(), nbytes));
        break;
      }
      default: {
<<<<<<< HEAD
        throw Status_SerializationError(
=======
        throw ArraySchemaSerializationException(
>>>>>>> df74fdb3
            "Error serializing load array schema request; "
            "Unknown serialization type passed");
      }
    }

  } catch (kj::Exception& e) {
<<<<<<< HEAD
    throw Status_SerializationError(
        "Error serializing load array schema request; kj::Exception: " +
        std::string(e.getDescription().cStr()));
  } catch (std::exception& e) {
    throw Status_SerializationError(
=======
    throw ArraySchemaSerializationException(
        "Error serializing load array schema request; kj::Exception: " +
        std::string(e.getDescription().cStr()));
  } catch (std::exception& e) {
    throw ArraySchemaSerializationException(
>>>>>>> df74fdb3
        "Error serializing load array schema request; exception " +
        std::string(e.what()));
  }
}

LoadArraySchemaRequest load_array_schema_request_from_capnp(
    capnp::LoadArraySchemaRequest::Reader& reader) {
  return LoadArraySchemaRequest(reader.getIncludeEnumerations());
}

LoadArraySchemaRequest deserialize_load_array_schema_request(
    SerializationType serialization_type, const Buffer& data) {
  try {
    switch (serialization_type) {
      case SerializationType::JSON: {
        ::capnp::JsonCodec json;
        ::capnp::MallocMessageBuilder message_builder;
        auto builder =
            message_builder.initRoot<capnp::LoadArraySchemaRequest>();
        json.decode(
            kj::StringPtr(static_cast<const char*>(data.data())), builder);
        auto reader = builder.asReader();
        return load_array_schema_request_from_capnp(reader);
      }
      case SerializationType::CAPNP: {
        const auto mBytes = reinterpret_cast<const kj::byte*>(data.data());
        ::capnp::FlatArrayMessageReader message_reader(kj::arrayPtr(
            reinterpret_cast<const ::capnp::word*>(mBytes),
            data.size() / sizeof(::capnp::word)));
        auto reader = message_reader.getRoot<capnp::LoadArraySchemaRequest>();
        return load_array_schema_request_from_capnp(reader);
      }
      default: {
<<<<<<< HEAD
        throw Status_SerializationError(
=======
        throw ArraySchemaSerializationException(
>>>>>>> df74fdb3
            "Error deserializing load array schema request; "
            "Unknown serialization type passed");
      }
    }
  } catch (kj::Exception& e) {
<<<<<<< HEAD
    throw Status_SerializationError(
        "Error deserializing load array schema request; kj::Exception: " +
        std::string(e.getDescription().cStr()));
  } catch (std::exception& e) {
    throw Status_SerializationError(
=======
    throw ArraySchemaSerializationException(
        "Error deserializing load array schema request; kj::Exception: " +
        std::string(e.getDescription().cStr()));
  } catch (std::exception& e) {
    throw ArraySchemaSerializationException(
>>>>>>> df74fdb3
        "Error deserializing load array schema request; exception " +
        std::string(e.what()));
  }
}

void load_array_schema_response_to_capnp(
    capnp::LoadArraySchemaResponse::Builder& builder,
    const ArraySchema& schema) {
  auto schema_builder = builder.initSchema();
  throw_if_not_ok(array_schema_to_capnp(schema, &schema_builder, false));
}

void serialize_load_array_schema_response(
    const ArraySchema& schema,
    SerializationType serialization_type,
    Buffer& data) {
  try {
    ::capnp::MallocMessageBuilder message;
    auto builder = message.initRoot<capnp::LoadArraySchemaResponse>();
    load_array_schema_response_to_capnp(builder, schema);

    data.reset_size();
    data.reset_offset();

    switch (serialization_type) {
      case SerializationType::JSON: {
        ::capnp::JsonCodec json;
        kj::String capnp_json = json.encode(builder);
        const auto json_len = capnp_json.size();
        const char nul = '\0';
        // size does not include needed null terminator, so add +1
        throw_if_not_ok(data.realloc(json_len + 1));
        throw_if_not_ok(data.write(capnp_json.cStr(), json_len));
        throw_if_not_ok(data.write(&nul, 1));
        break;
      }
      case SerializationType::CAPNP: {
        kj::Array<::capnp::word> protomessage = messageToFlatArray(message);
        kj::ArrayPtr<const char> message_chars = protomessage.asChars();
        const auto nbytes = message_chars.size();
        throw_if_not_ok(data.realloc(nbytes));
        throw_if_not_ok(data.write(message_chars.begin(), nbytes));
        break;
      }
      default: {
<<<<<<< HEAD
        throw Status_SerializationError(
=======
        throw ArraySchemaSerializationException(
>>>>>>> df74fdb3
            "Error serializing load array schema response; "
            "Unknown serialization type passed");
      }
    }

  } catch (kj::Exception& e) {
<<<<<<< HEAD
    throw Status_SerializationError(
        "Error serializing load array schema response; kj::Exception: " +
        std::string(e.getDescription().cStr()));
  } catch (std::exception& e) {
    throw Status_SerializationError(
=======
    throw ArraySchemaSerializationException(
        "Error serializing load array schema response; kj::Exception: " +
        std::string(e.getDescription().cStr()));
  } catch (std::exception& e) {
    throw ArraySchemaSerializationException(
>>>>>>> df74fdb3
        "Error serializing load array schema response; exception " +
        std::string(e.what()));
  }
}

<<<<<<< HEAD
ArraySchema load_array_schema_response_from_capnp(
    capnp::LoadArraySchemaResponse::Reader& reader) {
  auto schema_reader = reader.getSchema();
  return array_schema_from_capnp(schema_reader, URI());
}

ArraySchema deserialize_load_array_schema_response(
    SerializationType serialization_type, const Buffer& data) {
=======
shared_ptr<ArraySchema> load_array_schema_response_from_capnp(
    capnp::LoadArraySchemaResponse::Reader& reader,
    shared_ptr<MemoryTracker> memory_tracker) {
  auto schema_reader = reader.getSchema();
  return array_schema_from_capnp(schema_reader, URI(), memory_tracker);
}

shared_ptr<ArraySchema> deserialize_load_array_schema_response(
    SerializationType serialization_type,
    const Buffer& data,
    shared_ptr<MemoryTracker> memory_tracker) {
>>>>>>> df74fdb3
  try {
    switch (serialization_type) {
      case SerializationType::JSON: {
        ::capnp::JsonCodec json;
        ::capnp::MallocMessageBuilder message_builder;
        auto builder =
            message_builder.initRoot<capnp::LoadArraySchemaResponse>();
        json.decode(
            kj::StringPtr(static_cast<const char*>(data.data())), builder);
        auto reader = builder.asReader();
<<<<<<< HEAD
        return load_array_schema_response_from_capnp(reader);
=======
        return load_array_schema_response_from_capnp(reader, memory_tracker);
>>>>>>> df74fdb3
      }
      case SerializationType::CAPNP: {
        const auto mBytes = reinterpret_cast<const kj::byte*>(data.data());
        ::capnp::FlatArrayMessageReader array_reader(kj::arrayPtr(
            reinterpret_cast<const ::capnp::word*>(mBytes),
            data.size() / sizeof(::capnp::word)));
        auto reader = array_reader.getRoot<capnp::LoadArraySchemaResponse>();
<<<<<<< HEAD
        return load_array_schema_response_from_capnp(reader);
      }
      default: {
        throw Status_SerializationError(
=======
        return load_array_schema_response_from_capnp(reader, memory_tracker);
      }
      default: {
        throw ArraySchemaSerializationException(
>>>>>>> df74fdb3
            "Error deserializing load array schema response; "
            "Unknown serialization type passed");
      }
    }
  } catch (kj::Exception& e) {
<<<<<<< HEAD
    throw Status_SerializationError(
        "Error deserializing load array schema response; kj::Exception: " +
        std::string(e.getDescription().cStr()));
  } catch (std::exception& e) {
    throw Status_SerializationError(
=======
    throw ArraySchemaSerializationException(
        "Error deserializing load array schema response; kj::Exception: " +
        std::string(e.getDescription().cStr()));
  } catch (std::exception& e) {
    throw ArraySchemaSerializationException(
>>>>>>> df74fdb3
        "Error deserializing load array schema response; exception " +
        std::string(e.what()));
  }
}

#else

Status array_schema_serialize(
    const ArraySchema&, SerializationType, Buffer*, const bool) {
  return LOG_STATUS(Status_SerializationError(
      "Cannot serialize; serialization not enabled."));
}

shared_ptr<ArraySchema> array_schema_deserialize(
    SerializationType, const Buffer&, shared_ptr<MemoryTracker>) {
  throw StatusException(Status_SerializationError(
      "Cannot serialize; serialization not enabled."));
}

Status nonempty_domain_serialize(Array*, SerializationType, Buffer*) {
  return LOG_STATUS(Status_SerializationError(
      "Cannot serialize; serialization not enabled."));
}

Status nonempty_domain_deserialize(Array*, const Buffer&, SerializationType) {
  return LOG_STATUS(Status_SerializationError(
      "Cannot serialize; serialization not enabled."));
}

Status nonempty_domain_serialize(
    const Array*, const void*, bool, SerializationType, Buffer*) {
  return LOG_STATUS(Status_SerializationError(
      "Cannot serialize; serialization not enabled."));
}

Status nonempty_domain_deserialize(
    const Array*, const Buffer&, SerializationType, void*, bool*) {
  return LOG_STATUS(Status_SerializationError(
      "Cannot serialize; serialization not enabled."));
}

Status max_buffer_sizes_serialize(
    Array*, const void*, SerializationType, Buffer*) {
  return LOG_STATUS(Status_SerializationError(
      "Cannot serialize; serialization not enabled."));
}

Status max_buffer_sizes_deserialize(
    const ArraySchema&,
    const Buffer&,
    SerializationType,
    std::unordered_map<std::string, std::pair<uint64_t, uint64_t>>*) {
  return LOG_STATUS(Status_SerializationError(
      "Cannot serialize; serialization not enabled."));
}

void serialize_load_array_schema_request(
<<<<<<< HEAD
    const Config& config,
    const LoadAraySchemaRequest& req,
    SerializationType serialization_type,
    Buffer& request) {
  throw Status_SerializationError(
      "Cannot serialize; serialization not enabled.");
}

LoadArraySchemaRequest deserialize_load_array_schema_request(
    SerializationType serialization_type, const Buffer& request) {
  throw Status_SerializationError(
      "Cannot serialize; serialization not enabled.");
}

void serialize_load_array_schema_response(
    const ArraySchema& schema,
    SerializationType serialization_type,
    Buffer& response) {
  throw Status_SerializationError(
      "Cannot serialize; serialization not enabled.");
}

ArraySchema deserialize_load_array_schema_response(
    SerializationType serialization_type, const Buffer& response) {
  throw Status_SerializationError(
      "Cannot serialize; serialization not enabled.");
=======
    const Config&, const LoadArraySchemaRequest&, SerializationType, Buffer&) {
  throw ArraySchemaSerializationDisabledException();
}

LoadArraySchemaRequest deserialize_load_array_schema_request(
    SerializationType, const Buffer&) {
  throw ArraySchemaSerializationDisabledException();
}

void serialize_load_array_schema_response(
    const ArraySchema&, SerializationType, Buffer&) {
  throw ArraySchemaSerializationDisabledException();
}

shared_ptr<ArraySchema> deserialize_load_array_schema_response(
    SerializationType, const Buffer&, shared_ptr<MemoryTracker>) {
  throw ArraySchemaSerializationDisabledException();
>>>>>>> df74fdb3
}

#endif  // TILEDB_SERIALIZATION

}  // namespace tiledb::sm::serialization<|MERGE_RESOLUTION|>--- conflicted
+++ resolved
@@ -1877,30 +1877,18 @@
         break;
       }
       default: {
-<<<<<<< HEAD
-        throw Status_SerializationError(
-=======
         throw ArraySchemaSerializationException(
->>>>>>> df74fdb3
             "Error serializing load array schema request; "
             "Unknown serialization type passed");
       }
     }
 
   } catch (kj::Exception& e) {
-<<<<<<< HEAD
-    throw Status_SerializationError(
-        "Error serializing load array schema request; kj::Exception: " +
-        std::string(e.getDescription().cStr()));
-  } catch (std::exception& e) {
-    throw Status_SerializationError(
-=======
     throw ArraySchemaSerializationException(
         "Error serializing load array schema request; kj::Exception: " +
         std::string(e.getDescription().cStr()));
   } catch (std::exception& e) {
     throw ArraySchemaSerializationException(
->>>>>>> df74fdb3
         "Error serializing load array schema request; exception " +
         std::string(e.what()));
   }
@@ -1934,29 +1922,17 @@
         return load_array_schema_request_from_capnp(reader);
       }
       default: {
-<<<<<<< HEAD
-        throw Status_SerializationError(
-=======
         throw ArraySchemaSerializationException(
->>>>>>> df74fdb3
             "Error deserializing load array schema request; "
             "Unknown serialization type passed");
       }
     }
   } catch (kj::Exception& e) {
-<<<<<<< HEAD
-    throw Status_SerializationError(
-        "Error deserializing load array schema request; kj::Exception: " +
-        std::string(e.getDescription().cStr()));
-  } catch (std::exception& e) {
-    throw Status_SerializationError(
-=======
     throw ArraySchemaSerializationException(
         "Error deserializing load array schema request; kj::Exception: " +
         std::string(e.getDescription().cStr()));
   } catch (std::exception& e) {
     throw ArraySchemaSerializationException(
->>>>>>> df74fdb3
         "Error deserializing load array schema request; exception " +
         std::string(e.what()));
   }
@@ -2002,45 +1978,23 @@
         break;
       }
       default: {
-<<<<<<< HEAD
-        throw Status_SerializationError(
-=======
         throw ArraySchemaSerializationException(
->>>>>>> df74fdb3
             "Error serializing load array schema response; "
             "Unknown serialization type passed");
       }
     }
 
   } catch (kj::Exception& e) {
-<<<<<<< HEAD
-    throw Status_SerializationError(
-        "Error serializing load array schema response; kj::Exception: " +
-        std::string(e.getDescription().cStr()));
-  } catch (std::exception& e) {
-    throw Status_SerializationError(
-=======
     throw ArraySchemaSerializationException(
         "Error serializing load array schema response; kj::Exception: " +
         std::string(e.getDescription().cStr()));
   } catch (std::exception& e) {
     throw ArraySchemaSerializationException(
->>>>>>> df74fdb3
         "Error serializing load array schema response; exception " +
         std::string(e.what()));
   }
 }
 
-<<<<<<< HEAD
-ArraySchema load_array_schema_response_from_capnp(
-    capnp::LoadArraySchemaResponse::Reader& reader) {
-  auto schema_reader = reader.getSchema();
-  return array_schema_from_capnp(schema_reader, URI());
-}
-
-ArraySchema deserialize_load_array_schema_response(
-    SerializationType serialization_type, const Buffer& data) {
-=======
 shared_ptr<ArraySchema> load_array_schema_response_from_capnp(
     capnp::LoadArraySchemaResponse::Reader& reader,
     shared_ptr<MemoryTracker> memory_tracker) {
@@ -2052,7 +2006,6 @@
     SerializationType serialization_type,
     const Buffer& data,
     shared_ptr<MemoryTracker> memory_tracker) {
->>>>>>> df74fdb3
   try {
     switch (serialization_type) {
       case SerializationType::JSON: {
@@ -2063,11 +2016,7 @@
         json.decode(
             kj::StringPtr(static_cast<const char*>(data.data())), builder);
         auto reader = builder.asReader();
-<<<<<<< HEAD
-        return load_array_schema_response_from_capnp(reader);
-=======
         return load_array_schema_response_from_capnp(reader, memory_tracker);
->>>>>>> df74fdb3
       }
       case SerializationType::CAPNP: {
         const auto mBytes = reinterpret_cast<const kj::byte*>(data.data());
@@ -2075,35 +2024,20 @@
             reinterpret_cast<const ::capnp::word*>(mBytes),
             data.size() / sizeof(::capnp::word)));
         auto reader = array_reader.getRoot<capnp::LoadArraySchemaResponse>();
-<<<<<<< HEAD
-        return load_array_schema_response_from_capnp(reader);
-      }
-      default: {
-        throw Status_SerializationError(
-=======
         return load_array_schema_response_from_capnp(reader, memory_tracker);
       }
       default: {
         throw ArraySchemaSerializationException(
->>>>>>> df74fdb3
             "Error deserializing load array schema response; "
             "Unknown serialization type passed");
       }
     }
   } catch (kj::Exception& e) {
-<<<<<<< HEAD
-    throw Status_SerializationError(
-        "Error deserializing load array schema response; kj::Exception: " +
-        std::string(e.getDescription().cStr()));
-  } catch (std::exception& e) {
-    throw Status_SerializationError(
-=======
     throw ArraySchemaSerializationException(
         "Error deserializing load array schema response; kj::Exception: " +
         std::string(e.getDescription().cStr()));
   } catch (std::exception& e) {
     throw ArraySchemaSerializationException(
->>>>>>> df74fdb3
         "Error deserializing load array schema response; exception " +
         std::string(e.what()));
   }
@@ -2161,34 +2095,6 @@
 }
 
 void serialize_load_array_schema_request(
-<<<<<<< HEAD
-    const Config& config,
-    const LoadAraySchemaRequest& req,
-    SerializationType serialization_type,
-    Buffer& request) {
-  throw Status_SerializationError(
-      "Cannot serialize; serialization not enabled.");
-}
-
-LoadArraySchemaRequest deserialize_load_array_schema_request(
-    SerializationType serialization_type, const Buffer& request) {
-  throw Status_SerializationError(
-      "Cannot serialize; serialization not enabled.");
-}
-
-void serialize_load_array_schema_response(
-    const ArraySchema& schema,
-    SerializationType serialization_type,
-    Buffer& response) {
-  throw Status_SerializationError(
-      "Cannot serialize; serialization not enabled.");
-}
-
-ArraySchema deserialize_load_array_schema_response(
-    SerializationType serialization_type, const Buffer& response) {
-  throw Status_SerializationError(
-      "Cannot serialize; serialization not enabled.");
-=======
     const Config&, const LoadArraySchemaRequest&, SerializationType, Buffer&) {
   throw ArraySchemaSerializationDisabledException();
 }
@@ -2206,7 +2112,6 @@
 shared_ptr<ArraySchema> deserialize_load_array_schema_response(
     SerializationType, const Buffer&, shared_ptr<MemoryTracker>) {
   throw ArraySchemaSerializationDisabledException();
->>>>>>> df74fdb3
 }
 
 #endif  // TILEDB_SERIALIZATION
