/**
 * @file   fragment_info.cc
 *
 * @section LICENSE
 *
 * The MIT License
 *
 * @copyright Copyright (c) 2023 TileDB, Inc.
 *
 * Permission is hereby granted, free of charge, to any person obtaining a copy
 * of this software and associated documentation files (the "Software"), to deal
 * in the Software without restriction, including without limitation the rights
 * to use, copy, modify, merge, publish, distribute, sublicense, and/or sell
 * copies of the Software, and to permit persons to whom the Software is
 * furnished to do so, subject to the following conditions:
 *
 * The above copyright notice and this permission notice shall be included in
 * all copies or substantial portions of the Software.
 *
 * THE SOFTWARE IS PROVIDED "AS IS", WITHOUT WARRANTY OF ANY KIND, EXPRESS OR
 * IMPLIED, INCLUDING BUT NOT LIMITED TO THE WARRANTIES OF MERCHANTABILITY,
 * FITNESS FOR A PARTICULAR PURPOSE AND NONINFRINGEMENT. IN NO EVENT SHALL THE
 * AUTHORS OR COPYRIGHT HOLDERS BE LIABLE FOR ANY CLAIM, DAMAGES OR OTHER
 * LIABILITY, WHETHER IN AN ACTION OF CONTRACT, TORT OR OTHERWISE, ARISING FROM,
 * OUT OF OR IN CONNECTION WITH THE SOFTWARE OR THE USE OR OTHER DEALINGS IN
 * THE SOFTWARE.
 *
 * @section DESCRIPTION
 *
 * This file declares serialization functions for Fragment Info.
 */

// clang-format off
#ifdef TILEDB_SERIALIZATION
#include <capnp/compat/json.h>
#include <capnp/message.h>
#include <capnp/serialize.h>
#include "tiledb/sm/serialization/capnp_utils.h"
#endif
// clang-format on

#include <string>

#include "tiledb/common/common.h"
#include "tiledb/sm/buffer/buffer_list.h"
#include "tiledb/sm/enums/serialization_type.h"
#include "tiledb/sm/serialization/array_schema.h"
#include "tiledb/sm/serialization/fragment_info.h"
#include "tiledb/sm/serialization/fragment_metadata.h"

using namespace tiledb::common;
using namespace tiledb::sm::stats;

namespace tiledb {
namespace sm {
namespace serialization {

#ifdef TILEDB_SERIALIZATION

Status fragment_info_request_to_capnp(
    const FragmentInfo& fragment_info,
    capnp::FragmentInfoRequest::Builder* fragment_info_req_builder) {
  // Set config
  auto config_builder = fragment_info_req_builder->initConfig();
  auto config = fragment_info.config();
  RETURN_NOT_OK(config_to_capnp(config, &config_builder));

  return Status::Ok();
}

Status fragment_info_request_from_capnp(
    const capnp::FragmentInfoRequest::Reader& fragment_info_req_reader,
    FragmentInfo* fragment_info) {
  if (fragment_info == nullptr) {
    return LOG_STATUS(Status_SerializationError(
        "Error deserializing fragment info request; fragment_info is null."));
  }

  if (fragment_info_req_reader.hasConfig()) {
    tdb_unique_ptr<Config> decoded_config = nullptr;
    RETURN_NOT_OK(config_from_capnp(
        fragment_info_req_reader.getConfig(), &decoded_config));
    fragment_info->set_config(*decoded_config);
  }

  return Status::Ok();
}

Status fragment_info_request_serialize(
    const FragmentInfo& fragment_info,
    SerializationType serialize_type,
    Buffer* serialized_buffer) {
  try {
    ::capnp::MallocMessageBuilder message;
    capnp::FragmentInfoRequest::Builder fragment_info_req_builder =
        message.initRoot<capnp::FragmentInfoRequest>();
    RETURN_NOT_OK(fragment_info_request_to_capnp(
        fragment_info, &fragment_info_req_builder));

    serialized_buffer->reset_size();
    serialized_buffer->reset_offset();

    switch (serialize_type) {
      case SerializationType::JSON: {
        ::capnp::JsonCodec json;
        kj::String capnp_json = json.encode(fragment_info_req_builder);
        const auto json_len = capnp_json.size();
        const char nul = '\0';
        // size does not include needed null terminator, so add +1
        RETURN_NOT_OK(serialized_buffer->realloc(json_len + 1));
        RETURN_NOT_OK(serialized_buffer->write(capnp_json.cStr(), json_len));
        RETURN_NOT_OK(serialized_buffer->write(&nul, 1));
        break;
      }
      case SerializationType::CAPNP: {
        kj::Array<::capnp::word> protomessage = messageToFlatArray(message);
        kj::ArrayPtr<const char> message_chars = protomessage.asChars();
        const auto nbytes = message_chars.size();
        RETURN_NOT_OK(serialized_buffer->realloc(nbytes));
        RETURN_NOT_OK(serialized_buffer->write(message_chars.begin(), nbytes));
        break;
      }
      default: {
        return LOG_STATUS(Status_SerializationError(
            "Error serializing fragment info request; Unknown serialization "
            "type "
            "passed: " +
            std::to_string(static_cast<uint8_t>(serialize_type))));
      }
    }

  } catch (kj::Exception& e) {
    return LOG_STATUS(Status_SerializationError(
        "Error serializing fragment info request; kj::Exception: " +
        std::string(e.getDescription().cStr())));
  } catch (std::exception& e) {
    return LOG_STATUS(Status_SerializationError(
        "Error serializing fragment info request; exception " +
        std::string(e.what())));
  }

  return Status::Ok();
}

Status fragment_info_request_deserialize(
    FragmentInfo* fragment_info,
    SerializationType serialize_type,
    const Buffer& serialized_buffer) {
  try {
    switch (serialize_type) {
      case SerializationType::JSON: {
        ::capnp::JsonCodec json;
        json.handleByAnnotation<capnp::FragmentInfoRequest>();
        ::capnp::MallocMessageBuilder message_builder;
        capnp::FragmentInfoRequest::Builder fragment_info_req_builder =
            message_builder.initRoot<capnp::FragmentInfoRequest>();
        json.decode(
            kj::StringPtr(static_cast<const char*>(serialized_buffer.data())),
            fragment_info_req_builder);
        capnp::FragmentInfoRequest::Reader fragment_info_req_reader =
            fragment_info_req_builder.asReader();
        RETURN_NOT_OK(fragment_info_request_from_capnp(
            fragment_info_req_reader, fragment_info));
        break;
      }
      case SerializationType::CAPNP: {
        const auto mBytes =
            reinterpret_cast<const kj::byte*>(serialized_buffer.data());
        ::capnp::FlatArrayMessageReader reader(kj::arrayPtr(
            reinterpret_cast<const ::capnp::word*>(mBytes),
            serialized_buffer.size() / sizeof(::capnp::word)));
        capnp::FragmentInfoRequest::Reader fragment_info_req_reader =
            reader.getRoot<capnp::FragmentInfoRequest>();
        RETURN_NOT_OK(fragment_info_request_from_capnp(
            fragment_info_req_reader, fragment_info));
        break;
      }
      default: {
        return LOG_STATUS(
            Status_SerializationError("Error deserializing fragment info "
                                      "request; Unknown serialization type "
                                      "passed"));
      }
    }

  } catch (kj::Exception& e) {
    return LOG_STATUS(Status_SerializationError(
        "Error deserializing fragment info request; kj::Exception: " +
        std::string(e.getDescription().cStr())));
  } catch (std::exception& e) {
    return LOG_STATUS(Status_SerializationError(
        "Error deserializing fragment info request; exception " +
        std::string(e.what())));
  }

  return Status::Ok();
}

std::tuple<Status, std::optional<SingleFragmentInfo>>
single_fragment_info_from_capnp(
    const capnp::SingleFragmentInfo::Reader& single_frag_info_reader,
    FragmentInfo* fragment_info) {
  // Get array schema name
  std::string schema_name;
  if (single_frag_info_reader.hasArraySchemaName()) {
    schema_name = single_frag_info_reader.getArraySchemaName().cStr();
  } else {
    return {
        Status_SerializationError(
            "Missing array schema name from single fragment info capnp reader"),
        nullopt};
  }

  // Use the array schema name to find the corresponding array schema
  auto schema = fragment_info->array_schemas_all().find(schema_name);
  if (schema == fragment_info->array_schemas_all().end()) {
    return {
        Status_SerializationError(
            "Could not find schema" + schema_name +
            "in map of deserialized schemas."),
        nullopt};
  }

  // Get list of single fragment info
<<<<<<< HEAD
  if (!single_frag_info_reader.hasMeta()) {
=======
  shared_ptr<FragmentMetadata> meta;
  if (single_frag_info_reader.hasMeta()) {
    auto frag_meta_reader = single_frag_info_reader.getMeta();

    auto memory_tracker = fragment_info->resources()->create_memory_tracker();
    meta = make_shared<FragmentMetadata>(
        HERE(), fragment_info->resources(), memory_tracker);
    auto st =
        fragment_metadata_from_capnp(schema->second, frag_meta_reader, meta);
  } else {
>>>>>>> ec0ff6ea
    return {
        Status_SerializationError(
            "Missing fragment metadata from single fragment info capnp reader"),
        nullopt};
  }
  shared_ptr<FragmentMetadata> meta = fragment_metadata_from_capnp(
      schema->second, single_frag_info_reader.getMeta());

  auto expanded_non_empty_domain = meta->non_empty_domain();
  if (meta->dense()) {
    meta->array_schema()->domain().expand_to_tiles(&expanded_non_empty_domain);
  }
  SingleFragmentInfo single_frag_info{
      meta->fragment_uri(),
      !meta->dense(),
      meta->timestamp_range(),
      single_frag_info_reader.getFragmentSize(),
      meta->non_empty_domain(),
      expanded_non_empty_domain,
      meta};
  // This is needed so that we don't try to load rtee from disk
  single_frag_info.meta()->set_rtree_loaded();

  return {Status::Ok(), single_frag_info};
}

Status single_fragment_info_to_capnp(
    const SingleFragmentInfo& single_frag_info,
    capnp::SingleFragmentInfo::Builder* single_frag_info_builder) {
  // set array schema name
  single_frag_info_builder->setArraySchemaName(
      single_frag_info.array_schema_name());

  // set fragment metadata
  auto frag_meta_builder = single_frag_info_builder->initMeta();
  RETURN_NOT_OK(
      fragment_metadata_to_capnp(*single_frag_info.meta(), &frag_meta_builder));

  // set fragment size
  single_frag_info_builder->setFragmentSize(single_frag_info.fragment_size());
  return Status::Ok();
}

Status fragment_info_from_capnp(
    const capnp::FragmentInfo::Reader& fragment_info_reader,
    const URI& array_uri,
    FragmentInfo* fragment_info) {
  // Get array_schema_latest from capnp
  if (fragment_info_reader.hasArraySchemaLatest()) {
    auto array_schema_latest_reader =
        fragment_info_reader.getArraySchemaLatest();
    auto array_schema_latest{
        array_schema_from_capnp(array_schema_latest_reader, array_uri)};
    array_schema_latest.set_array_uri(array_uri);
    fragment_info->array_schema_latest() =
        make_shared<ArraySchema>(HERE(), array_schema_latest);
  }

  // Get array_schemas_all from capnp
  if (fragment_info_reader.hasArraySchemasAll()) {
    auto all_schemas_reader = fragment_info_reader.getArraySchemasAll();

    if (all_schemas_reader.hasEntries()) {
      auto entries = fragment_info_reader.getArraySchemasAll().getEntries();
      for (auto array_schema_build : entries) {
        auto schema{
            array_schema_from_capnp(array_schema_build.getValue(), array_uri)};
        schema.set_array_uri(array_uri);
        auto key = std::string_view{
            array_schema_build.getKey().cStr(),
            array_schema_build.getKey().size()};
        fragment_info->array_schemas_all()[std::string{key}] =
            make_shared<ArraySchema>(HERE(), schema);
      }
    }
  }

  // Get single_fragment_info from capnp
  if (fragment_info_reader.hasFragmentInfo()) {
    auto fragment_info_list_reader = fragment_info_reader.getFragmentInfo();
    fragment_info->single_fragment_info_vec().reserve(
        fragment_info_list_reader.size());
    for (auto single_frag_info_reader : fragment_info_list_reader) {
      auto&& [st, single_frag_info] = single_fragment_info_from_capnp(
          single_frag_info_reader, fragment_info);
      RETURN_NOT_OK(st);
      fragment_info->single_fragment_info_vec().emplace_back(
          single_frag_info.value());
    }
  }

  // Get uris to vacuum from capnp
  if (fragment_info_reader.hasToVacuum()) {
    for (auto uri : fragment_info_reader.getToVacuum()) {
      // Reconstruct the relative fragment URI to a full path URI
      auto frag_dir_uri = ArrayDirectory::generate_fragment_dir_uri(
          fragment_info->array_schema_latest()->write_version(),
          array_uri.add_trailing_slash());
      fragment_info->to_vacuum().emplace_back(
          frag_dir_uri.join_path(uri.cStr()));
    }
  }

  // Fill in the rest of values of fragment info class using the above
  // deserialized values
  fragment_info->array_uri() = array_uri;
  fragment_info->unconsolidated_metadata_num() = 0;
  for (const auto& f : fragment_info->single_fragment_info_vec()) {
    fragment_info->unconsolidated_metadata_num() +=
        (uint32_t)!f.has_consolidated_footer();
  }

  fragment_info->loaded() = true;
  return Status::Ok();
}

Status fragment_info_to_capnp(
    const FragmentInfo& fragment_info,
    capnp::FragmentInfo::Builder* fragment_info_builder,
    const bool client_side) {
  // set array_schema_latest
  const auto& array_schema_latest = fragment_info.array_schema_latest();
  auto array_schema_latest_builder =
      fragment_info_builder->initArraySchemaLatest();
  RETURN_NOT_OK(array_schema_to_capnp(
      *array_schema_latest, &array_schema_latest_builder, client_side));

  // set array_schema_all
  const auto& array_schemas_all = fragment_info.array_schemas_all();
  auto array_schemas_all_builder = fragment_info_builder->initArraySchemasAll();
  auto entries_builder =
      array_schemas_all_builder.initEntries(array_schemas_all.size());
  size_t i = 0;
  for (const auto& schema : array_schemas_all) {
    auto entry = entries_builder[i++];
    entry.setKey(schema.first);
    auto schema_builder = entry.initValue();
    RETURN_NOT_OK(array_schema_to_capnp(
        *(schema.second.get()), &schema_builder, client_side));
  }

  // set single fragment info list
  const auto& frag_info = fragment_info.single_fragment_info_vec();
  auto frag_info_builder =
      fragment_info_builder->initFragmentInfo(frag_info.size());
  for (size_t i = 0; i < frag_info.size(); i++) {
    auto single_info_builder = frag_info_builder[i];
    throw_if_not_ok(
        single_fragment_info_to_capnp(frag_info[i], &single_info_builder));
  }

  // set fragment uris to vacuum
  const auto& uris_to_vacuum = fragment_info.to_vacuum();
  auto vacuum_uris_builder =
      fragment_info_builder->initToVacuum(uris_to_vacuum.size());
  for (size_t i = 0; i < uris_to_vacuum.size(); i++) {
    // Strip full URI and send only the name of the fragment to vacuum for
    // security reasons
    vacuum_uris_builder.set(
        i, uris_to_vacuum[i].remove_trailing_slash().last_path_part());
  }

  return Status::Ok();
}

Status fragment_info_serialize(
    const FragmentInfo& fragment_info,
    SerializationType serialize_type,
    Buffer* serialized_buffer,
    const bool client_side) {
  try {
    // Serialize
    ::capnp::MallocMessageBuilder message;
    auto builder = message.initRoot<capnp::FragmentInfo>();

    RETURN_NOT_OK(fragment_info_to_capnp(fragment_info, &builder, client_side));

    // Copy to buffer
    serialized_buffer->reset_size();
    serialized_buffer->reset_offset();
    switch (serialize_type) {
      case SerializationType::JSON: {
        ::capnp::JsonCodec json;
        kj::String capnp_json = json.encode(builder);
        const auto json_len = capnp_json.size();
        const char nul = '\0';
        // size does not include needed null terminator, so add +1
        RETURN_NOT_OK(serialized_buffer->realloc(json_len + 1));
        RETURN_NOT_OK(serialized_buffer->write(capnp_json.cStr(), json_len));
        RETURN_NOT_OK(serialized_buffer->write(&nul, 1));
        break;
      }
      case SerializationType::CAPNP: {
        kj::Array<::capnp::word> protomessage = messageToFlatArray(message);
        kj::ArrayPtr<const char> message_chars = protomessage.asChars();
        const auto nbytes = message_chars.size();
        RETURN_NOT_OK(serialized_buffer->realloc(nbytes));
        RETURN_NOT_OK(serialized_buffer->write(message_chars.begin(), nbytes));
        break;
      }
      default: {
        return LOG_STATUS(Status_SerializationError(
            "Error serializing fragment info; Unknown serialization type "
            "passed"));
      }
    }

  } catch (kj::Exception& e) {
    return LOG_STATUS(Status_SerializationError(
        "Error serializing fragment info; kj::Exception: " +
        std::string(e.getDescription().cStr())));
  } catch (std::exception& e) {
    return LOG_STATUS(Status_SerializationError(
        "Error serializing fragment info; exception " + std::string(e.what())));
  }

  return Status::Ok();
}

Status fragment_info_deserialize(
    FragmentInfo* fragment_info,
    SerializationType serialize_type,
    const URI& uri,
    const Buffer& serialized_buffer) {
  if (fragment_info == nullptr)
    return LOG_STATUS(
        Status_SerializationError("Error deserializing fragment info; null "
                                  "fragment info instance given."));

  try {
    switch (serialize_type) {
      case SerializationType::JSON: {
        ::capnp::JsonCodec json;
        ::capnp::MallocMessageBuilder message_builder;
        auto builder = message_builder.initRoot<capnp::FragmentInfo>();
        json.decode(
            kj::StringPtr(static_cast<const char*>(serialized_buffer.data())),
            builder);
        auto reader = builder.asReader();

        // Deserialize
        RETURN_NOT_OK(fragment_info_from_capnp(reader, uri, fragment_info));
        break;
      }
      case SerializationType::CAPNP: {
        // Set traversal limit from config
        uint64_t limit = fragment_info->config()
                             .get<uint64_t>("rest.capnp_traversal_limit")
                             .value();
        ::capnp::ReaderOptions readerOptions;
        // capnp uses the limit in words of 8 bytes
        readerOptions.traversalLimitInWords = limit / 8;

        const auto mBytes =
            reinterpret_cast<const kj::byte*>(serialized_buffer.data());
        ::capnp::FlatArrayMessageReader msg_reader(
            kj::arrayPtr(
                reinterpret_cast<const ::capnp::word*>(mBytes),
                serialized_buffer.size() / sizeof(::capnp::word)),
            readerOptions);
        auto reader = msg_reader.getRoot<capnp::FragmentInfo>();

        // Deserialize
        RETURN_NOT_OK(fragment_info_from_capnp(reader, uri, fragment_info));
        break;
      }
      default: {
        throw StatusException(Status_SerializationError(
            "Error deserializing fragment info; Unknown serialization type "
            "passed"));
      }
    }
  } catch (kj::Exception& e) {
    throw StatusException(Status_SerializationError(
        "Error deserializing fragment info; kj::Exception: " +
        std::string(e.getDescription().cStr())));
  } catch (std::exception& e) {
    throw StatusException(Status_SerializationError(
        "Error deserializing fragment info; exception " +
        std::string(e.what())));
  }

  return Status::Ok();
}

#else

Status fragment_info_serialize(
    const FragmentInfo&, SerializationType, Buffer*, bool) {
  return LOG_STATUS(Status_SerializationError(
      "Cannot serialize; serialization not enabled."));
}

Status fragment_info_deserialize(
    FragmentInfo*, SerializationType, const URI&, const Buffer&) {
  return LOG_STATUS(Status_SerializationError(
      "Cannot deserialize; serialization not enabled."));
}

Status fragment_info_request_serialize(
    const FragmentInfo&, SerializationType, Buffer*) {
  return LOG_STATUS(Status_SerializationError(
      "Cannot serialize; serialization not enabled."));
}

Status fragment_info_request_deserialize(
    FragmentInfo*, SerializationType, const Buffer&) {
  return LOG_STATUS(Status_SerializationError(
      "Cannot deserialize; serialization not enabled."));
}

#endif  // TILEDB_SERIALIZATION

}  // namespace serialization
}  // namespace sm
}  // namespace tiledb<|MERGE_RESOLUTION|>--- conflicted
+++ resolved
@@ -222,20 +222,7 @@
   }
 
   // Get list of single fragment info
-<<<<<<< HEAD
   if (!single_frag_info_reader.hasMeta()) {
-=======
-  shared_ptr<FragmentMetadata> meta;
-  if (single_frag_info_reader.hasMeta()) {
-    auto frag_meta_reader = single_frag_info_reader.getMeta();
-
-    auto memory_tracker = fragment_info->resources()->create_memory_tracker();
-    meta = make_shared<FragmentMetadata>(
-        HERE(), fragment_info->resources(), memory_tracker);
-    auto st =
-        fragment_metadata_from_capnp(schema->second, frag_meta_reader, meta);
-  } else {
->>>>>>> ec0ff6ea
     return {
         Status_SerializationError(
             "Missing fragment metadata from single fragment info capnp reader"),
