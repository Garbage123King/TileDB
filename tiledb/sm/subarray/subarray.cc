--- conflicted
+++ resolved
@@ -405,7 +405,6 @@
 Status Subarray::add_point_ranges(
     unsigned dim_idx, const void* start, uint64_t count) {
   if (dim_idx >= this->array_->array_schema_latest().dim_num()) {
-<<<<<<< HEAD
     return LOG_STATUS(
         Status_SubarrayError("Cannot add range; Invalid dimension index"));
   }
@@ -470,13 +469,10 @@
 Status Subarray::add_ranges_list(
     unsigned dim_idx, const void* start, uint64_t count) {
   if (dim_idx >= this->array_->array_schema_latest().dim_num())
-=======
->>>>>>> c2bbfebd
     return LOG_STATUS(
         Status_SubarrayError("Cannot add range; Invalid dimension index"));
   }
 
-<<<<<<< HEAD
   if (count % 2) {
     std::stringstream msg;
     msg << "add_ranges_list: Invalid count " << count
@@ -485,12 +481,8 @@
   }
 
   QueryType array_query_type{array_->get_query_type()};
-  if (array_query_type == tiledb::sm::QueryType::WRITE) {
-=======
-  QueryType array_query_type{array_->get_query_type()};
   if (array_query_type == QueryType::WRITE ||
       array_query_type == QueryType::MODIFY_EXCLUSIVE) {
->>>>>>> c2bbfebd
     if (!array_->array_schema_latest().dense()) {
       return LOG_STATUS(Status_SubarrayError(
           "Adding a subarray range to a write or modify_exclsuive query is not "
