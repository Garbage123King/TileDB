--- conflicted
+++ resolved
@@ -183,11 +183,7 @@
   nlohmann::json rv;
 
   size_t idx = 0;
-<<<<<<< HEAD
-  while(idx < trackers_.size()) {
-=======
   while (idx < trackers_.size()) {
->>>>>>> f5a03788
     auto ptr = trackers_[idx].lock();
     if (!ptr) {
       trackers_.erase(trackers_.begin() + idx);
