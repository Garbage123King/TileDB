/**
 * @file   unit-cppapi-float-scaling-filter.cc
 *
 * @section LICENSE
 *
 * The MIT License
 *
 * @copyright Copyright (c) 2022 TileDB Inc.
 *
 * Permission is hereby granted, free of charge, to any person obtaining a copy
 * of this software and associated documentation files (the "Software"), to deal
 * in the Software without restriction, including without limitation the rights
 * to use, copy, modify, merge, publish, distribute, sublicense, and/or sell
 * copies of the Software, and to permit persons to whom the Software is
 * furnished to do so, subject to the following conditions:
 *
 * The above copyright notice and this permission notice shall be included in
 * all copies or substantial portions of the Software.
 *
 * THE SOFTWARE IS PROVIDED "AS IS", WITHOUT WARRANTY OF ANY KIND, EXPRESS OR
 * IMPLIED, INCLUDING BUT NOT LIMITED TO THE WARRANTIES OF MERCHANTABILITY,
 * FITNESS FOR A PARTICULAR PURPOSE AND NONINFRINGEMENT. IN NO EVENT SHALL THE
 * AUTHORS OR COPYRIGHT HOLDERS BE LIABLE FOR ANY CLAIM, DAMAGES OR OTHER
 * LIABILITY, WHETHER IN AN ACTION OF CONTRACT, TORT OR OTHERWISE, ARISING FROM,
 * OUT OF OR IN CONNECTION WITH THE SOFTWARE OR THE USE OR OTHER DEALINGS IN
 * THE SOFTWARE.
 *
 * @section DESCRIPTION
 *
 * Tests the C++ API for float scaling filter related functions.
 */

#include <limits>
#include <random>
#include <vector>

#include <test/support/tdb_catch.h>
#include "tiledb/sm/cpp_api/tiledb"

using namespace tiledb;

std::string array_name = "cpp_unit_array";
int dim_hi = 10;

TEST_CASE(
    "C++ API: Float Scaling Filter options",
    "[cppapi][filter][float-scaling]") {
  using namespace tiledb;
  Context ctx;

  // Test filter creation and option setting/getting
  Filter f(ctx, TILEDB_FILTER_SCALE_FLOAT);

  double scale = 2.53;
  double offset = 0.138;
  uint64_t byte_width = 8;

  double get_scale, get_offset;
  uint64_t get_byte_width;

  f.set_option(TILEDB_SCALE_FLOAT_BYTEWIDTH, &byte_width);
  f.get_option(TILEDB_SCALE_FLOAT_BYTEWIDTH, &get_byte_width);
  CHECK(get_byte_width == byte_width);

  f.set_option(TILEDB_SCALE_FLOAT_FACTOR, &scale);
  f.get_option(TILEDB_SCALE_FLOAT_FACTOR, &get_scale);
  CHECK(get_scale == scale);

  f.set_option(TILEDB_SCALE_FLOAT_OFFSET, &offset);
  f.get_option(TILEDB_SCALE_FLOAT_OFFSET, &get_offset);
  CHECK(get_offset == offset);
}

template <typename T, typename W>
struct FloatScalingFilterTestStruct {
  void float_scaling_filter_api_test(
<<<<<<< HEAD
      Context& ctx, tiledb_array_type_t array_type, bool negative) {
    // Create the domain and dimensions.
=======
      Context& ctx, tiledb_array_type_t array_type) {
>>>>>>> 9f2a98f0
    Domain domain(ctx);
    auto d1 = Dimension::create<int>(ctx, "rows", {{1, dim_hi}}, 4);
    auto d2 = Dimension::create<int>(ctx, "cols", {{1, dim_hi}}, 4);
    domain.add_dimensions(d1, d2);

    // Create the filter and set the scale, offset,and byte width.
    Filter f(ctx, TILEDB_FILTER_SCALE_FLOAT);

    // Randomly picking out the scale and offset.
    std::random_device rd_so;
    std::mt19937 gen_so(rd_so());
    std::uniform_real_distribution<double> dis_so(-64, 64);

    double scale = dis_so(gen_so);
    double offset = dis_so(gen_so);
    uint64_t byte_width = sizeof(W);

    INFO(
        "Scale: " + std::to_string(scale) + ", Offset: " +
        std::to_string(offset) + ", Byte Width: " + std::to_string(byte_width));

    f.set_option(TILEDB_SCALE_FLOAT_BYTEWIDTH, &byte_width)
        .set_option(TILEDB_SCALE_FLOAT_FACTOR, &scale)
        .set_option(TILEDB_SCALE_FLOAT_OFFSET, &offset);

    FilterList filters(ctx);
    filters.add_filter(f);

    auto a = Attribute::create<T>(ctx, "a");
    a.set_filter_list(filters);

    ArraySchema schema(ctx, array_type);
    schema.set_domain(domain);
    schema.add_attribute(a);
    Array::create(array_name, schema);

    std::random_device rd;
    std::mt19937 gen(rd());
<<<<<<< HEAD
    W smallest_val = negative ? std::numeric_limits<W>::min() : 1.0f;
    W largest_val = negative ? -1.0f : std::numeric_limits<W>::max();
    std::uniform_real_distribution<T> dis(smallest_val, largest_val);
=======
    std::uniform_real_distribution<T> dis(
        std::numeric_limits<W>::min(), std::numeric_limits<W>::max());
>>>>>>> 9f2a98f0

    std::vector<int> row_dims;
    std::vector<int> col_dims;
    std::vector<T> a_write;
    std::vector<T> expected_a;
    for (int i = 0; i < dim_hi * dim_hi; ++i) {
      int row = (i / dim_hi) + 1;
      int col = (i % dim_hi) + 1;
      row_dims.push_back(row);
      col_dims.push_back(col);

      T f = dis(gen);
      a_write.push_back(f);
      W val = static_cast<W>(
          round((f - static_cast<T>(offset)) / static_cast<T>(scale)));
      T val_float = static_cast<T>(scale * static_cast<T>(val) + offset);
      expected_a.push_back(val_float);
    }

    tiledb_layout_t layout_type =
        array_type == TILEDB_SPARSE ? TILEDB_UNORDERED : TILEDB_ROW_MAJOR;

    Array array_w(ctx, array_name, TILEDB_WRITE);
    Query query_w(ctx, array_w);
    query_w.set_layout(layout_type).set_data_buffer("a", a_write);

    if (array_type == TILEDB_SPARSE) {
      query_w.set_data_buffer("rows", row_dims)
          .set_data_buffer("cols", col_dims);
    }

    query_w.submit();
    query_w.finalize();
    array_w.close();

    // Open and read the entire array.
    std::vector<T> a_data_read(dim_hi * dim_hi, 0.0);
    Array array_r(ctx, array_name, TILEDB_READ);
    Query query_r(ctx, array_r);
    query_r.set_layout(TILEDB_ROW_MAJOR).set_data_buffer("a", a_data_read);

    if (array_type == TILEDB_DENSE) {
      int range[] = {1, dim_hi};
      query_r.add_range("rows", range[0], range[1])
          .add_range("cols", range[0], range[1]);
    }

    query_r.submit();

    // Check for results.
    size_t total_num_elements = static_cast<size_t>(dim_hi * dim_hi);
    auto table = query_r.result_buffer_elements();
    REQUIRE(table.size() == 1);
    REQUIRE(table["a"].first == 0);
    REQUIRE(table["a"].second == total_num_elements);

    for (size_t i = 0; i < total_num_elements; ++i) {
      CHECK(
          fabs(a_data_read[i] - expected_a[i]) <
          std::numeric_limits<T>::epsilon());
    }

    query_r.finalize();
    array_r.close();
  }
};

/**
,
     (float, int16_t),
     (double, int16_t),
     (float, int32_t),
     (double, int32_t),
     (float, int64_t),
     (double, int64_t)
 *
 */

TEMPLATE_PRODUCT_TEST_CASE(
    "C++ API: Float Scaling Filter list on array",
    "[cppapi][filter][float-scaling]",
    FloatScalingFilterTestStruct,
    ((float, int8_t), (double, int8_t))) {
  // Setup.
  Context ctx;
  VFS vfs(ctx);

  if (vfs.is_dir(array_name))
    vfs.remove_dir(array_name);

  auto array_type = GENERATE(TILEDB_SPARSE, TILEDB_DENSE);
  auto negative = GENERATE(true, false);

  TestType fs;
  fs.float_scaling_filter_api_test(ctx, array_type, negative);

  // Teardown.
  if (vfs.is_dir(array_name))
    vfs.remove_dir(array_name);
}<|MERGE_RESOLUTION|>--- conflicted
+++ resolved
@@ -74,12 +74,7 @@
 template <typename T, typename W>
 struct FloatScalingFilterTestStruct {
   void float_scaling_filter_api_test(
-<<<<<<< HEAD
-      Context& ctx, tiledb_array_type_t array_type, bool negative) {
-    // Create the domain and dimensions.
-=======
       Context& ctx, tiledb_array_type_t array_type) {
->>>>>>> 9f2a98f0
     Domain domain(ctx);
     auto d1 = Dimension::create<int>(ctx, "rows", {{1, dim_hi}}, 4);
     auto d2 = Dimension::create<int>(ctx, "cols", {{1, dim_hi}}, 4);
@@ -118,14 +113,8 @@
 
     std::random_device rd;
     std::mt19937 gen(rd());
-<<<<<<< HEAD
-    W smallest_val = negative ? std::numeric_limits<W>::min() : 1.0f;
-    W largest_val = negative ? -1.0f : std::numeric_limits<W>::max();
-    std::uniform_real_distribution<T> dis(smallest_val, largest_val);
-=======
     std::uniform_real_distribution<T> dis(
         std::numeric_limits<W>::min(), std::numeric_limits<W>::max());
->>>>>>> 9f2a98f0
 
     std::vector<int> row_dims;
     std::vector<int> col_dims;
