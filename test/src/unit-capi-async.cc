/**
 * @file   unit-capi-async.cc
 *
 * @section LICENSE
 *
 * The MIT License
 *
 * @copyright Copyright (c) 2017-2021 TileDB Inc.
 *
 * Permission is hereby granted, free of charge, to any person obtaining a copy
 * of this software and associated documentation files (the "Software"), to deal
 * in the Software without restriction, including without limitation the rights
 * to use, copy, modify, merge, publish, distribute, sublicense, and/or sell
 * copies of the Software, and to permit persons to whom the Software is
 * furnished to do so, subject to the following conditions:
 *
 * The above copyright notice and this permission notice shall be included in
 * all copies or substantial portions of the Software.
 *
 * THE SOFTWARE IS PROVIDED "AS IS", WITHOUT WARRANTY OF ANY KIND, EXPRESS OR
 * IMPLIED, INCLUDING BUT NOT LIMITED TO THE WARRANTIES OF MERCHANTABILITY,
 * FITNESS FOR A PARTICULAR PURPOSE AND NONINFRINGEMENT. IN NO EVENT SHALL THE
 * AUTHORS OR COPYRIGHT HOLDERS BE LIABLE FOR ANY CLAIM, DAMAGES OR OTHER
 * LIABILITY, WHETHER IN AN ACTION OF CONTRACT, TORT OR OTHERWISE, ARISING FROM,
 * OUT OF OR IN CONNECTION WITH THE SOFTWARE OR THE USE OR OTHER DEALINGS IN
 * THE SOFTWARE.
 *
 * @section DESCRIPTION
 *
 * Tests the C API async queries.
 */

#include "catch.hpp"
#include "test/src/helpers.h"
#include "tiledb/sm/c_api/tiledb.h"

#include <cstring>

using namespace tiledb::test;

/** Tests for C API async queries. */
struct AsyncFx {
  // Constants
  const char* DENSE_ARRAY_NAME = "test_async_dense";
  const char* SPARSE_ARRAY_NAME = "test_async_sparse";

  // TileDB context
  tiledb_ctx_t* ctx_;

<<<<<<< HEAD
  bool use_outside_subarray_ =
      false;  // as in separate subarray prepared 'outside' of a query
=======
  // separate subarray prepared 'outside' of a query
  bool use_external_subarray_ = false;
>>>>>>> c85f379c

  // Constructors/destructors
  AsyncFx();
  ~AsyncFx();

  // Functions
  void create_dense_array();
  void create_sparse_array();
  void write_dense_async();
  void write_sparse_async();
  void write_sparse_async_cancelled();
  void read_dense_async();
  void read_sparse_async();
  void remove_dense_array();
  void remove_sparse_array();
  void remove_array(const std::string& array_name);
  bool is_array(const std::string& array_name);
};

AsyncFx::AsyncFx() {
  ctx_ = nullptr;
  REQUIRE(tiledb_ctx_alloc(NULL, &ctx_) == TILEDB_OK);
}

AsyncFx::~AsyncFx() {
  tiledb_ctx_free(&ctx_);
}

void AsyncFx::create_dense_array() {
  // Create dimensions
  uint64_t dim_domain[] = {1, 4, 1, 4};
  uint64_t tile_extents[] = {2, 2};
  tiledb_dimension_t* d1;
  int rc = tiledb_dimension_alloc(
      ctx_, "d1", TILEDB_UINT64, &dim_domain[0], &tile_extents[0], &d1);
  CHECK(rc == TILEDB_OK);
  tiledb_dimension_t* d2;
  rc = tiledb_dimension_alloc(
      ctx_, "d2", TILEDB_UINT64, &dim_domain[2], &tile_extents[1], &d2);
  CHECK(rc == TILEDB_OK);

  // Create domain
  tiledb_domain_t* domain;
  rc = tiledb_domain_alloc(ctx_, &domain);
  CHECK(rc == TILEDB_OK);
  rc = tiledb_domain_add_dimension(ctx_, domain, d1);
  CHECK(rc == TILEDB_OK);
  rc = tiledb_domain_add_dimension(ctx_, domain, d2);
  CHECK(rc == TILEDB_OK);

  // Create attributes
  tiledb_attribute_t* a1;
  rc = tiledb_attribute_alloc(ctx_, "a1", TILEDB_INT32, &a1);
  CHECK(rc == TILEDB_OK);
  rc = set_attribute_compression_filter(ctx_, a1, TILEDB_FILTER_LZ4, -1);
  CHECK(rc == TILEDB_OK);
  rc = tiledb_attribute_set_cell_val_num(ctx_, a1, 1);
  CHECK(rc == TILEDB_OK);
  tiledb_attribute_t* a2;
  CHECK(rc == TILEDB_OK);
  rc = tiledb_attribute_alloc(ctx_, "a2", TILEDB_CHAR, &a2);
  CHECK(rc == TILEDB_OK);
  rc = set_attribute_compression_filter(ctx_, a2, TILEDB_FILTER_GZIP, -1);
  CHECK(rc == TILEDB_OK);
  rc = tiledb_attribute_set_cell_val_num(ctx_, a2, TILEDB_VAR_NUM);
  CHECK(rc == TILEDB_OK);
  tiledb_attribute_t* a3;
  CHECK(rc == TILEDB_OK);
  rc = tiledb_attribute_alloc(ctx_, "a3", TILEDB_FLOAT32, &a3);
  CHECK(rc == TILEDB_OK);
  rc = set_attribute_compression_filter(ctx_, a3, TILEDB_FILTER_ZSTD, -1);
  CHECK(rc == TILEDB_OK);
  rc = tiledb_attribute_set_cell_val_num(ctx_, a3, 2);
  CHECK(rc == TILEDB_OK);

  // Create array schema
  tiledb_array_schema_t* array_schema;
  rc = tiledb_array_schema_alloc(ctx_, TILEDB_DENSE, &array_schema);
  CHECK(rc == TILEDB_OK);
  rc = tiledb_array_schema_set_cell_order(ctx_, array_schema, TILEDB_ROW_MAJOR);
  CHECK(rc == TILEDB_OK);
  rc = tiledb_array_schema_set_tile_order(ctx_, array_schema, TILEDB_ROW_MAJOR);
  CHECK(rc == TILEDB_OK);
  rc = tiledb_array_schema_set_domain(ctx_, array_schema, domain);
  CHECK(rc == TILEDB_OK);
  rc = tiledb_array_schema_add_attribute(ctx_, array_schema, a1);
  CHECK(rc == TILEDB_OK);
  rc = tiledb_array_schema_add_attribute(ctx_, array_schema, a2);
  CHECK(rc == TILEDB_OK);
  rc = tiledb_array_schema_add_attribute(ctx_, array_schema, a3);
  CHECK(rc == TILEDB_OK);

  // Check array schema
  rc = tiledb_array_schema_check(ctx_, array_schema);
  CHECK(rc == TILEDB_OK);

  // Create array
  rc = tiledb_array_create(ctx_, DENSE_ARRAY_NAME, array_schema);
  CHECK(rc == TILEDB_OK);

  // Clean up

  tiledb_attribute_free(&a1);
  tiledb_attribute_free(&a2);
  tiledb_attribute_free(&a3);
  tiledb_dimension_free(&d1);
  tiledb_dimension_free(&d2);
  tiledb_domain_free(&domain);
  tiledb_array_schema_free(&array_schema);
}

void AsyncFx::create_sparse_array() {
  // Create dimensions
  uint64_t dim_domain[] = {1, 4, 1, 4};
  uint64_t tile_extents[] = {2, 2};
  tiledb_dimension_t* d1;
  int rc = tiledb_dimension_alloc(
      ctx_, "d1", TILEDB_UINT64, &dim_domain[0], &tile_extents[0], &d1);
  CHECK(rc == TILEDB_OK);
  tiledb_dimension_t* d2;
  rc = tiledb_dimension_alloc(
      ctx_, "d2", TILEDB_UINT64, &dim_domain[2], &tile_extents[1], &d2);
  CHECK(rc == TILEDB_OK);

  // Create domain
  tiledb_domain_t* domain;
  rc = tiledb_domain_alloc(ctx_, &domain);
  CHECK(rc == TILEDB_OK);
  rc = tiledb_domain_add_dimension(ctx_, domain, d1);
  CHECK(rc == TILEDB_OK);
  rc = tiledb_domain_add_dimension(ctx_, domain, d2);
  CHECK(rc == TILEDB_OK);

  // Create attributes
  tiledb_attribute_t* a1;
  rc = tiledb_attribute_alloc(ctx_, "a1", TILEDB_INT32, &a1);
  CHECK(rc == TILEDB_OK);
  rc = set_attribute_compression_filter(ctx_, a1, TILEDB_FILTER_LZ4, -1);
  CHECK(rc == TILEDB_OK);
  rc = tiledb_attribute_set_cell_val_num(ctx_, a1, 1);
  CHECK(rc == TILEDB_OK);
  tiledb_attribute_t* a2;
  rc = tiledb_attribute_alloc(ctx_, "a2", TILEDB_CHAR, &a2);
  CHECK(rc == TILEDB_OK);
  rc = set_attribute_compression_filter(ctx_, a2, TILEDB_FILTER_GZIP, -1);
  CHECK(rc == TILEDB_OK);
  rc = tiledb_attribute_set_cell_val_num(ctx_, a2, TILEDB_VAR_NUM);
  CHECK(rc == TILEDB_OK);
  tiledb_attribute_t* a3;
  rc = tiledb_attribute_alloc(ctx_, "a3", TILEDB_FLOAT32, &a3);
  CHECK(rc == TILEDB_OK);
  rc = set_attribute_compression_filter(ctx_, a3, TILEDB_FILTER_ZSTD, -1);
  CHECK(rc == TILEDB_OK);
  rc = tiledb_attribute_set_cell_val_num(ctx_, a3, 2);
  CHECK(rc == TILEDB_OK);

  // Create array schmea
  tiledb_array_schema_t* array_schema;
  rc = tiledb_array_schema_alloc(ctx_, TILEDB_SPARSE, &array_schema);
  CHECK(rc == TILEDB_OK);
  rc = tiledb_array_schema_set_cell_order(ctx_, array_schema, TILEDB_ROW_MAJOR);
  CHECK(rc == TILEDB_OK);
  rc = tiledb_array_schema_set_tile_order(ctx_, array_schema, TILEDB_ROW_MAJOR);
  CHECK(rc == TILEDB_OK);
  rc = tiledb_array_schema_set_capacity(ctx_, array_schema, 2);
  CHECK(rc == TILEDB_OK);
  rc = tiledb_array_schema_set_domain(ctx_, array_schema, domain);
  CHECK(rc == TILEDB_OK);
  rc = tiledb_array_schema_add_attribute(ctx_, array_schema, a1);
  CHECK(rc == TILEDB_OK);
  rc = tiledb_array_schema_add_attribute(ctx_, array_schema, a2);
  CHECK(rc == TILEDB_OK);
  rc = tiledb_array_schema_add_attribute(ctx_, array_schema, a3);
  CHECK(rc == TILEDB_OK);

  // Check array schema
  rc = tiledb_array_schema_check(ctx_, array_schema);
  CHECK(rc == TILEDB_OK);

  // Create array
  rc = tiledb_array_create(ctx_, SPARSE_ARRAY_NAME, array_schema);
  CHECK(rc == TILEDB_OK);

  // Clean up
  tiledb_attribute_free(&a1);
  tiledb_attribute_free(&a2);
  tiledb_attribute_free(&a3);
  tiledb_dimension_free(&d1);
  tiledb_dimension_free(&d2);
  tiledb_domain_free(&domain);
  tiledb_array_schema_free(&array_schema);
}

void callback(void* v) {
  *(int*)v = 1;
}

void AsyncFx::write_dense_async() {
  // Set attributes
  const char* attributes[] = {"a1", "a2", "a3"};

  // Prepare cell buffers
  // clang-format off
  int buffer_a1[] = {
      0,  1,  2,  3, 4,  5,  6,  7,
      8,  9,  10, 11, 12, 13, 14, 15
  };
  uint64_t buffer_a2[] = {
      0,  1,  3,  6, 10, 11, 13, 16,
      20, 21, 23, 26, 30, 31, 33, 36
  };
  char buffer_var_a2[] =
      "abbcccdddd"
      "effggghhhh"
      "ijjkkkllll"
      "mnnooopppp";
  float buffer_a3[] = {
      0.1f,  0.2f,  1.1f,  1.2f,  2.1f,  2.2f,  3.1f,  3.2f,
      4.1f,  4.2f,  5.1f,  5.2f,  6.1f,  6.2f,  7.1f,  7.2f,
      8.1f,  8.2f,  9.1f,  9.2f,  10.1f, 10.2f, 11.1f, 11.2f,
      12.1f, 12.2f, 13.1f, 13.2f, 14.1f, 14.2f, 15.1f, 15.2f,
  };
  void* buffers[] = { buffer_a1, buffer_a2, buffer_var_a2, buffer_a3 };
  uint64_t buffer_sizes[] =
  {
      sizeof(buffer_a1),
      sizeof(buffer_a2),
      sizeof(buffer_var_a2)-1,  // No need to store the last '\0' character
      sizeof(buffer_a3)
  };
  // clang-format on

  // Open array
  tiledb_array_t* array;
  int rc = tiledb_array_alloc(ctx_, DENSE_ARRAY_NAME, &array);
  CHECK(rc == TILEDB_OK);
  rc = tiledb_array_open(ctx_, array, TILEDB_WRITE);
  CHECK(rc == TILEDB_OK);

  // Create query
  tiledb_query_t* query;
  rc = tiledb_query_alloc(ctx_, array, TILEDB_WRITE, &query);
  CHECK(rc == TILEDB_OK);
  rc = tiledb_query_set_layout(ctx_, query, TILEDB_GLOBAL_ORDER);
  CHECK(rc == TILEDB_OK);
  rc = tiledb_query_set_data_buffer(
      ctx_, query, attributes[0], buffers[0], &buffer_sizes[0]);
  CHECK(rc == TILEDB_OK);
  rc = tiledb_query_set_data_buffer(
      ctx_, query, attributes[1], buffers[2], &buffer_sizes[2]);
  CHECK(rc == TILEDB_OK);
  rc = tiledb_query_set_offsets_buffer(
      ctx_, query, attributes[1], (uint64_t*)buffers[1], &buffer_sizes[1]);
  CHECK(rc == TILEDB_OK);
  rc = tiledb_query_set_data_buffer(
      ctx_, query, attributes[2], buffers[3], &buffer_sizes[3]);
  CHECK(rc == TILEDB_OK);

  auto proc_query = [&]() -> void {
    // Submit query asynchronously
    int callback_made = 0;
    rc = tiledb_query_submit_async(ctx_, query, callback, &callback_made);
    CHECK(rc == TILEDB_OK);

    // Wait for query to complete
    tiledb_query_status_t status;
    do {
      rc = tiledb_query_get_status(ctx_, query, &status);
      CHECK(rc == TILEDB_OK);
    } while (status != TILEDB_COMPLETED);

    // Finalize query
    rc = tiledb_query_finalize(ctx_, query);
    CHECK(rc == TILEDB_OK);

    // Check correct execution of callback
    CHECK(callback_made == 1);
  };
  if (!use_external_subarray_) {
    proc_query();
  } else {
    tiledb_subarray_t* query_subarray;
    rc = tiledb_query_get_subarray(ctx_, query, &query_subarray);
    CHECK(rc == TILEDB_OK);
    rc = tiledb_query_set_subarray_t(ctx_, query, query_subarray);
    CHECK(rc == TILEDB_OK);

    proc_query();

    tiledb_subarray_free(&query_subarray);
  }
  // Close array
  rc = tiledb_array_close(ctx_, array);
  CHECK(rc == TILEDB_OK);

  // Clean up
  tiledb_array_free(&array);
  tiledb_query_free(&query);
}

void AsyncFx::write_sparse_async() {
  // Prepare cell buffers
  int buffer_a1[] = {0, 1, 2, 3, 4, 5, 6, 7};
  uint64_t buffer_a2[] = {0, 1, 3, 6, 10, 11, 13, 16};
  char buffer_var_a2[] = "abbcccddddeffggghhhh";
  float buffer_a3[] = {0.1f,
                       0.2f,
                       1.1f,
                       1.2f,
                       2.1f,
                       2.2f,
                       3.1f,
                       3.2f,
                       4.1f,
                       4.2f,
                       5.1f,
                       5.2f,
                       6.1f,
                       6.2f,
                       7.1f,
                       7.2f};
  uint64_t buffer_coords_dim1[] = {1, 1, 1, 2, 3, 4, 3, 3};
  uint64_t buffer_coords_dim2[] = {1, 2, 4, 3, 1, 2, 3, 4};
  void* buffers[] = {buffer_a1,
                     buffer_a2,
                     buffer_var_a2,
                     buffer_a3,
                     buffer_coords_dim1,
                     buffer_coords_dim2};
  uint64_t buffer_sizes[] = {
      sizeof(buffer_a1),
      sizeof(buffer_a2),
      sizeof(buffer_var_a2) - 1,  // No need to store the last '\0' character
      sizeof(buffer_a3),
      sizeof(buffer_coords_dim1)};

  // Open array
  tiledb_array_t* array;
  int rc = tiledb_array_alloc(ctx_, SPARSE_ARRAY_NAME, &array);
  CHECK(rc == TILEDB_OK);
  rc = tiledb_array_open(ctx_, array, TILEDB_WRITE);
  CHECK(rc == TILEDB_OK);

  // Create query
  tiledb_query_t* query;
  const char* attributes[] = {"a1", "a2", "a3", "d1", "d2"};
  rc = tiledb_query_alloc(ctx_, array, TILEDB_WRITE, &query);
  CHECK(rc == TILEDB_OK);
  rc = tiledb_query_set_layout(ctx_, query, TILEDB_GLOBAL_ORDER);
  CHECK(rc == TILEDB_OK);
  rc = tiledb_query_set_data_buffer(
      ctx_, query, attributes[0], buffers[0], &buffer_sizes[0]);
  CHECK(rc == TILEDB_OK);
  rc = tiledb_query_set_data_buffer(
      ctx_, query, attributes[1], buffers[2], &buffer_sizes[2]);
  CHECK(rc == TILEDB_OK);
  rc = tiledb_query_set_offsets_buffer(
      ctx_, query, attributes[1], (uint64_t*)buffers[1], &buffer_sizes[1]);
  CHECK(rc == TILEDB_OK);
  rc = tiledb_query_set_data_buffer(
      ctx_, query, attributes[2], buffers[3], &buffer_sizes[3]);
  CHECK(rc == TILEDB_OK);
  rc = tiledb_query_set_data_buffer(
      ctx_, query, attributes[3], buffers[4], &buffer_sizes[4]);
  CHECK(rc == TILEDB_OK);
  rc = tiledb_query_set_data_buffer(
      ctx_, query, attributes[4], buffers[5], &buffer_sizes[4]);
  CHECK(rc == TILEDB_OK);

  auto proc_query = [&]() -> void {
    // Submit query asynchronously
    int callback_made = 0;
    rc = tiledb_query_submit_async(ctx_, query, callback, &callback_made);
    CHECK(rc == TILEDB_OK);

    if (rc == TILEDB_OK) {
      // Wait for query to complete
      tiledb_query_status_t status;
      do {
        rc = tiledb_query_get_status(ctx_, query, &status);
        CHECK(rc == TILEDB_OK);
      } while (status != TILEDB_COMPLETED);

      // Finalize query
      rc = tiledb_query_finalize(ctx_, query);
      CHECK(rc == TILEDB_OK);
      // Check correct execution of callback
      CHECK(callback_made == 1);
    }
  };
  if (!use_external_subarray_) {
    proc_query();
  } else {
    tiledb_subarray_t* query_subarray;
    tiledb_query_get_subarray(ctx_, query, &query_subarray);
    rc = tiledb_query_set_subarray_t(ctx_, query, query_subarray);
    CHECK(rc == TILEDB_OK);

    proc_query();

    tiledb_subarray_free(&query_subarray);
  }
  // Close array
  rc = tiledb_array_close(ctx_, array);
  CHECK(rc == TILEDB_OK);

  // Clean up
  tiledb_array_free(&array);
  tiledb_query_free(&query);
}

void AsyncFx::write_sparse_async_cancelled() {
  // Prepare cell buffers
  int buffer_a1[] = {0, 1, 2, 3, 4, 5, 6, 7};
  uint64_t buffer_a2[] = {0, 1, 3, 6, 10, 11, 13, 16};
  char buffer_var_a2[] = "abbcccddddeffggghhhh";
  float buffer_a3[] = {0.1f,
                       0.2f,
                       1.1f,
                       1.2f,
                       2.1f,
                       2.2f,
                       3.1f,
                       3.2f,
                       4.1f,
                       4.2f,
                       5.1f,
                       5.2f,
                       6.1f,
                       6.2f,
                       7.1f,
                       7.2f};
  uint64_t buffer_coords_dim1[] = {1, 1, 1, 2, 3, 4, 3, 3};
  uint64_t buffer_coords_dim2[] = {1, 2, 4, 3, 1, 2, 3, 4};
  void* buffers[] = {buffer_a1,
                     buffer_a2,
                     buffer_var_a2,
                     buffer_a3,
                     buffer_coords_dim1,
                     buffer_coords_dim2};
  uint64_t buffer_sizes[] = {
      sizeof(buffer_a1),
      sizeof(buffer_a2),
      sizeof(buffer_var_a2) - 1,  // No need to store the last '\0' character
      sizeof(buffer_a3),
      sizeof(buffer_coords_dim1)};

  // Open array
  tiledb_array_t* array;
  int rc = tiledb_array_alloc(ctx_, SPARSE_ARRAY_NAME, &array);
  CHECK(rc == TILEDB_OK);
  rc = tiledb_array_open(ctx_, array, TILEDB_WRITE);
  CHECK(rc == TILEDB_OK);

  // Create query
  tiledb_query_t* query;
  const char* attributes[] = {"a1", "a2", "a3", "d1", "d2"};
  rc = tiledb_query_alloc(ctx_, array, TILEDB_WRITE, &query);
  CHECK(rc == TILEDB_OK);
  rc = tiledb_query_set_layout(ctx_, query, TILEDB_UNORDERED);
  CHECK(rc == TILEDB_OK);
  rc = tiledb_query_set_data_buffer(
      ctx_, query, attributes[0], buffers[0], &buffer_sizes[0]);
  CHECK(rc == TILEDB_OK);
  rc = tiledb_query_set_data_buffer(
      ctx_, query, attributes[1], buffers[2], &buffer_sizes[2]);
  CHECK(rc == TILEDB_OK);
  rc = tiledb_query_set_offsets_buffer(
      ctx_, query, attributes[1], (uint64_t*)buffers[1], &buffer_sizes[1]);
  CHECK(rc == TILEDB_OK);
  rc = tiledb_query_set_data_buffer(
      ctx_, query, attributes[2], buffers[3], &buffer_sizes[3]);
  CHECK(rc == TILEDB_OK);
  rc = tiledb_query_set_data_buffer(
      ctx_, query, attributes[3], buffers[4], &buffer_sizes[4]);
  CHECK(rc == TILEDB_OK);
  rc = tiledb_query_set_data_buffer(
      ctx_, query, attributes[4], buffers[5], &buffer_sizes[4]);
  CHECK(rc == TILEDB_OK);

  auto proc_query = [&]() -> void {
    // Submit query asynchronously
    int callback_made = 0;
    rc = tiledb_query_submit_async(ctx_, query, callback, &callback_made);
    CHECK(rc == TILEDB_OK);

    tiledb_query_status_t status = TILEDB_FAILED;
    if (rc == TILEDB_OK) {
      // Cancel it immediately, which sometimes in this test is fast enough to
      // cancel it and sometimes not.
      rc = tiledb_ctx_cancel_tasks(ctx_);
      CHECK(rc == TILEDB_OK);

      // Check query status
      do {
        rc = tiledb_query_get_status(ctx_, query, &status);
        CHECK(rc == TILEDB_OK);
      } while (status != TILEDB_COMPLETED && status != TILEDB_FAILED);
      CHECK((status == TILEDB_COMPLETED || status == TILEDB_FAILED));

      // If the query completed, check the callback was made.
      CHECK(callback_made == (status == TILEDB_COMPLETED ? 1 : 0));
    }

    // If it failed, run it again.
    if (status == TILEDB_FAILED) {
      rc = tiledb_query_submit_async(ctx_, query, callback, &callback_made);
      CHECK(rc == TILEDB_OK);
      if (rc == TILEDB_OK) {
        do {
          rc = tiledb_query_get_status(ctx_, query, &status);
          CHECK(rc == TILEDB_OK);
        } while (status != TILEDB_COMPLETED && status != TILEDB_FAILED);
      }
    }

    CHECK(status == TILEDB_COMPLETED);
    CHECK(callback_made == 1);

    // Finalize query whether successfully submitted or not
    rc = tiledb_query_finalize(ctx_, query);
    CHECK(rc == TILEDB_OK);
  };
  if (!use_external_subarray_) {
    proc_query();
  } else {
    tiledb_subarray_t* query_subarray;
    tiledb_query_get_subarray(ctx_, query, &query_subarray);
    rc = tiledb_query_set_subarray_t(ctx_, query, query_subarray);
    CHECK(rc == TILEDB_OK);

    proc_query();

    tiledb_subarray_free(&query_subarray);
  }

  // Close array
  rc = tiledb_array_close(ctx_, array);
  CHECK(rc == TILEDB_OK);

  // Clean up
  tiledb_array_free(&array);
  tiledb_query_free(&query);
}

void AsyncFx::read_dense_async() {
  // Open array
  tiledb_array_t* array;
  int rc = tiledb_array_alloc(ctx_, DENSE_ARRAY_NAME, &array);
  CHECK(rc == TILEDB_OK);
  rc = tiledb_array_open(ctx_, array, TILEDB_READ);
  CHECK(rc == TILEDB_OK);

  // Calculate maximum buffer sizes for each attribute
  uint64_t buffer_a1_size = 64;
  uint64_t buffer_a2_off_size = 128;
  uint64_t buffer_a2_val_size = 56;
  uint64_t buffer_a3_size = 128;
  uint64_t subarray[] = {1, 4, 1, 4};

  // Prepare cell buffers
  auto buffer_a1 = (int*)malloc(buffer_a1_size);
  auto buffer_a2_off = (uint64_t*)malloc(buffer_a2_off_size);
  auto buffer_a2_val = (char*)malloc(buffer_a2_val_size);
  auto buffer_a3 = (float*)malloc(buffer_a3_size);

  // Create query
  tiledb_query_t* query;
  rc = tiledb_query_alloc(ctx_, array, TILEDB_READ, &query);
  CHECK(rc == TILEDB_OK);
  rc = tiledb_query_set_layout(ctx_, query, TILEDB_GLOBAL_ORDER);
  CHECK(rc == TILEDB_OK);
  rc = tiledb_query_set_subarray(ctx_, query, subarray);
  CHECK(rc == TILEDB_OK);
  rc = tiledb_query_set_data_buffer(
      ctx_, query, "a1", buffer_a1, &buffer_a1_size);
  CHECK(rc == TILEDB_OK);
  rc = tiledb_query_set_data_buffer(
      ctx_, query, "a2", buffer_a2_val, &buffer_a2_val_size);
  CHECK(rc == TILEDB_OK);
  rc = tiledb_query_set_offsets_buffer(
      ctx_, query, "a2", buffer_a2_off, &buffer_a2_off_size);
  CHECK(rc == TILEDB_OK);
  rc = tiledb_query_set_data_buffer(
      ctx_, query, "a3", buffer_a3, &buffer_a3_size);
  CHECK(rc == TILEDB_OK);

  auto proc_query = [&]() -> void {
    // Submit query with callback
    int callback_made = 0;
    rc = tiledb_query_submit_async(ctx_, query, callback, &callback_made);
    CHECK(rc == TILEDB_OK);

    if (rc == TILEDB_OK) {
      // Wait for the query to complete
      tiledb_query_status_t status;
      do {
        tiledb_query_get_status(ctx_, query, &status);
      } while (status != TILEDB_COMPLETED);

      // Finalize query
      rc = tiledb_query_finalize(ctx_, query);
      CHECK(rc == TILEDB_OK);

      // Check correct execution of callback
      CHECK(callback_made == 1);
    }

    // Correct buffers
    int c_buffer_a1[] = {0, 1, 2, 3, 4, 5, 6, 7, 8, 9, 10, 11, 12, 13, 14, 15};
    uint64_t c_buffer_a2_off[] = {
        0, 1, 3, 6, 10, 11, 13, 16, 20, 21, 23, 26, 30, 31, 33, 36};
    char c_buffer_a2_val[] =
        "abbcccdddd"
        "effggghhhh"
        "ijjkkkllll"
        "mnnooopppp";
    float c_buffer_a3[] = {
        0.1f,  0.2f,  1.1f,  1.2f,  2.1f,  2.2f,  3.1f,  3.2f,
        4.1f,  4.2f,  5.1f,  5.2f,  6.1f,  6.2f,  7.1f,  7.2f,
        8.1f,  8.2f,  9.1f,  9.2f,  10.1f, 10.2f, 11.1f, 11.2f,
        12.1f, 12.2f, 13.1f, 13.2f, 14.1f, 14.2f, 15.1f, 15.2f,
    };

    // Check buffers
    CHECK(!memcmp(buffer_a1, c_buffer_a1, sizeof(c_buffer_a1)));
    CHECK(!memcmp(buffer_a2_off, c_buffer_a2_off, sizeof(c_buffer_a2_off)));
    CHECK(!memcmp(buffer_a2_val, c_buffer_a2_val, sizeof(c_buffer_a2_val) - 1));
    CHECK(!memcmp(buffer_a3, c_buffer_a3, sizeof(c_buffer_a3)));
  };
  if (!use_external_subarray_) {
    proc_query();
  } else {
    tiledb_subarray_t* query_subarray;
    tiledb_query_get_subarray(ctx_, query, &query_subarray);
    rc = tiledb_query_set_subarray_t(ctx_, query, query_subarray);
    CHECK(rc == TILEDB_OK);

    proc_query();

    tiledb_subarray_free(&query_subarray);
  }
  // Close array
  rc = tiledb_array_close(ctx_, array);
  CHECK(rc == TILEDB_OK);

  // Clean up
  tiledb_array_free(&array);
  tiledb_query_free(&query);
  free(buffer_a1);
  free(buffer_a2_off);
  free(buffer_a2_val);
  free(buffer_a3);
}

void AsyncFx::read_sparse_async() {
  // Open array
  tiledb_array_t* array;
  int rc = tiledb_array_alloc(ctx_, SPARSE_ARRAY_NAME, &array);
  CHECK(rc == TILEDB_OK);
  rc = tiledb_array_open(ctx_, array, TILEDB_READ);
  CHECK(rc == TILEDB_OK);

  // Calculate maximum buffer sizes for each attribute
  uint64_t buffer_a1_size = 32;
  uint64_t buffer_a2_off_size = 64;
  uint64_t buffer_a2_val_size = 20;
  uint64_t buffer_a3_size = 64;
  uint64_t buffer_coords_dim1_size = 64;
  uint64_t buffer_coords_dim2_size = 64;

  // Prepare cell buffers
  auto buffer_a1 = (int*)malloc(buffer_a1_size);
  auto buffer_a2_off = (uint64_t*)malloc(buffer_a2_off_size);
  auto buffer_a2_val = (char*)malloc(buffer_a2_val_size);
  auto buffer_a3 = (float*)malloc(buffer_a3_size);
  auto buffer_coords_dim1 = (uint64_t*)malloc(buffer_coords_dim1_size);
  auto buffer_coords_dim2 = (uint64_t*)malloc(buffer_coords_dim2_size);

  // Create query
  tiledb_query_t* query;
  rc = tiledb_query_alloc(ctx_, array, TILEDB_READ, &query);
  CHECK(rc == TILEDB_OK);
  rc = tiledb_query_set_layout(ctx_, query, TILEDB_GLOBAL_ORDER);
  CHECK(rc == TILEDB_OK);
  rc = tiledb_query_set_data_buffer(
      ctx_, query, "a1", buffer_a1, &buffer_a1_size);
  CHECK(rc == TILEDB_OK);
  rc = tiledb_query_set_data_buffer(
      ctx_, query, "a2", buffer_a2_val, &buffer_a2_val_size);
  CHECK(rc == TILEDB_OK);
  rc = tiledb_query_set_offsets_buffer(
      ctx_, query, "a2", buffer_a2_off, &buffer_a2_off_size);
  CHECK(rc == TILEDB_OK);
  rc = tiledb_query_set_data_buffer(
      ctx_, query, "a3", buffer_a3, &buffer_a3_size);
  CHECK(rc == TILEDB_OK);
  rc = tiledb_query_set_data_buffer(
      ctx_, query, "d1", buffer_coords_dim1, &buffer_coords_dim1_size);
  CHECK(rc == TILEDB_OK);
  rc = tiledb_query_set_data_buffer(
      ctx_, query, "d2", buffer_coords_dim2, &buffer_coords_dim2_size);
  CHECK(rc == TILEDB_OK);

  auto proc_query = [&]() -> void {
    // Submit query with callback
    int callback_made = 0;
    rc = tiledb_query_submit_async(ctx_, query, callback, &callback_made);
    CHECK(rc == TILEDB_OK);

    // Wait for the query to complete
    tiledb_query_status_t status;
    do {
      tiledb_query_get_status(ctx_, query, &status);
    } while (status != TILEDB_COMPLETED);

    // Finalize query
    rc = tiledb_query_finalize(ctx_, query);
    CHECK(rc == TILEDB_OK);

    // Check correct execution of callback
    CHECK(callback_made == 1);

    // Correct buffers
    int c_buffer_a1[] = {0, 1, 2, 3, 4, 5, 6, 7};
    uint64_t c_buffer_a2_off[] = {0, 1, 3, 6, 10, 11, 13, 16};
    char c_buffer_a2_val[] = "abbcccddddeffggghhhh";
    float c_buffer_a3[] = {0.1f,
                           0.2f,
                           1.1f,
                           1.2f,
                           2.1f,
                           2.2f,
                           3.1f,
                           3.2f,
                           4.1f,
                           4.2f,
                           5.1f,
                           5.2f,
                           6.1f,
                           6.2f,
                           7.1f,
                           7.2f};
    uint64_t c_buffer_coords_dim1[] = {1, 1, 1, 2, 3, 4, 3, 3};
    uint64_t c_buffer_coords_dim2[] = {1, 2, 4, 3, 1, 2, 3, 4};

    // Check buffers
    CHECK(!memcmp(buffer_a1, c_buffer_a1, sizeof(c_buffer_a1)));
    CHECK(!memcmp(buffer_a2_off, c_buffer_a2_off, sizeof(c_buffer_a2_off)));
    CHECK(!memcmp(buffer_a2_val, c_buffer_a2_val, sizeof(c_buffer_a2_val) - 1));
    CHECK(!memcmp(buffer_a3, c_buffer_a3, sizeof(c_buffer_a3)));
    CHECK(!memcmp(
        buffer_coords_dim1,
        c_buffer_coords_dim1,
        sizeof(c_buffer_coords_dim1)));
    CHECK(!memcmp(
        buffer_coords_dim2,
        c_buffer_coords_dim2,
        sizeof(c_buffer_coords_dim2)));
  };

  if (!use_external_subarray_) {
    proc_query();
  } else {
    tiledb_subarray_t* query_subarray;
    tiledb_query_get_subarray(ctx_, query, &query_subarray);
    rc = tiledb_query_set_subarray_t(ctx_, query, query_subarray);
    CHECK(rc == TILEDB_OK);

    proc_query();

    tiledb_subarray_free(&query_subarray);
  }

  // Close array
  rc = tiledb_array_close(ctx_, array);
  CHECK(rc == TILEDB_OK);

  // Clean up
  tiledb_array_free(&array);
  tiledb_query_free(&query);
  free(buffer_a1);
  free(buffer_a2_off);
  free(buffer_a2_val);
  free(buffer_a3);
  free(buffer_coords_dim1);
  free(buffer_coords_dim2);
}

void AsyncFx::remove_array(const std::string& array_name) {
  if (!is_array(array_name))
    return;

  CHECK(tiledb_object_remove(ctx_, array_name.c_str()) == TILEDB_OK);
}

void AsyncFx::remove_dense_array() {
  remove_array(DENSE_ARRAY_NAME);
}

void AsyncFx::remove_sparse_array() {
  remove_array(SPARSE_ARRAY_NAME);
}

bool AsyncFx::is_array(const std::string& array_name) {
  tiledb_object_t type = TILEDB_INVALID;
  REQUIRE(tiledb_object_type(ctx_, array_name.c_str(), &type) == TILEDB_OK);
  return type == TILEDB_ARRAY;
}

TEST_CASE_METHOD(
    AsyncFx, "C API: Test dense async", "[capi], [async], [dense-async]") {
  SECTION("- No outside subarray") {
    use_external_subarray_ = false;
  }
  SECTION("- outside subarray") {
    use_external_subarray_ = true;
  }
  remove_dense_array();
  create_dense_array();
  write_dense_async();
  read_dense_async();
  remove_dense_array();
}

TEST_CASE_METHOD(
    AsyncFx, "C API: Test sparse async", "[capi], [async], [sparse-async]") {
  SECTION("- No outside subarray") {
    use_external_subarray_ = false;
  }
  SECTION("- outside subarray") {
    use_external_subarray_ = true;
  }
  remove_sparse_array();
  create_sparse_array();
  write_sparse_async();
  read_sparse_async();
  remove_sparse_array();
}

TEST_CASE_METHOD(
    AsyncFx, "C API: Test async cancellation", "[capi], [async], [cancel]") {
  SECTION("- No outside subarray") {
    use_external_subarray_ = false;
  }
  SECTION("- outside subarray") {
    use_external_subarray_ = true;
  }
  remove_sparse_array();
  create_sparse_array();
  write_sparse_async_cancelled();
  read_sparse_async();
  remove_sparse_array();
}<|MERGE_RESOLUTION|>--- conflicted
+++ resolved
@@ -47,13 +47,8 @@
   // TileDB context
   tiledb_ctx_t* ctx_;
 
-<<<<<<< HEAD
-  bool use_outside_subarray_ =
-      false;  // as in separate subarray prepared 'outside' of a query
-=======
   // separate subarray prepared 'outside' of a query
   bool use_external_subarray_ = false;
->>>>>>> c85f379c
 
   // Constructors/destructors
   AsyncFx();
