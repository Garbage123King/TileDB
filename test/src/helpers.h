<<<<<<< HEAD
#define DEVING_SUBARRAY_PARTITIONER_STORY5342 1
=======
>>>>>>> c85f379c
/**
 * @file   helpers.h
 *
 * @section LICENSE
 *
 * The MIT License
 *
 * @copyright Copyright (c) 2017-2021 TileDB, Inc.
 *
 * Permission is hereby granted, free of charge, to any person obtaining a copy
 * of this software and associated documentation files (the "Software"), to deal
 * in the Software without restriction, including without limitation the rights
 * to use, copy, modify, merge, publish, distribute, sublicense, and/or sell
 * copies of the Software, and to permit persons to whom the Software is
 * furnished to do so, subject to the following conditions:
 *
 * The above copyright notice and this permission notice shall be included in
 * all copies or substantial portions of the Software.
 *
 * THE SOFTWARE IS PROVIDED "AS IS", WITHOUT WARRANTY OF ANY KIND, EXPRESS OR
 * IMPLIED, INCLUDING BUT NOT LIMITED TO THE WARRANTIES OF MERCHANTABILITY,
 * FITNESS FOR A PARTICULAR PURPOSE AND NONINFRINGEMENT. IN NO EVENT SHALL THE
 * AUTHORS OR COPYRIGHT HOLDERS BE LIABLE FOR ANY CLAIM, DAMAGES OR OTHER
 * LIABILITY, WHETHER IN AN ACTION OF CONTRACT, TORT OR OTHERWISE, ARISING FROM,
 * OUT OF OR IN CONNECTION WITH THE SOFTWARE OR THE USE OR OTHER DEALINGS IN
 * THE SOFTWARE.
 *
 * @section DESCRIPTION
 *
 * This file declares some test suite helper functions.
 */

#ifndef TILEDB_TEST_HELPERS_H
#define TILEDB_TEST_HELPERS_H

#include "tiledb.h"
#include "tiledb/sm/array/array.h"
#include "tiledb/sm/cpp_api/tiledb"
#include "tiledb/sm/enums/layout.h"
#include "tiledb/sm/enums/serialization_type.h"
#include "tiledb/sm/stats/stats.h"
#include "tiledb/sm/subarray/subarray.h"
#include "tiledb_serialization.h"

#include <mutex>
#include <sstream>
#include <string>
#include <thread>

// A mutex for protecting the thread-unsafe Catch2 macros.
extern std::mutex catch2_macro_mutex;

// A thread-safe variant of the CHECK macro.
#define CHECK_SAFE(a)                                     \
  {                                                       \
    std::lock_guard<std::mutex> lock(catch2_macro_mutex); \
    CHECK(a);                                             \
  }

// A thread-safe variant of the REQUIRE macro.
#define REQUIRE_SAFE(a)                                   \
  {                                                       \
    std::lock_guard<std::mutex> lock(catch2_macro_mutex); \
    REQUIRE(a);                                           \
  }

namespace tiledb {

namespace sm {
class SubarrayPartitioner;
}

namespace test {

// A dummy `Stats` instance. This is useful for constructing
// objects that require a parent `Stats` object. These stats are
// never used.
static tiledb::sm::stats::Stats g_helper_stats("test");

// For easy reference
typedef std::pair<tiledb_filter_type_t, int> Compressor;
template <class T>
using SubarrayRanges = std::vector<std::vector<T>>;

/**
 * Helper struct for the buffers of an attribute/dimension
 * (fixed- or var-sized).
 */
struct QueryBuffer {
  /**
   * For fixed-sized attributes/dimensions, it contains the fixed-sized values.
   * For var-sized attributes/dimensions, it contains the offsets.
   * var buffer is nullptr.
   */
  void* fixed_;
  /** Size of fixed buffer. */
  uint64_t fixed_size_;
  /**
   * For fixed-sized attributes/dimensions, it is `nullptr`.
   * For var-sized attributes/dimensions, it contains the var-sized values.
   */
  void* var_;
  /** Size of var buffer. */
  uint64_t var_size_;
};
/** Map attribute/dimension name -> QueryBuffer */
typedef std::map<std::string, QueryBuffer> QueryBuffers;

/**
 * Get the config for using the refactored readers.
 *
 * @return Using the refactored readers or not.
 */
<<<<<<< HEAD
template <class T>
void check_partitions(
    tiledb_ctx_t* ctx,
    tiledb_subarray_partitioner_t* partitioner,
    const std::vector<SubarrayRanges<T>>& partitions,
    bool last_unsplittable,
    tiledb_subarray_t* retrieve_partition_subarray);
=======
bool use_refactored_readers();
>>>>>>> c85f379c

/**
 * Checks that the input partitioner produces the input partitions
 * (i.e., subarrays).
 *
 * @tparam T The datatype of the subarray of the partitioner.
 * @param partitioner The partitioner.
 * @param partitions The ranges to be checked.
 * @param last_unsplittable Whether the last partition is unsplittable.
 */
template <class T>
void check_partitions(
    tiledb::sm::SubarrayPartitioner& partitioner,
    const std::vector<SubarrayRanges<T>>& partitions,
<<<<<<< HEAD
    bool last_unsplittable,
    tiledb::Subarray* retrieve_partition_subarray);
#endif
=======
    bool last_unsplittable);
>>>>>>> c85f379c

/**
 * Checks if the input subarray has the input subarray ranges.
 *
 * @tparam T The subarray domain datatype
 * @param subarray The subarray to be checked.
 * @param ranges The ranges to be checked (a vector of ranges per dimension).
 */
template <class T>
void check_subarray(
    tiledb::sm::Subarray& subarray, const SubarrayRanges<T>& ranges);

template <class T>
void check_subarray(
    tiledb::Subarray& subarray, const SubarrayRanges<T>& ranges);

template <class T>
void check_subarray_equiv(
    tiledb::sm::Subarray& subarray1, tiledb::sm::Subarray& subarray2);

template <class T>
bool subarray_equiv(
    tiledb::sm::Subarray& subarray1, tiledb::sm::Subarray& subarray2);

/**
 * Closes an array.
 *
 * @param ctx The TileDB context.
 * @param array The array to be closed.
 */
void close_array(tiledb_ctx_t* ctx, tiledb_array_t* array);

/**
 * Small wrapper to test round trip serialization in array create
 * @param ctx TileDB context
 * @param path path to create array at
 * @param array_schema array schema to create
 * @param serialize_array_schema whether to round-trip schema through
 * serialization
 */
int array_create_wrapper(
    tiledb_ctx_t* ctx,
    const std::string& path,
    tiledb_array_schema_t* array_schema,
    bool serialize_array_schema);

/**
 * Helper method to create an array.
 *
 * @param ctx TileDB context.
 * @param array_name The array name.
 * @param array_type The array type (dense or sparse).
 * @param dim_names The names of dimensions.
 * @param dim_types The types of dimensions.
 * @param dim_domains The domains of dimensions.
 * @param tile_extents The tile extents of dimensions.
 * @param attr_names The names of attributes.
 * @param attr_types The types of attributes.
 * @param cell_val_num The number of values per cell of attributes.
 * @param compressors The compressors of attributes.
 * @param tile_order The tile order.
 * @param cell_order The cell order.
 * @param capacity The tile capacity.
 * @param allows_dups Whether the array allows coordinate duplicates.
 * @param serialize_array_schema whether to round-trip through serialization or
 * not
 */

void create_array(
    tiledb_ctx_t* ctx,
    const std::string& array_name,
    tiledb_array_type_t array_type,
    const std::vector<std::string>& dim_names,
    const std::vector<tiledb_datatype_t>& dim_types,
    const std::vector<void*>& dim_domains,
    const std::vector<void*>& tile_extents,
    const std::vector<std::string>& attr_names,
    const std::vector<tiledb_datatype_t>& attr_types,
    const std::vector<uint32_t>& cell_val_num,
    const std::vector<std::pair<tiledb_filter_type_t, int>>& compressors,
    tiledb_layout_t tile_order,
    tiledb_layout_t cell_order,
    uint64_t capacity,
    bool allows_dups = false,
    bool serialize_array_schema = false);

/**
 * Helper method to create an encrypted array.
 *
 * @param ctx TileDB context.
 * @param array_name The array name.
 * @param enc_type The encryption type.
 * @param key The key to encrypt the array with.
 * @param key_len The key length.
 * @param array_type The array type (dense or sparse).
 * @param dim_names The names of dimensions.
 * @param dim_types The types of dimensions.
 * @param dim_domains The domains of dimensions.
 * @param tile_extents The tile extents of dimensions.
 * @param attr_names The names of attributes.
 * @param attr_types The types of attributes.
 * @param cell_val_num The number of values per cell of attributes.
 * @param compressors The compressors of attributes.
 * @param tile_order The tile order.
 * @param cell_order The cell order.
 * @param capacity The tile capacity.
 */

void create_array(
    tiledb_ctx_t* ctx,
    const std::string& array_name,
    tiledb_encryption_type_t enc_type,
    const char* key,
    uint32_t key_len,
    tiledb_array_type_t array_type,
    const std::vector<std::string>& dim_names,
    const std::vector<tiledb_datatype_t>& dim_types,
    const std::vector<void*>& dim_domains,
    const std::vector<void*>& tile_extents,
    const std::vector<std::string>& attr_names,
    const std::vector<tiledb_datatype_t>& attr_types,
    const std::vector<uint32_t>& cell_val_num,
    const std::vector<std::pair<tiledb_filter_type_t, int>>& compressors,
    tiledb_layout_t tile_order,
    tiledb_layout_t cell_order,
    uint64_t capacity);

/**
 * Helper method that creates a directory.
 *
 * @param path The name of the directory to be created.
 * @param ctx The TileDB context.
 * @param vfs The VFS object that will create the directory.
 */
void create_dir(const std::string& path, tiledb_ctx_t* ctx, tiledb_vfs_t* vfs);

/**
 * Helper method that creates an S3 bucket (if it does not already exist).
 *
 * @param bucket_name The name of the bucket to be created.
 * @param s3_supported The bucket will be created only if this is `true`.
 * @param ctx The TileDB context.
 * @param vfs The VFS object that will create the bucket.
 */
void create_s3_bucket(
    const std::string& bucket_name,
    bool s3_supported,
    tiledb_ctx_t* ctx,
    tiledb_vfs_t* vfs);

/**
 * Helper method that creates an Azure container (if it does not already exist).
 *
 * @param container_name The name of the container to be created.
 * @param azure_supported The container will be created only if this is `true`.
 * @param ctx The TileDB context.
 * @param vfs The VFS object that will create the bucket.
 */
void create_azure_container(
    const std::string& container_name,
    bool azure_supported,
    tiledb_ctx_t* ctx,
    tiledb_vfs_t* vfs);

/**
 * Creates a subarray for the input array.
 *
 * @tparam T The datatype of the subarray domain.
 * @param array The input array.
 * @param ranges The ranges of the subarray to be created.
 * @param layout The layout of the subarray.
 * @param subarray The subarray to be set.
 * @param coalesce_ranges Whether the subarray should coalesce ranges.
 */
template <class T>
void create_subarray(
    tiledb::sm::Array* array,
    const SubarrayRanges<T>& ranges,
    tiledb::sm::Layout layout,
    tiledb::sm::Subarray* subarray,
    bool coalesce_ranges = false);

/**
 * Creates a capi subarray for the input array.
 *
 * @tparam T The datatype of the subarray domain.
 * @param array The input array.
 * @param ranges The ranges of the subarray to be created.
 * @param layout The layout of the subarray.
 * @param subarray The subarray to be set.
 * @param coalesce_ranges Whether the subarray should coalesce ranges.
 */
template <class T>
void create_subarray(
    tiledb_ctx_t* ctx,
    tiledb::sm::Array* array,
    const SubarrayRanges<T>& ranges,
    tiledb::sm::Layout layout,
    tiledb_subarray_t** subarray,
    bool coalesce_ranges = false);

/**
 * Creates a c++ api subarray for the input array.
 *
 * @tparam T The datatype of the subarray domain.
 * @param array The input array.
 * @param ranges The ranges of the subarray to be created.
 * @param layout The layout of the subarray.
 * @param subarray The subarray to be set.
 * @param coalesce_ranges Whether the subarray should coalesce ranges.
 */
template <class T>
void create_subarray(
    const tiledb::Context* ctx,
    const tiledb::Array* array,
    const SubarrayRanges<T>& ranges,
    tiledb::sm::Layout layout,
    tiledb::Subarray** subarray,
    bool coalesce_ranges = false);

/**
 * Helper method that creates a TileDB context and a VFS object.
 *
 * @param s3_supported Indicates whether S3 is supported or not.
 * @param azure_supported Indicates whether Azure is supported or not.
 * @param ctx The TileDB context to be created.
 * @param vfs The VFS object to be created.
 */
void create_ctx_and_vfs(
    bool s3_supported,
    bool azure_supported,
    tiledb_ctx_t** ctx,
    tiledb_vfs_t** vfs);

/**
 * Helper function to get the supported filesystems.
 *
 * @param s3_supported Set to `true` if S3 is supported.
 * @param hdfs_supported Set to `true` if HDFS is supported.
 * @param azure_supported Set to `true` if Azure is supported.
 * @param gcs_supported Set to `true` if GCS is supported.
 */
void get_supported_fs(
    bool* s3_supported,
    bool* hdfs_supported,
    bool* azure_supported,
    bool* gcs_supported);

/**
 * Opens an array.
 *
 * @param ctx The TileDB context.
 * @param array The array to be opened.
 * @param query_type The query type.
 */
void open_array(tiledb_ctx_t* ctx, tiledb_array_t* array, tiledb_query_type_t);

/**
 * Returns a random bucket name, with `prefix` as prefix and using
 * the thread id as a "random" suffix.
 *
 * @param prefix The prefix of the bucket name.
 * @return A random bucket name.
 */
std::string random_name(const std::string& prefix);

/**
 * Helper method that removes a directory.
 *
 * @param path The name of the directory to be removed.
 * @param ctx The TileDB context.
 * @param vfs The VFS object that will remove the directory.
 */
void remove_dir(const std::string& path, tiledb_ctx_t* ctx, tiledb_vfs_t* vfs);

/**
 * Helper method that removes an S3 bucket.
 *
 * @param bucket_name The name of the bucket to be removed.
 * @param s3_supported The bucket is removed only when this is `true`.
 * @param ctx The TileDB context.
 * @param vfs The VFS object that will remove the bucket.
 */
void remove_s3_bucket(
    const std::string& bucket_name,
    bool s3_supported,
    tiledb_ctx_t* ctx,
    tiledb_vfs_t* vfs);

/**
 * Helper method to configure a single-stage filter list with the given
 * compressor and add it to the given attribute.
 *
 * @param ctx TileDB context
 * @param attr Attribute to set filter list on
 * @param compressor Compressor type to use
 * @param level Compression level to use
 */
int set_attribute_compression_filter(
    tiledb_ctx_t* ctx,
    tiledb_attribute_t* attr,
    tiledb_filter_type_t compressor,
    int32_t level);

/**
 * Performs a single write to an array, at a timestamp.
 *
 * @param ctx The TileDB context.
 * @param array_name The array name.
 * @param timestamp The timestamp to write at.
 * @param layout The layout to write into.
 * @param buffers The attribute/dimension buffers to be written.
 */
void write_array(
    tiledb_ctx_t* ctx,
    const std::string& array_name,
    uint64_t timestamp,
    tiledb_layout_t layout,
    const QueryBuffers& buffers);

/**
 * Performs a single write to an array, at a timestamp.
 *
 * @param ctx The TileDB context.
 * @param array_name The array name.
 * @param encyrption_type The type of encryption.
 * @param key The encryption key.
 * @param key_len The encryption key length.
 * @param timestamp The timestamp to write at.
 * @param layout The layout to write into.
 * @param buffers The attribute/dimension buffers to be written.
 */
void write_array(
    tiledb_ctx_t* ctx,
    const std::string& array_name,
    tiledb_encryption_type_t encryption_type,
    const char* key,
    uint64_t key_len,
    uint64_t timestamp,
    tiledb_layout_t layout,
    const QueryBuffers& buffers);

/**
 * Performs a single write to an array.
 *
 * @param ctx The TileDB context.
 * @param array_name The array name.
 * @param layout The layout to write into.
 * @param buffers The attribute/dimension buffers to be written.
 */
void write_array(
    tiledb_ctx_t* ctx,
    const std::string& array_name,
    tiledb_layout_t layout,
    const QueryBuffers& buffers);

/**
 * Performs a single write to an array, inside a given subarray.
 *
 * @param ctx The TileDB context.
 * @param array_name The array name.
 * @param subarray The subarray to write into.
 * @param layout The layout to write into.
 * @param buffers The attribute/dimension buffers to be written.
 */
void write_array(
    tiledb_ctx_t* ctx,
    const std::string& array_name,
    const void* subarray,
    tiledb_layout_t layout,
    const QueryBuffers& buffers);

/**
 * Performs a single write to an array, inside a given subarray and
 * at a timestamp.
 *
 * @param ctx The TileDB context.
 * @param array_name The array name.
 * @param timestamp The timestamp to write at.
 * @param subarray The subarray to write into.
 * @param layout The layout to write into.
 * @param buffers The attribute/dimension buffers to be written.
 */
void write_array(
    tiledb_ctx_t* ctx,
    const std::string& array_name,
    uint64_t timestamp,
    const void* subarray,
    tiledb_layout_t layout,
    const QueryBuffers& buffers);

/**
 * Performs a single write to an array, inside a given subarray and
 * at a timestamp.
 *
 * @param ctx The TileDB context.
 * @param array_name The array name.
 * @param encyrption_type The type of encryption.
 * @param key The encryption key.
 * @param key_len The encryption key length.
 * @param timestamp The timestamp to write at.
 * @param subarray The subarray to write into.
 * @param layout The layout to write into.
 * @param buffers The attribute/dimension buffers to be written.
 */
void write_array(
    tiledb_ctx_t* ctx,
    const std::string& array_name,
    tiledb_encryption_type_t encryption_type,
    const char* key,
    uint64_t key_len,
    uint64_t timestamp,
    const void* subarray,
    tiledb_layout_t layout,
    const QueryBuffers& buffers);

/**
 * Performs a single write to an array at a timestamp.
 *
 * @param ctx The TileDB context.
 * @param array_name The array name.
 * @param timestamp The timestamp to write at.
 * @param layout The layout to write into.
 * @param buffers The attribute/dimension buffers to be written.
 * @param uri The written fragment URI.
 */
void write_array(
    tiledb_ctx_t* ctx,
    const std::string& array_name,
    uint64_t timestamp,
    tiledb_layout_t layout,
    const QueryBuffers& buffers,
    std::string* uri);

/**
 * Performs a single write to an array at a timestamp.
 *
 * @param ctx The TileDB context.
 * @param array_name The array name.
 * @param encyrption_type The type of encryption.
 * @param key The encryption key.
 * @param key_len The encryption key length.
 * @param timestamp The timestamp to write at.
 * @param layout The layout to write into.
 * @param buffers The attribute/dimension buffers to be written.
 * @param uri The written fragment URI.
 */
void write_array(
    tiledb_ctx_t* ctx,
    const std::string& array_name,
    tiledb_encryption_type_t encryption_type,
    const char* key,
    uint64_t key_len,
    uint64_t timestamp,
    tiledb_layout_t layout,
    const QueryBuffers& buffers,
    std::string* uri);

/**
 * Performs a single write to an array, inside a given subarray and
 * at a timestamp.
 *
 * @param ctx The TileDB context.
 * @param array_name The array name.
 * @param timestamp The timestamp to write at.
 * @param subarray The subarray to write into.
 * @param layout The layout to write into.
 * @param buffers The attribute/dimension buffers to be written.
 * @param uri The written fragment URI.
 */
void write_array(
    tiledb_ctx_t* ctx,
    const std::string& array_name,
    uint64_t timestamp,
    const void* subarray,
    tiledb_layout_t layout,
    const QueryBuffers& buffers,
    std::string* uri);

/**
 * Performs a single write to an array, inside a given subarray and
 * at a timestamp.
 *
 * @param ctx The TileDB context.
 * @param array_name The array name.
 * @param encyrption_type The type of encryption.
 * @param key The encryption key.
 * @param key_len The encryption key length.
 * @param timestamp The timestamp to write at.
 * @param subarray The subarray to write into.
 * @param layout The layout to write into.
 * @param buffers The attribute/dimension buffers to be written.
 * @param uri The written fragment URI.
 */
void write_array(
    tiledb_ctx_t* ctx,
    const std::string& array_name,
    tiledb_encryption_type_t encryption_type,
    const char* key,
    uint64_t key_len,
    uint64_t timestamp,
    const void* subarray,
    tiledb_layout_t layout,
    const QueryBuffers& buffers,
    std::string* uri);

/**
 * Performs a single read to an array.
 *
 * @tparam T The array domain type.
 * @param ctx The TileDB context.
 * @param array The input array.
 * @param The subarray ranges.
 * @param layout The query layout.
 * @param buffers The attribute/dimension buffers to be read.
 */
template <class T>
void read_array(
    tiledb_ctx_t* ctx,
    tiledb_array_t* array,
    const SubarrayRanges<T>& ranges,
    tiledb_layout_t layout,
    const QueryBuffers& buffers);

/**
 * Returns the number of fragments in the input array,
 * appropriately excluding special files and subdirectories.
 */
int32_t num_fragments(const std::string& array_name);

}  // End of namespace test

}  // End of namespace tiledb

#endif<|MERGE_RESOLUTION|>--- conflicted
+++ resolved
@@ -1,7 +1,4 @@
-<<<<<<< HEAD
 #define DEVING_SUBARRAY_PARTITIONER_STORY5342 1
-=======
->>>>>>> c85f379c
 /**
  * @file   helpers.h
  *
@@ -115,17 +112,7 @@
  *
  * @return Using the refactored readers or not.
  */
-<<<<<<< HEAD
-template <class T>
-void check_partitions(
-    tiledb_ctx_t* ctx,
-    tiledb_subarray_partitioner_t* partitioner,
-    const std::vector<SubarrayRanges<T>>& partitions,
-    bool last_unsplittable,
-    tiledb_subarray_t* retrieve_partition_subarray);
-=======
 bool use_refactored_readers();
->>>>>>> c85f379c
 
 /**
  * Checks that the input partitioner produces the input partitions
@@ -140,13 +127,25 @@
 void check_partitions(
     tiledb::sm::SubarrayPartitioner& partitioner,
     const std::vector<SubarrayRanges<T>>& partitions,
-<<<<<<< HEAD
+    bool last_unsplittable,
+    tiledb_subarray_t* retrieve_partition_subarray);
+
+/**
+ * Checks that the c++api input partitioner produces the input partitions
+ * (i.e., subarrays).
+ *
+ * @tparam T The datatype of the subarray of the partitioner.
+ * @param partitioner The capi partitioner.
+ * @param partitions The ranges to be checked.
+ * @param last_unsplittable Whether the last partition is unsplittable.
+ */
+template <class T>
+void check_partitions(
+    tiledb::SubarrayPartitioner* partitioner,
+    const std::vector<SubarrayRanges<T>>& partitions,
     bool last_unsplittable,
     tiledb::Subarray* retrieve_partition_subarray);
 #endif
-=======
-    bool last_unsplittable);
->>>>>>> c85f379c
 
 /**
  * Checks if the input subarray has the input subarray ranges.
