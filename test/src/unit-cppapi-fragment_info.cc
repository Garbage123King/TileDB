--- conflicted
+++ resolved
@@ -802,7 +802,6 @@
       buffers,
       &written_frag_uri_3);
 
-<<<<<<< HEAD
   // Create fragment info object
   FragmentInfo fragment_info(ctx, array_name);
 
@@ -854,7 +853,6 @@
   FILE* fout = fopen("fout.txt", "w");
   fragment_info.dump(fout);
   fclose(fout);
-=======
   {
     // Create fragment info object
     FragmentInfo fragment_info(ctx, array_name);
@@ -889,16 +887,16 @@
         "- Fragment #1:\n" + "  > URI: " + written_frag_uri_1 + "\n" +
         "  > Type: dense\n" + "  > Non-empty domain: [1, 6]\n" +
         "  > Size: 1662\n" + "  > Cell num: 10\n" +
-        "  > Timestamp range: [1, 1]\n" + "  > Format version: 10\n" +
+        "  > Timestamp range: [1, 1]\n" + "  > Format version: 11\n" +
         "  > Has consolidated metadata: no\n" + "- Fragment #2:\n" +
         "  > URI: " + written_frag_uri_2 + "\n" + "  > Type: dense\n" +
         "  > Non-empty domain: [1, 4]\n" + "  > Size: 1619\n" +
         "  > Cell num: 5\n" + "  > Timestamp range: [2, 2]\n" +
-        "  > Format version: 10\n" + "  > Has consolidated metadata: no\n" +
+        "  > Format version: 11\n" + "  > Has consolidated metadata: no\n" +
         "- Fragment #3:\n" + "  > URI: " + written_frag_uri_3 + "\n" +
         "  > Type: dense\n" + "  > Non-empty domain: [5, 6]\n" +
         "  > Size: 1662\n" + "  > Cell num: 10\n" +
-        "  > Timestamp range: [3, 3]\n" + "  > Format version: 10\n" +
+        "  > Timestamp range: [3, 3]\n" + "  > Format version: 11\n" +
         "  > Has consolidated metadata: no\n";
     FILE* gold_fout = fopen("gold_fout.txt", "w");
     const char* dump = dump_str.c_str();
@@ -907,7 +905,6 @@
     FILE* fout = fopen("fout.txt", "w");
     fragment_info.dump(fout);
     fclose(fout);
->>>>>>> d92425a4
 #ifdef _WIN32
     CHECK(!system("FC gold_fout.txt fout.txt > nul"));
 #else
