name: build-ubuntu-20.04-AZURE
on:
  push:
    branches:
      - dev
      - release-*
      - refs/tags/*
    paths-ignore:
      - '_quarto.yml'
      - 'quarto-materials/*'
      - '**/.md'
      - 'doc/source/conf.py'
      - 'tiledb/sm/c_api/tiledb_version.h'
  pull_request:
    branches:
      - '*'  # must quote since "*" is a YAML reserved character; we want a string
    paths-ignore:
      - '_quarto.yml'
      - 'quarto-materials/*'
      - '**/.md'
      - 'doc/source/conf.py'
      - 'tiledb/sm/c_api/tiledb_version.h'

env:
  BACKWARDS_COMPATIBILITY_ARRAYS: OFF
  TILEDB_AZURE: ON
  TILEDB_STATIC: OFF
  TILEDB_ARROW_TESTS: ON
  CXX: g++

jobs:
  build:
    runs-on: ${{matrix.os}}
    strategy:
      matrix:
        os:
          - ubuntu-20.04
    if: ${{ startsWith(github.ref , 'refs/tags') != true && startsWith(github.ref , 'build-') != true }}
    timeout-minutes: 90
    name: Build - ${{matrix.os}} - AZURE
    steps:
      - name: 'prep ubuntu for core dumps'
        if: ${{ startsWith(matrix.os, 'ubuntu-') == true }} # only run this job if the build step failed
        run: |
          ulimit -c unlimited     # Enable core dumps to be captured (must be in same run block)
          ulimit -c
          sudo apt-get update
          sudo apt-get -y install gdb
          if [[ -f $(which gdb) ]]; then
            echo found $(which gdb)
          else
            echo tried to install gdb, but gdb not found!
          fi
          echo "core_pattern follows..."
          cat /proc/sys/kernel/core_pattern
          echo "...core_pattern above"

      - name: cpuprocinfo
        shell: bash
        run: |
          set -x
          cat /proc/cpuinfo

      - name: ubuntu lscpu
        shell: bash
        run: |
          set -x
          if [[ $(which lscpu) ]] ; then
            lscpu
          fi

      - uses: actions/checkout@v2
      - name: 'Print env'
        run: |
          echo "'uname -s' is:"
          echo "uname: " $(uname)
          echo "uname -m: " $(uname -m)
          echo "uname -r:" $(uname -r)
          echo "uname -s: " $(uname -s)
          echo "uname -v: " $(uname -v)
          printenv
        shell: bash

      # Need this for virtualenv and arrow tests if enabled
      - uses: actions/setup-python@v2
        with:
          python-version: '3.8'

      - run: |
          set -e pipefail
          python -m pip install --upgrade pip virtualenv
          pip install pyarrow pybind11 numpy
        shell: bash

      - name: 'Build and test libtiledb'
        id: test
        run: |
          ulimit -c unlimited
          ulimit -c
          #   - openssl configure uses ENV{SYSTEM} if available:
          #     https://github.com/openssl/openssl/blob/6d745d740d37d680ff696486218b650512bbbbc6/config#L56
          #   - error description:
          #     https://developercommunity.visualstudio.com/content/problem/602584/openssl-build-error-when-using-pipelines.htm
          unset SYSTEM

          # azure run does not treat intermediate failure as error
          # https://github.com/Microsoft/azure-pipelines-yaml/issues/135
          set -e pipefail

          git config --global user.name 'Azure Pipeline'
          git config --global user.email 'no-reply@tiledb.io'

          # Start Azurite - Azure is enabled
          source scripts/install-azurite.sh;
          source scripts/run-azurite.sh;

          bootstrap_args="${bootstrap_args} --enable-azure";
          bootstrap_args="${bootstrap_args} --enable-release-symbols";
          source $GITHUB_WORKSPACE/scripts/ci/build_libtiledb.sh
          
          # Bypass Catch2 Framework stdout interception with awk on test output
          # make check | awk '/1: ::set-output/{sub(/.*1: /, ""); print; next} 1'
          ./tiledb/test/tiledb_unit -d yes | awk '/1: ::set-output/{sub(/.*1: /, ""); print; next} 1'
<<<<<<< HEAD
          
          BaseDir="$(pwd)"
          TestAppDir="$(pwd)/tiledb/examples/c_api/"
          TestAppDataDir="$(pwd)/tiledb/examples/c_api/test_app_data"
          # for exampleexe in $(ls ./tiledb/examples/c_api/*_c) ; do echo $exampleexe; $exampleexe; done
          for exampleexe in $(ls ./tiledb/examples/c_api/*_c) ; 
          do 
            cd ${TestAppDir}
            rm -rf ${TestAppDataDir}
            mkdir ${TestAppDataDir}
            cd ${TestAppDataDir}
            echo $exampleexe; $exampleexe; 
          done
          cd ${TestAppDir}
          rm -rf ${TestAppDataDir}

          cd ${BaseDir}
          TestAppDir="$(pwd)/tiledb/examples/cpp_api/"
          TestAppDataDir="$(pwd)/tiledb/examples/cpp_api/test_app_data"
          #for exampleexe in $(ls ./tiledb/examples/cpp_api/*_cpp) ; do echo $exampleexe; $exampleexe; done
          for exampleexe in $(ls ./tiledb/examples/cpp_api/*_cpp) ; 
          do 
            cd ${TestAppDir}
            rm -rf ${TestAppDataDir}
            mkdir ${TestAppDataDir}
            cd ${TestAppDataDir}
            echo $exampleexe; $exampleexe; 
          done
          cd ${TestAppDir}
          rm -rf ${TestAppDataDir}
          cd ${BaseDir}
=======
          ./tiledb/test/regression/tiledb_regression -d yes | awk '/1: ::set-output/{sub(/.*1: /, ""); print; next} 1'
>>>>>>> 857455bb

          # Kill the running Azurite server
          kill -n 9 $AZURITE_PID

          # - bash: |
          pushd $GITHUB_WORKSPACE/examples/cmake_project
          mkdir build && cd build
          cmake -DCMAKE_PREFIX_PATH=$GITHUB_WORKSPACE/dist .. && make
          ./ExampleExe

          popd
          # Build and run the PNG ingestion example.
          # libpng (example dependency)
          sudo apt-get install libpng-dev

          pushd $GITHUB_WORKSPACE/examples/png_ingestion;
          mkdir build && cd build;
          cmake -DCMAKE_PREFIX_PATH=$GITHUB_WORKSPACE/dist .. && make;
          ./tiledb_png $GITHUB_WORKSPACE/doc/source/figures/Scarlet-Macaw-small.png /tmp/pngarray output.png;
          popd;

          source $GITHUB_WORKSPACE/scripts/ci/build_benchmarks.sh

      - name: 'dump core stacks'
        if: ${{ failure() && startsWith(matrix.os, 'ubuntu-') == true }} # only run this job if the build step failed
        run: |
          # following contains answers with various possibilities for locating core files on various systems
          # https://stackoverflow.com/questions/2065912/core-dumped-but-core-file-is-not-in-the-current-directory
          pwd
          if [[ ! $(find /var/lib/apport/coredump -name 'core.*') ]]; then
            # if we don't find the core files where/as expected, then
            # the artifacts won't get uploaded (haven't figured out how to
            # dynamically specify location to upload action), but we
            # can still present stack traces for the ones we find.
            echo "core files not found where expected!"
            if [[ $(find . -name 'core.*') ]]; then
              echo "core files found at/under $(pwd)"
              corefiles=$(find . -name 'core.*')
            elif [[ $(find / -name 'core.*') ]]; then
              echo "core founds found!"
              corefiles=$(find / -name 'core.*')
            else
              echo "core files expected but not found!"
              corefiles=
            fi
          else
            corefiles=$(find /var/lib/apport/coredump -name 'core.*')
          fi
          ulimit -c
          echo "ls -l /var/lib/apport/coredump"
          ls -l /var/lib/apport/coredump
          for f in $corefiles;
            do
              echo "stack trace for $f"
              if [[ -f $(which gdb) ]]; then
                dbgr=$(which gdb)
                sudo $dbgr -q --core $f -ex "thread apply all bt" -ex "info registers" -ex "disassemble" -ex "quit"
              #fi
              # lldb ref'd here located by doing trial in runner with find / -name "*lldb*" and sifting through the results.
              elif [[ -f /usr/lib/llvm-11/bin/lldb ]]; then
                dbgr="/usr/lib/llvm-11/bin/lldb"
                sudo $dbgr -c $f --batch -o 'bt all' -o 'image list' -o 're r -a' -o 'di -F intel -f -m' -o 'quit'
              else
                echo "debugger not found in previously seen location!"
                exit 1
              fi
            done;

      - name: 'upload any core artifacts' # https://github.com/actions/upload-artifact#where-does-the-upload-go
        #if: ${{ always() == true && startsWith(matrix.os, 'ubuntu-') == true }} # only run this job if the build step failed
        #if: ${{ failure() == true && startsWith(matrix.os, 'ubuntu-') == true }} # only run this job if the build step failed
        if: ${{ failure() && startsWith(matrix.os, 'ubuntu-') == true }} # only run this job if the build step failed
        uses: actions/upload-artifact@v2
        with:
          retention-days: 10
          name: "coredumps.${{ github.job }}.${{ matrix.os }}.${{ github.run_number }}.${{github.run_id}}.${{github.run_attempt}}"
          if-no-files-found: warn # 'ignore', 'warn' or 'error' are available, defaults to `warn`
          path: |
            /var/lib/apport/coredump/

      - name: 'Test status check'
        run: |
          # tiledb_unit is configured to set a job-level variable TILEDB_CI_SUCCESS=1
          # following the test run. If this variable is not set, the build should fail.
          # see https://github.com/TileDB-Inc/TileDB/pull/1400 (5f0623f4d3)
          if [[ "${{ steps.test.outputs.TILEDB_CI_SUCCESS }}" -ne 1 ]]; then
            exit 1;
          fi

      - name: "Print log files (failed build only)"
        run: |
          source $GITHUB_WORKSPACE/scripts/ci/print_logs.sh
        if: ${{ failure() }} # only run this job if the build step failed<|MERGE_RESOLUTION|>--- conflicted
+++ resolved
@@ -121,7 +121,7 @@
           # Bypass Catch2 Framework stdout interception with awk on test output
           # make check | awk '/1: ::set-output/{sub(/.*1: /, ""); print; next} 1'
           ./tiledb/test/tiledb_unit -d yes | awk '/1: ::set-output/{sub(/.*1: /, ""); print; next} 1'
-<<<<<<< HEAD
+          ./tiledb/test/regression/tiledb_regression -d yes | awk '/1: ::set-output/{sub(/.*1: /, ""); print; next} 1'
           
           BaseDir="$(pwd)"
           TestAppDir="$(pwd)/tiledb/examples/c_api/"
@@ -153,9 +153,6 @@
           cd ${TestAppDir}
           rm -rf ${TestAppDataDir}
           cd ${BaseDir}
-=======
-          ./tiledb/test/regression/tiledb_regression -d yes | awk '/1: ::set-output/{sub(/.*1: /, ""); print; next} 1'
->>>>>>> 857455bb
 
           # Kill the running Azurite server
           kill -n 9 $AZURITE_PID
