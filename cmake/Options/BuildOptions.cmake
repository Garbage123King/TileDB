############################################################
# TileDB Build options
############################################################

# Note: when adding options, make sure to forward them via INHERITED_CMAKE_ARGS
# in TileDB-Superbuild.cmake.

include(CMakeDependentOption)

option(TILEDB_SANITIZER "Sets the sanitizers to use. Only address is currently supported." "")
option(TILEDB_VCPKG_BASE_TRIPLET "Sets the base vcpkg triplet when building with sanitizers." "")
option(TILEDB_REMOVE_DEPRECATIONS "If true, do not build deprecated APIs." OFF)
option(TILEDB_VERBOSE "Prints TileDB errors with verbosity" OFF)
option(TILEDB_S3 "Enables S3/minio support using aws-cpp-sdk" OFF)
option(TILEDB_AZURE "Enables Azure Storage support using azure-storage-blobs-cpp" OFF)
option(TILEDB_GCS "Enables GCS Storage support using google-cloud-cpp" OFF)
option(TILEDB_HDFS "Enables HDFS support using the official Hadoop JNI bindings" OFF)
option(TILEDB_WERROR "Enables the -Werror flag during compilation." ON)
option(TILEDB_ASSERTIONS "Build with assertions enabled (default off for release, on for debug build)." OFF)
option(TILEDB_CPP_API "Enables building of the TileDB C++ API." ON)
option(TILEDB_STATS "Enables internal TileDB statistics gathering." ON)
option(BUILD_SHARED_LIBS "Enables building TileDB as a shared library." ON)
option(TILEDB_TESTS "If true, enables building the TileDB unit test suite" ON)
option(TILEDB_TOOLS "If true, enables building the TileDB tools" OFF)
option(TILEDB_SERIALIZATION "If true, enables building with support for query serialization" OFF)
option(TILEDB_CCACHE "If true, enables use of 'ccache' (if present)" OFF)
option(TILEDB_ARROW_TESTS "If true, enables building the arrow adapter unit tests" OFF)
option(TILEDB_WEBP "If true, enables building webp and a simple linkage test" ON)
option(TILEDB_LOG_OUTPUT_ON_FAILURE "If true, print error logs if dependency sub-project build fails" ON)
option(TILEDB_SKIP_S3AWSSDK_DIR_LENGTH_CHECK "If true, skip check needed path length for awssdk (TILEDB_S3) dependent builds" OFF)
option(TILEDB_EXPERIMENTAL_FEATURES "If true, build and include experimental features" OFF)
option(TILEDB_TESTS_AWS_S3_CONFIG "Use an S3 config appropriate for AWS in tests" OFF)
option(TILEDB_DISABLE_AUTO_VCPKG "Do not automatically download vcpkg. Ignored if CMAKE_TOOLCHAIN_FILE or ENV{VCPKG_ROOT} is set." OFF)

option(CMAKE_EXPORT_COMPILE_COMMANDS "cmake compile commands" ON)

set(TILEDB_INSTALL_LIBDIR "" CACHE STRING "If non-empty, install TileDB library to this directory instead of CMAKE_INSTALL_LIBDIR.")

if (DEFINED TILEDB_STATIC)
  message(DEPRECATION "TILEDB_STATIC is deprecated and will be removed in version 2.28, to be released in Q3 2024. Use BUILD_SHARED_LIBS INSTEAD. Building both static and shared libraries is no longer available.")
  if (TILEDB_STATIC)
    set(BUILD_SHARED_LIBS OFF)
  else()
    set(BUILD_SHARED_LIBS ON)
  endif()
endif()

<<<<<<< HEAD
=======
if (NOT TILEDB_VCPKG)
  message(FATAL_ERROR "Disabling TILEDB_VCPKG is not supported. To disable automatically downloading vcpkg, enable the TILEDB_DISABLE_AUTO_VCPKG option, or set ENV{TILEDB_DISABLE_AUTO_VCPKG} to any value.")
endif()

>>>>>>> 081f5ec9
# enable assertions by default for debug builds
if (CMAKE_BUILD_TYPE STREQUAL "Debug")
  set(TILEDB_ASSERTIONS TRUE)
endif()

include(TileDBAssertions)<|MERGE_RESOLUTION|>--- conflicted
+++ resolved
@@ -45,13 +45,10 @@
   endif()
 endif()
 
-<<<<<<< HEAD
-=======
 if (NOT TILEDB_VCPKG)
   message(FATAL_ERROR "Disabling TILEDB_VCPKG is not supported. To disable automatically downloading vcpkg, enable the TILEDB_DISABLE_AUTO_VCPKG option, or set ENV{TILEDB_DISABLE_AUTO_VCPKG} to any value.")
 endif()
 
->>>>>>> 081f5ec9
 # enable assertions by default for debug builds
 if (CMAKE_BUILD_TYPE STREQUAL "Debug")
   set(TILEDB_ASSERTIONS TRUE)
