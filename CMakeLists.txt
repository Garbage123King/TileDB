#
# CMakeLists.txt
#
#
# The MIT License
#
# Copyright (c) 2017-2021 TileDB, Inc.
# Copyright (c) 2016 MIT and Intel Corporation
#
# Permission is hereby granted, free of charge, to any person obtaining a copy
# of this software and associated documentation files (the "Software"), to deal
# in the Software without restriction, including without limitation the rights
# to use, copy, modify, merge, publish, distribute, sublicense, and/or sell
# copies of the Software, and to permit persons to whom the Software is
# furnished to do so, subject to the following conditions:
#
# The above copyright notice and this permission notice shall be included in
# all copies or substantial portions of the Software.
#
# THE SOFTWARE IS PROVIDED "AS IS", WITHOUT WARRANTY OF ANY KIND, EXPRESS OR
# IMPLIED, INCLUDING BUT NOT LIMITED TO THE WARRANTIES OF MERCHANTABILITY,
# FITNESS FOR A PARTICULAR PURPOSE AND NONINFRINGEMENT. IN NO EVENT SHALL THE
# AUTHORS OR COPYRIGHT HOLDERS BE LIABLE FOR ANY CLAIM, DAMAGES OR OTHER
# LIABILITY, WHETHER IN AN ACTION OF CONTRACT, TORT OR OTHERWISE, ARISING FROM,
# OUT OF OR IN CONNECTION WITH THE SOFTWARE OR THE USE OR OTHER DEALINGS IN
# THE SOFTWARE.
#

############################################################
# CMake setup
############################################################

cmake_minimum_required(VERSION 3.21)

############################################################
# Parse version file
# credit: https://stackoverflow.com/a/47084079

file(READ "${CMAKE_CURRENT_SOURCE_DIR}/tiledb/sm/c_api/tiledb_version.h" VERFILE)
if (NOT VERFILE)
  message(FATAL_ERROR "Failed to parse tiledb_version.h!")
endif()

string(REGEX MATCH "TILEDB_VERSION_MAJOR ([0-9])*" _ ${VERFILE})
set(TILEDB_VERSION_MAJOR ${CMAKE_MATCH_1})
string(REGEX MATCH "TILEDB_VERSION_MINOR ([0-9]+)*" _ ${VERFILE})
set(TILEDB_VERSION_MINOR ${CMAKE_MATCH_1})
string(REGEX MATCH "TILEDB_VERSION_PATCH ([0-9]+)*" _ ${VERFILE})
set(TILEDB_VERSION_PATCH ${CMAKE_MATCH_1})

set(TILEDB_VERSION "${TILEDB_VERSION_MAJOR}.${TILEDB_VERSION_MINOR}.${TILEDB_VERSION_PATCH}")
############################################################
# Check for regex characters in the most important paths
# fixes https://github.com/TileDB-Inc/TileDB/issues/1799
option(TILEDB_ALLOW_REGEX_CHAR_PATH "If true, allow regex characters in source, build, or install path." FALSE)
mark_as_advanced(TILEDB_ALLOW_REGEX_CHAR_PATH)
set(REGEX_CHARS "[\\^\\$\\+\\*\\?\\|\\(\\)]") # note: must be escaped, and regex doesn't work with \[\] entries
set(REGEX_CHAR_PATH_MSG " contains a REGEX character and may break CMakeList processing. Please use"
                        " a different path, or set TILEDB_ALLOW_REGEX_CHAR_PATH to override.")
if (NOT TILEDB_ALLOW_REGEX_CHAR_PATH)
  if (CMAKE_CURRENT_SOURCE_DIR MATCHES ${REGEX_CHARS})
    message(FATAL_ERROR "CMAKE_CURRENT_SOURCE_DIR ${REGEX_CHAR_PATH_MSG}:\n  '${CMAKE_CURRENT_SOURCE_DIR}'")
  elseif (CMAKE_CURRENT_SOURCE_DIR MATCHES ${REGEX_CHARS})
    message(FATAL_ERROR "CMAKE_CURRENT_BINARY_DIR ${REGEX_CHAR_PATH_MSG}:\n  '${CMAKE_CURRENT_BINARY_DIR}'")
  elseif (CMAKE_CURRENT_SOURCE_DIR MATCHES ${REGEX_CHARS})
    message(FATAL_ERROR "CMAKE_INSTALL_PREFIX ${REGEX_CHAR_PATH_MSG}:\n  '${CMAKE_INSTALL_PREFIX}'")
  endif()
endif()

############################################################
list(APPEND CMAKE_MODULE_PATH "${CMAKE_CURRENT_SOURCE_DIR}/cmake")
list(APPEND CMAKE_MODULE_PATH "${CMAKE_CURRENT_SOURCE_DIR}/cmake/Modules")
list(APPEND CMAKE_MODULE_PATH "${CMAKE_CURRENT_SOURCE_DIR}/cmake/Options")

set(TILEDB_CMAKE_INPUTS_DIR "${CMAKE_CURRENT_SOURCE_DIR}/cmake/inputs")

if(NOT CMAKE_BUILD_TYPE)
  set(CMAKE_BUILD_TYPE Release)
endif()

if(APPLE)
  # Use @rpath on macOS for building shared libraries.
  set(CMAKE_MACOSX_RPATH ON)
  # Don't allow macOS .frameworks to be used for dependencies.
  set(CMAKE_FIND_FRAMEWORK NEVER)
endif()

# Set C++17 as required standard for all C++ targets.
set(CMAKE_CXX_STANDARD 17)
set(CMAKE_CXX_STANDARD_REQUIRED ON)
if(CMAKE_SYSTEM_NAME MATCHES "CYGWIN")
  # Use GNU extensions under Cygwin
  set(CMAKE_CXX_EXTENSIONS ON)
else()
  set(CMAKE_CXX_EXTENSIONS OFF)
endif()

# Set -fvisibility=hidden (or equivalent) flags by default.
set(CMAKE_C_VISIBILITY_PRESET hidden)
set(CMAKE_CXX_VISIBILITY_PRESET hidden)

############################################################
# Build options
############################################################

# Note: when adding options, make sure to forward them via INHERITED_CMAKE_ARGS
# in TileDB-Superbuild.cmake.

option(TILEDB_SUPERBUILD "If true, perform a superbuild (builds all missing dependencies)." ON)
option(TILEDB_FORCE_ALL_DEPS "If true, force superbuild to download and build all dependencies, even those installed on the system." OFF)
option(TILEDB_VERBOSE "Prints TileDB errors with verbosity" OFF)
option(TILEDB_S3 "Enables S3/minio support using aws-cpp-sdk" OFF)
option(TILEDB_AZURE "Enables Azure Storage support using azure-storage-cpp" OFF)
option(TILEDB_GCS "Enables GCS Storage support using google-cloud-cpp" OFF)
option(TILEDB_HDFS "Enables HDFS support using the official Hadoop JNI bindings" OFF)
option(TILEDB_WERROR "Enables the -Werror flag during compilation." ON)
option(TILEDB_ASSERTIONS "Build with assertions enabled (default off for release, on for debug build)." OFF)
option(TILEDB_CPP_API "Enables building of the TileDB C++ API." ON)
option(TILEDB_CMAKE_IDE "(Used for CLion builds). Disables superbuild and sets the EP install dir." OFF)
option(TILEDB_STATS "Enables internal TileDB statistics gathering." ON)
option(TILEDB_STATIC "Enables building TileDB as a static library." OFF)
option(TILEDB_TESTS "If true, enables building the TileDB unit test suite" ON)
option(TILEDB_TOOLS "If true, enables building the TileDB tools" OFF)
option(TILEDB_SERIALIZATION "If true, enables building with support for query serialization" OFF)
option(TILEDB_CCACHE "If true, enables use of 'ccache' (if present)" OFF)
option(TILEDB_ARROW_TESTS "If true, enables building the arrow adapter unit tests" OFF)
option(TILEDB_LOG_OUTPUT_ON_FAILURE "If true, print error logs if dependency sub-project build fails" ON)
option(TILEDB_SKIP_S3AWSSDK_DIR_LENGTH_CHECK "If true, skip check needed path length for awssdk (TILEDB_S3) dependent builds" OFF)
option(TILEDB_EXPERIMENTAL_FEATURES "If true, build and include experimental features" OFF)

set(TILEDB_INSTALL_LIBDIR "" CACHE STRING "If non-empty, install TileDB library to this directory instead of CMAKE_INSTALL_LIBDIR.")

# early WIN32 audit of path length for aws sdk build where
# insufficient available path length causes sdk build failure.
if (WIN32 AND NOT TILEDB_SKIP_S3AWSSDK_DIR_LENGTH_CHECK)
  if (TILEDB_SUPERBUILD)
    if (TILEDB_S3)
      string(LENGTH ${CMAKE_CURRENT_BINARY_DIR} LENGTH_CMAKE_CURRENT_BINARY_DIR)
      if ( NOT (LENGTH_CMAKE_CURRENT_BINARY_DIR LESS 61))
        message(FATAL_ERROR " build directory path likely too long for building awssdk/dependencies!")
      return()
      endif()
    endif()
  endif()
endif()

# enable assertions by default for debug builds
if (CMAKE_BUILD_TYPE EQUAL "Debug")
  set(TILEDB_ASSERTIONS TRUE)
endif()
include(TileDBAssertions)

############################################################
# Superbuild setup
############################################################

# Set the variable used when calling find_package(), find_file() etc.
# to determine if NO_DEFAULT_PATH should be passed.
if (TILEDB_FORCE_ALL_DEPS)
  set(TILEDB_DEPS_NO_DEFAULT_PATH NO_DEFAULT_PATH)
else()
  set(TILEDB_DEPS_NO_DEFAULT_PATH)
endif()

# If this is an in-IDE build, we need to disable the superbuild and explicitly
# set the EP base dir. The normal 'cmake && make' process won't need this step,
# it is for better CLion support of this superbuild architecture.
if (TILEDB_CMAKE_IDE)
  set(TILEDB_SUPERBUILD OFF)
  set(TILEDB_EP_BASE "${CMAKE_CURRENT_BINARY_DIR}/externals")
endif()

# When building static TileDB, we also need to install any static dependencies
# built as external projects.
set(TILEDB_INSTALL_STATIC_DEPS ${TILEDB_STATIC})

# Set main TileDB Source
set(TILEDB_BASE_SOURCE "${CMAKE_CURRENT_SOURCE_DIR}/tiledb")
# Set experimental TileDB Source
set(TILEDB_EXPERIMENTAL_BASE_SOURCE "${CMAKE_CURRENT_SOURCE_DIR}/experimental")

# Perform superbuild config and exit.
if (TILEDB_SUPERBUILD)
  project(TileDB-Superbuild)
  message(STATUS "Starting TileDB superbuild.")
  include("cmake/TileDB-Superbuild.cmake")
  message(STATUS "Install prefix is ${CMAKE_INSTALL_PREFIX}")
  # The superbuild file incorporates this file as an external project with the
  # superbuild off. Thus we stop processing this file here, knowing that we'll
  # come back later.
  return()
endif()

project(TileDB)
message(STATUS "Starting TileDB regular build.")
# Paths to locate the installed external projects.
set(TILEDB_EP_SOURCE_DIR "${TILEDB_EP_BASE}/src")
set(TILEDB_EP_INSTALL_PREFIX "${TILEDB_EP_BASE}/install")

############################################################
# Compile options/definitions for all targets
############################################################

# Set compiler flags
if (MSVC)
  # We disable some warnings that are not present in gcc/clang -Wall:
  #   C4101: unreferenced local variable
  #   C4146: unary minus operator applied to unsigned type
  #   C4244: conversion warning of floating point to integer type.
  #   C4251: C++ export warning
  #   C4456: local variable hiding previous local variable
  #   C4457: local variable hiding function parameter
  #   C4702: unreachable code
  #   C4800: warning implicit cast int to bool
  #   C4996: deprecation warning about e.g. sscanf.
  add_compile_options(/W4 /wd4101 /wd4146 /wd4244 /wd4251 /wd4456 /wd4457 /wd4702 /wd4800 /wd4996)
  # Warnings as errors:
  if (TILEDB_WERROR)
    add_compile_options(/WX)
  endif()
  # Disable GDI (which we don't need, and causes some macro
  # re-definition issues if wingdi.h is included)
  add_compile_options(/DNOGDI)
  # Add /MPn flag from CMake invocation (if defined).
  add_compile_options(${MSVC_MP_FLAG})
  # Build-specific flags
  add_compile_options(
                      "$<$<CONFIG:Debug>:/DDEBUG /Od /Zi /bigobj>"
                      "$<$<CONFIG:Release>:/DNDEBUG /Ox>"
                      "$<$<CONFIG:RelWithDebInfo>:/DNDEBUG /Ox /Zi>"
                      )
else()
  add_compile_options(-Wall -Wextra)
  if (TILEDB_WERROR)
    add_compile_options(-Werror)
  endif()
  # Build-specific flags
  if (CMAKE_BUILD_TYPE MATCHES "Debug")
    add_compile_options(-DDEBUG -O0 -g3 -ggdb3 -gdwarf-3)
  elseif (CMAKE_BUILD_TYPE MATCHES "Release")
    add_compile_options(-O3)
  elseif (CMAKE_BUILD_TYPE MATCHES "RelWithDebInfo")
    add_compile_options(-DNDEBUG -O3 -g3 -ggdb3 -gdwarf-3)
  elseif (CMAKE_BUILD_TYPE MATCHES "Coverage")
    add_compile_options(-DDEBUG -g3 -gdwarf-3 --coverage)
  endif()

  # Use -Wno-literal-suffix on Linux with C++ sources.
  if (NOT CMAKE_CXX_COMPILER_ID MATCHES "Clang")
    add_compile_options($<$<COMPILE_LANGUAGE:CXX>:-Wno-literal-suffix>)
  endif()
endif()

# Definitions for all targets
add_definitions(-D_FILE_OFFSET_BITS=64)

# AVX2 flag
include(CheckAVX2Support)
CheckAVX2Support()
if (COMPILER_SUPPORTS_AVX2)
  add_compile_options(${COMPILER_AVX2_FLAG})
endif()


############################################################
# Enable testing and add subdirectories
############################################################

# Enable testing
enable_testing()

# Build the TileDB library experimental features
add_subdirectory(experimental)

# Build the TileDB library
add_subdirectory(tiledb)

# Build examples
add_subdirectory(examples)

# Build unit tests
if (TILEDB_TESTS)
  add_subdirectory(test)

  # Add cmake target for "tests" to build all unit tests executables
  add_custom_target(tests)
  add_dependencies(tests tiledb_unit)

  add_dependencies(tests unit_buffer unit_datum unit_dynamic_memory)
  add_dependencies(tests unit_exception unit_interval unit_thread_pool)
  add_dependencies(tests unit_array_schema unit_filter_create unit_filter_pipeline unit_metadata)
  add_dependencies(tests unit_compressors)
  add_dependencies(tests unit_range_subset)
<<<<<<< HEAD
  add_dependencies(tests unit_proxy)
=======
  add_dependencies(tests unit_range)
  add_dependencies(tests unit_mgc_dict)

  add_subdirectory(test/regression)
>>>>>>> 31a3dce8
endif()

# Build tools
if (TILEDB_TOOLS)
  add_subdirectory(tools)
endif()

###########################################################
# Uninstall
###########################################################

set(CMD "xargs printf -- '-- Uninstalling: %s\\\\n' <install_manifest.txt")
add_custom_target(
   uninstall
   COMMAND echo "Uninstalling TileDB from ${CMAKE_INSTALL_PREFIX}..."
   COMMAND eval "${CMD}"
   COMMAND xargs rm -f < install_manifest.txt
   COMMAND rmdir "${CMAKE_INSTALL_PREFIX}/include/tiledb"
   COMMAND echo "TileDB uninstalled"
)<|MERGE_RESOLUTION|>--- conflicted
+++ resolved
@@ -291,14 +291,11 @@
   add_dependencies(tests unit_array_schema unit_filter_create unit_filter_pipeline unit_metadata)
   add_dependencies(tests unit_compressors)
   add_dependencies(tests unit_range_subset)
-<<<<<<< HEAD
   add_dependencies(tests unit_proxy)
-=======
   add_dependencies(tests unit_range)
   add_dependencies(tests unit_mgc_dict)
 
   add_subdirectory(test/regression)
->>>>>>> 31a3dce8
 endif()
 
 # Build tools
