--- conflicted
+++ resolved
@@ -372,18 +372,6 @@
   sync_wait(graph);
 }
 
-<<<<<<< HEAD
-
-TEST_CASE("TaskGraph: Different types along graph", "[taskgraph]") {
-  auto graph = TaskGraph<DuffsScheduler<node>>();
-  auto aa = initial_node(graph, [](std::stop_source) { return 0UL; });
-  auto bb = transform_node(graph, [](size_t){ return double{};});
-  //auto cc = terminal_node(graph, [](const size_t&){ });
-  make_edge(graph, aa, bb);
-}
-
-
-=======
 TEST_CASE("TaskGraph: Different types along graph", "[taskgraph]") {
   auto graph = TaskGraph<DuffsScheduler<node>>();
   auto aa = initial_node(graph, [](std::stop_source) { return 0UL; });
@@ -392,7 +380,6 @@
   make_edge(graph, aa, bb);
 }
 
->>>>>>> 44e16c4d
 TEST_CASE("TaskGraph: Run Passing Integers", "[taskgraph]") {
   auto graph = TaskGraph<DuffsScheduler<node>>();
 
