/**
 * @file   experimental/tiledb/common/dag/nodes/detail/function.h
 *
 * @section LICENSE
 *
 * The MIT License
 *
 * @copyright Copyright (c) 2022 TileDB, Inc.
 *
 * Permission is hereby granted, free of charge, to any person obtaining a copy
 * of this software and associated documentation files (the "Software"), to deal
 * in the Software without restriction, including without limitation the rights
 * to use, copy, modify, merge, publish, distribute, sublicense, and/or sell
 * copies of the Software, and to permit persons to whom the Software is
 * furnished to do so, subject to the following conditions:
 *
 * The above copyright notice and this permission notice shall be included in
 * all copies or substantial portions of the Software.
 *
 * THE SOFTWARE IS PROVIDED "AS IS", WITHOUT WARRANTY OF ANY KIND, EXPRESS OR
 * IMPLIED, INCLUDING BUT NOT LIMITED TO THE WARRANTIES OF MERCHANTABILITY,
 * FITNESS FOR A PARTICULAR PURPOSE AND NONINFRINGEMENT. IN NO EVENT SHALL THE
 * AUTHORS OR COPYRIGHT HOLDERS BE LIABLE FOR ANY CLAIM, DAMAGES OR OTHER
 * LIABILITY, WHETHER IN AN ACTION OF CONTRACT, TORT OR OTHERWISE, ARISING FROM,
 * OUT OF OR IN CONNECTION WITH THE SOFTWARE OR THE USE OR OTHER DEALINGS IN
 * THE SOFTWARE.
 *
 * @section DESCRIPTION
 */

#ifndef TILEDB_DAG_NODES_DETAIL_FUNCTION_H
#define TILEDB_DAG_NODES_DETAIL_FUNCTION_H

#include <atomic>
#include <functional>
#include <iostream>
#include <memory>
#include <stdexcept>
#include <string>
#include <type_traits>
#include <utility>

#include "experimental/tiledb/common/dag/ports/ports.h"
#include "experimental/tiledb/common/dag/state_machine/fsm.h"

#include "experimental/tiledb/common/dag/nodes/node_traits.h"
#include "segmented_base.h"
#include "segmented_fwd.h"

namespace tiledb::common {

/**
 * @brief Implementation of function node, a node that transforms data.
 *
 * @tparam SinkMover The mover type for the sink (input) port.
 * @tparam BlockIn The input block type.
 * @tparam SourceMover The mover type for the source port.
 * @tparam BlockOut The type of data emitted by the function node.
 */
template <
    template <class>
    class SinkMover,
    class BlockIn,
    template <class> class SourceMover = SinkMover,
    class BlockOut = BlockIn>
class function_node_impl : public node_base,
                           public Sink<SinkMover, BlockIn>,
                           public Source<SourceMover, BlockOut> {
  using SinkBase = Sink<SinkMover, BlockIn>;
  using SourceBase = Source<SourceMover, BlockOut>;
  using sink_mover_type = SinkMover<BlockIn>;
  using source_mover_type = SourceMover<BlockOut>;
  using node_base_type = node_base;

  static_assert(std::is_same_v<
                typename sink_mover_type::scheduler_event_type,
                typename source_mover_type::scheduler_event_type>);

  std::function<BlockOut(/*const*/ BlockIn&)> f_;

 public:
  /** Main constructor.  Takes a transform function as argument. */
  template <class Function>
  explicit function_node_impl(
      Function&& f,
      std::enable_if_t<
          (std::is_invocable_r_v<BlockOut, Function, const BlockIn&> ||
           std::is_invocable_r_v<BlockOut, Function, BlockIn&>),
          void**> = nullptr)
      : node_base_type()
      , f_{std::forward<Function>(f)}
      , processed_items_{0} {
  }

  function_node_impl(function_node_impl&&) = default;

 private:
  auto get_sink_mover() const {
    return SinkBase::get_mover();
  }

  auto get_source_mover() const {
    return SourceBase::get_mover();
  }

 public:
  /**
   * Resume the node.  This will call the function that produces items.
   * Main entry point of the node.
   *
   * Resume makes one pass through the "function node cycle" and returns /
   * yields. That is, it calls `pull` to get a data item from the port, calls
   * `drain`, applies the enclosed function to create a data item, puts it into
   * the port, invokes `fill` and then invokes `push`.
   *
   * Implements a Duff's device emulation of a coroutine.  The current state of
   * function execution is stored in the program counter.  A switch statement is
   * used to jump to the current program counter location.
   */
  BlockIn in_thing{};  // @todo We should use the port item_
  BlockOut out_thing{};

  scheduler_event_type resume() override {
    auto source_mover = SourceBase::get_mover();
    auto sink_mover = SinkBase::get_mover();

    // #ifdef __clang__
    // #pragma clang diagnostic push
    // #pragma ide diagnostic ignored "UnreachableCode"
    // #endif

    switch (this->program_counter_) {
      // pull / extract drain
      case 0: {
        ++this->program_counter_;

        auto pull_state = sink_mover->port_pull();
        if (sink_mover->is_done()) {
          this->program_counter_ = 999;
          return source_mover->port_exhausted();
          break;
        } else {
          if (pull_state == scheduler_event_type::sink_wait) {
            this->decrement_program_counter();
          }
          return pull_state;
        }
      }

      case 1: {
        ++this->program_counter_;
        in_thing = *(SinkBase::extract());
        return sink_mover->port_drain();
      }

<<<<<<< HEAD
      case 2: {
=======
      case 3: {
        ++this->program_counter_;

        // assert(this->source_correspondent() != nullptr);
        // assert(this->sink_correspondent() != nullptr);
      }
        [[fallthrough]];

      case 4: {
>>>>>>> 36815424
        ++this->program_counter_;
        out_thing = f_(in_thing);
      }
        [[fallthrough]];

      case 3: {
        ++this->program_counter_;
        SourceBase::inject(out_thing);
        return source_mover->port_fill();
      }

      case 4: {
        ++this->program_counter_;
        auto push_state = source_mover->port_push();
        if (push_state == scheduler_event_type::source_wait) {
          this->decrement_program_counter();
        }
        return push_state;
      }

        // @todo Should skip yield if push waited, since that is
        // basically a yield.
      case 5: {
        this->program_counter_ = 0;
        return scheduler_event_type::yield;
      }

      case 999: {
        return scheduler_event_type::done;
      }
      default: {
        break;
      }
    }

<<<<<<< HEAD
=======
    // #ifdef __clang__
    // #pragma clang diagnostic pop
    // #endif

>>>>>>> 36815424
    return scheduler_event_type::error;
  }

  /** Run the node until it is done. */
  void run() override {
    auto source_mover = SourceBase::get_mover();
    auto sink_mover = SinkBase::get_mover();

    while (!sink_mover->is_done() && !source_mover->is_done()) {
      resume();
    }
    if (!sink_mover->is_done()) {
      sink_mover->port_pull();
    }
    // @todo ?? port_exhausted is called in resume -- should it be called here
    // instead? source_mover->port_exhausted();
  }

  /****************************************************************
   *
   * Debugging and testing support
   *
   ****************************************************************/
  /**
   * @brief Get the name of the node.
   *
   * @return The name of the node.
   */
  std::string name() const override {
    return {"function"};
  }

  std::atomic<size_t> processed_items_{0};

  size_t processed_items() {
    return processed_items_.load();
  }

  /**
   * @brief Enable debug output for this node.
   */
  void enable_debug() override {
    node_base_type::enable_debug();
    if (SinkBase::item_mover_)
      SinkBase::item_mover_->enable_debug();
    if (SourceBase::item_mover_)
      SourceBase::item_mover_->enable_debug();
  }

  void dump_node_state() override {
    auto source_mover = this->get_source_mover();
    auto sink_mover = this->get_sink_mover();
    std::cout << this->name() << " Node state: " << str(sink_mover->state())
              << " -> " << str(source_mover->state()) << std::endl;
  }
};

/** A function node is a shared pointer to the implementation class */
template <
    template <class>
    class SinkMover,
    class BlockIn,
    template <class>
    class SourceMover,
    class BlockOut>
struct function_node
    : public std::shared_ptr<
          function_node_impl<SinkMover, BlockIn, SourceMover, BlockOut>> {
  using PreBase = function_node_impl<SinkMover, BlockIn, SourceMover, BlockOut>;
  using Base = std::shared_ptr<PreBase>;
  using Base::Base;

  template <class Function>
  explicit function_node(Function&& f)
      : Base{std::make_shared<PreBase>(std::forward<Function>(f))} {
  }

  explicit function_node(PreBase& impl)
      : Base{std::make_shared<PreBase>(std::move(impl))} {
  }
};

}  // namespace tiledb::common
#endif  // TILEDB_DAG_NODES_DETAIL_FUNCTION_H<|MERGE_RESOLUTION|>--- conflicted
+++ resolved
@@ -124,11 +124,6 @@
     auto source_mover = SourceBase::get_mover();
     auto sink_mover = SinkBase::get_mover();
 
-    // #ifdef __clang__
-    // #pragma clang diagnostic push
-    // #pragma ide diagnostic ignored "UnreachableCode"
-    // #endif
-
     switch (this->program_counter_) {
       // pull / extract drain
       case 0: {
@@ -153,19 +148,7 @@
         return sink_mover->port_drain();
       }
 
-<<<<<<< HEAD
       case 2: {
-=======
-      case 3: {
-        ++this->program_counter_;
-
-        // assert(this->source_correspondent() != nullptr);
-        // assert(this->sink_correspondent() != nullptr);
-      }
-        [[fallthrough]];
-
-      case 4: {
->>>>>>> 36815424
         ++this->program_counter_;
         out_thing = f_(in_thing);
       }
@@ -201,13 +184,6 @@
       }
     }
 
-<<<<<<< HEAD
-=======
-    // #ifdef __clang__
-    // #pragma clang diagnostic pop
-    // #endif
-
->>>>>>> 36815424
     return scheduler_event_type::error;
   }
 
