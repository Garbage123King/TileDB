/**
 * @file   experimental/tiledb/common/dag/nodes/detail/consumer.h
 *
 * @section LICENSE
 *
 * The MIT License
 *
 * @copyright Copyright (c) 2022 TileDB, Inc.
 *
 * Permission is hereby granted, free of charge, to any person obtaining a copy
 * of this software and associated documentation files (the "Software"), to deal
 * in the Software without restriction, including without limitation the rights
 * to use, copy, modify, merge, publish, distribute, sublicense, and/or sell
 * copies of the Software, and to permit persons to whom the Software is
 * furnished to do so, subject to the following conditions:
 *
 * The above copyright notice and this permission notice shall be included in
 * all copies or substantial portions of the Software.
 *
 * THE SOFTWARE IS PROVIDED "AS IS", WITHOUT WARRANTY OF ANY KIND, EXPRESS OR
 * IMPLIED, INCLUDING BUT NOT LIMITED TO THE WARRANTIES OF MERCHANTABILITY,
 * FITNESS FOR A PARTICULAR PURPOSE AND NONINFRINGEMENT. IN NO EVENT SHALL THE
 * AUTHORS OR COPYRIGHT HOLDERS BE LIABLE FOR ANY CLAIM, DAMAGES OR OTHER
 * LIABILITY, WHETHER IN AN ACTION OF CONTRACT, TORT OR OTHERWISE, ARISING FROM,
 * OUT OF OR IN CONNECTION WITH THE SOFTWARE OR THE USE OR OTHER DEALINGS IN
 * THE SOFTWARE.
 *
 * @section DESCRIPTION
 */

#ifndef TILEDB_DAG_NODES_DETAIL_CONSUMER_H
#define TILEDB_DAG_NODES_DETAIL_CONSUMER_H

#include <atomic>
#include <functional>
#include <iostream>
#include <memory>
#include <stdexcept>
#include <string>
#include <type_traits>
#include <utility>

#include "experimental/tiledb/common/dag/nodes/node_traits.h"
#include "segmented_base.h"
#include "segmented_fwd.h"

#include "experimental/tiledb/common/dag/ports/ports.h"
#include "experimental/tiledb/common/dag/state_machine/fsm.h"

namespace tiledb::common {

/**
 * @brief Implementation of a segmented consumer node.
 * @tparam Mover The item mover type.
 * @tparam T The item type.
 */
template <template <class> class Mover, class T>
class consumer_node_impl : public node_base, public Sink<Mover, T> {
  using SinkBase = Sink<Mover, T>;
  using mover_type = Mover<T>;
  using node_base_type = node_base;

  std::function<void(/*const*/ T&)> f_;

 public:
  /** Main constructor. Takes a consumer function as argument. */
  template <class Function>
  explicit consumer_node_impl(
      Function&& f,
      std::enable_if_t<
          (std::is_invocable_r_v<void, Function, const T&> ||
           std::is_invocable_r_v<void, Function, T&>),
          void**> = nullptr)
      : node_base_type()
      , f_{std::forward<Function>(f)}
      , consumed_items_{0} {
  }

<<<<<<< HEAD
  consumer_node_impl(consumer_node_impl&&) noexcept = default;
=======
  auto get_input_port() {
    return *reinterpret_cast<SinkBase*>(this);
  }

  /** Utility functions for indicating what kind of node and state of the ports
   * being used.
   *
   * @todo Are these used anywhere?  This is an abstraction violation, so we
   * should try not to use them.
   * */
  bool is_consumer_node() const override {
    return true;
  }

  bool is_source_empty() const override {
    auto mover = this->get_mover();
    return empty_source(mover->state());
  }

  bool is_sink_full() const override {
    auto mover = this->get_mover();
    return full_sink(mover->state());
  }

  bool is_sink_state_empty() const override {
    auto mover = this->get_mover();
    return empty_state(mover->state());
  }

  bool is_sink_state_full() const override {
    auto mover = this->get_mover();
    return full_state(mover->state());
  }

  bool is_source_state_empty() const override {
    auto mover = this->get_mover();
    return empty_state(mover->state());
  }

  bool is_source_state_full() const override {
    auto mover = this->get_mover();
    return full_state(mover->state());
  }

  bool is_source_terminating() const override {
    auto mover = this->get_mover();
    return terminating(mover->state());
  }

  bool is_sink_terminating() const override {
    auto mover = this->get_mover();
    return terminating(mover->state());
  }

  bool is_source_terminated() const override {
    auto mover = this->get_mover();
    return terminated(mover->state());
  }

  bool is_sink_terminated() const override {
    auto mover = this->get_mover();
    return terminated(mover->state());
  }
>>>>>>> 36815424

 private:
  void set_item_mover(std::shared_ptr<mover_type> mover) {
    this->item_mover_ = mover;
  }

  auto get_sink_mover() const {
    return this->get_mover();
  }

  auto get_input_port() {
    return *reinterpret_cast<SinkBase*>(this);
  }

 public:
  /**
   * Resume the node.  This will call the function that consumes items.
   * Main entry point of the node.
   *
   * Resume makes one pass through the "consumer node cycle" and returns /
   * yields. That is, it pulls a data item, extracts it from the port, invokes
   * `drain` and then calls the enclosed function on the item.
   *
   * Implements a Duff's device emulation of a coroutine.  The current state of
   * function execution is stored in the program counter.  A switch statement is
   * used to jump to the current program counter location.
   */

  T thing{};  // @todo We should use the port item_

  scheduler_event_type resume() override {
    auto mover = this->get_mover();

    // #ifdef __clang__
    // #pragma clang diagnostic push
    // #pragma ide diagnostic ignored "UnreachableCode"
    // #endif

    switch (this->program_counter_) {
<<<<<<< HEAD
=======
      /*
       * @todo: don't do this -- case 0 shold be executed on all calls
       * case 0 is executed only on the very first call to resume.
       */
>>>>>>> 36815424
      case 0: {
        ++this->program_counter_;

        auto pull_state = mover->port_pull();

        if (mover->is_done()) {
          this->program_counter_ = 999;
          return mover->port_exhausted();
        } else {
          if (pull_state == scheduler_event_type::sink_wait) {
            this->decrement_program_counter();
          }
          return pull_state;
        }
      }

      case 1: {
        ++this->program_counter_;
        thing = *(SinkBase::extract());
        return mover->port_drain();
      }

      case 2: {
        ++this->program_counter_;
        f_(thing);
        ++consumed_items_;
      }
        [[fallthrough]];

<<<<<<< HEAD
      // @todo Where is the best place to yield?
      case 3: {
=======
#if 0
        // @todo Should skip yield if pull waited;
      case 5: {
        ++this->program_counter_;

        auto pull_state = mover->port_pull();

        if (mover->is_done()) {
          return mover->port_exhausted();
          break;
        } else {
          if (pull_state == scheduler_event_type::sink_wait) {
            this->decrement_program_counter();
          }
          return pull_state;
        }
      }

        [[fallthrough]];
#endif

      // @todo Where is the best place to yield?
      case 5: {
>>>>>>> 36815424
        this->program_counter_ = 0;
        return scheduler_event_type::yield;
      }

<<<<<<< HEAD
=======
      case 999: {
        return scheduler_event_type::done;
      }
>>>>>>> 36815424
      default: {
        break;
      }
    }

<<<<<<< HEAD
=======
    // #ifdef __clang__
    // #pragma clang diagnostic pop
    // #endif

>>>>>>> 36815424
    return scheduler_event_type::error;
  }

  /** Execute `resume` in a loop until the node is done. */
  void run() override {
    auto mover = this->get_mover();

    while (!mover->is_done()) {
      resume();
    }
  }

  /****************************************************************
   *
   * Debugging and testing support
   *
   ****************************************************************/

  std::string name() const override {
    return {"consumer"};
  }

  std::atomic<size_t> consumed_items_{0};

  size_t consumed_items() {
    return consumed_items_.load();
  }

  void enable_debug() override {
    node_base_type::enable_debug();
    if (this->item_mover_)
      this->item_mover_->enable_debug();
  }

  void dump_node_state() override {
    auto mover = this->get_mover();
    std::cout << this->name() << " Node state: " << str(mover->state())
              << std::endl;
  }
};

/** A consumer node is a shared pointer to the implementation class */
template <template <class> class Mover, class T>
struct consumer_node : public std::shared_ptr<consumer_node_impl<Mover, T>> {
  using PreBase = consumer_node_impl<Mover, T>;
  using Base = std::shared_ptr<PreBase>;
  using Base::Base;

  template <class Function>
  explicit consumer_node(Function&& f)
      : Base{std::make_shared<PreBase>(std::forward<Function>(f))} {
  }

  explicit consumer_node(PreBase& impl)
      : Base{std::make_shared<PreBase>(std::move(impl))} {
  }
};

}  // namespace tiledb::common
#endif  // TILEDB_DAG_NODES_DETAIL_CONSUMER_H<|MERGE_RESOLUTION|>--- conflicted
+++ resolved
@@ -76,73 +76,7 @@
       , consumed_items_{0} {
   }
 
-<<<<<<< HEAD
   consumer_node_impl(consumer_node_impl&&) noexcept = default;
-=======
-  auto get_input_port() {
-    return *reinterpret_cast<SinkBase*>(this);
-  }
-
-  /** Utility functions for indicating what kind of node and state of the ports
-   * being used.
-   *
-   * @todo Are these used anywhere?  This is an abstraction violation, so we
-   * should try not to use them.
-   * */
-  bool is_consumer_node() const override {
-    return true;
-  }
-
-  bool is_source_empty() const override {
-    auto mover = this->get_mover();
-    return empty_source(mover->state());
-  }
-
-  bool is_sink_full() const override {
-    auto mover = this->get_mover();
-    return full_sink(mover->state());
-  }
-
-  bool is_sink_state_empty() const override {
-    auto mover = this->get_mover();
-    return empty_state(mover->state());
-  }
-
-  bool is_sink_state_full() const override {
-    auto mover = this->get_mover();
-    return full_state(mover->state());
-  }
-
-  bool is_source_state_empty() const override {
-    auto mover = this->get_mover();
-    return empty_state(mover->state());
-  }
-
-  bool is_source_state_full() const override {
-    auto mover = this->get_mover();
-    return full_state(mover->state());
-  }
-
-  bool is_source_terminating() const override {
-    auto mover = this->get_mover();
-    return terminating(mover->state());
-  }
-
-  bool is_sink_terminating() const override {
-    auto mover = this->get_mover();
-    return terminating(mover->state());
-  }
-
-  bool is_source_terminated() const override {
-    auto mover = this->get_mover();
-    return terminated(mover->state());
-  }
-
-  bool is_sink_terminated() const override {
-    auto mover = this->get_mover();
-    return terminated(mover->state());
-  }
->>>>>>> 36815424
 
  private:
   void set_item_mover(std::shared_ptr<mover_type> mover) {
@@ -176,19 +110,7 @@
   scheduler_event_type resume() override {
     auto mover = this->get_mover();
 
-    // #ifdef __clang__
-    // #pragma clang diagnostic push
-    // #pragma ide diagnostic ignored "UnreachableCode"
-    // #endif
-
     switch (this->program_counter_) {
-<<<<<<< HEAD
-=======
-      /*
-       * @todo: don't do this -- case 0 shold be executed on all calls
-       * case 0 is executed only on the very first call to resume.
-       */
->>>>>>> 36815424
       case 0: {
         ++this->program_counter_;
 
@@ -218,56 +140,21 @@
       }
         [[fallthrough]];
 
-<<<<<<< HEAD
       // @todo Where is the best place to yield?
       case 3: {
-=======
-#if 0
-        // @todo Should skip yield if pull waited;
-      case 5: {
-        ++this->program_counter_;
-
-        auto pull_state = mover->port_pull();
-
-        if (mover->is_done()) {
-          return mover->port_exhausted();
-          break;
-        } else {
-          if (pull_state == scheduler_event_type::sink_wait) {
-            this->decrement_program_counter();
-          }
-          return pull_state;
-        }
-      }
-
-        [[fallthrough]];
-#endif
-
-      // @todo Where is the best place to yield?
-      case 5: {
->>>>>>> 36815424
         this->program_counter_ = 0;
         return scheduler_event_type::yield;
       }
 
-<<<<<<< HEAD
-=======
+
       case 999: {
         return scheduler_event_type::done;
       }
->>>>>>> 36815424
       default: {
         break;
       }
     }
 
-<<<<<<< HEAD
-=======
-    // #ifdef __clang__
-    // #pragma clang diagnostic pop
-    // #endif
-
->>>>>>> 36815424
     return scheduler_event_type::error;
   }
 
