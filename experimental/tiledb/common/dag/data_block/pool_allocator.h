/**
 * @file   pool_allocator.h
 *
 * @section LICENSE
 *
 * The MIT License
 *
 * @copyright Copyright (c) 2022 TileDB, Inc.
 *
 * Permission is hereby granted, free of charge, to any person obtaining a copy
 * of this software and associated documentation files (the "Software"), to deal
 * in the Software without restriction, including without limitation the rights
 * to use, copy, modify, merge, publish, distribute, sublicense, and/or sell
 * copies of the Software, and to permit persons to whom the Software is
 * furnished to do so, subject to the following conditions:
 *
 * The above copyright notice and this permission notice shall be included in
 * all copies or substantial portions of the Software.
 *
 * THE SOFTWARE IS PROVIDED "AS IS", WITHOUT WARRANTY OF ANY KIND, EXPRESS OR
 * IMPLIED, INCLUDING BUT NOT LIMITED TO THE WARRANTIES OF MERCHANTABILITY,
 * FITNESS FOR A PARTICULAR PURPOSE AND NONINFRINGEMENT. IN NO EVENT SHALL THE
 * AUTHORS OR COPYRIGHT HOLDERS BE LIABLE FOR ANY CLAIM, DAMAGES OR OTHER
 * LIABILITY, WHETHER IN AN ACTION OF CONTRACT, TORT OR OTHERWISE, ARISING FROM,
 * OUT OF OR IN CONNECTION WITH THE SOFTWARE OR THE USE OR OTHER DEALINGS IN
 * THE SOFTWARE.
 *
 * @section DESCRIPTION
 *
 * This file declares a simple pool memory allocator, intended for use with
 * DataBlocks.  The allocator initially uses malloc to get a 32MB array (plus
 * some space for a superblock, plus some space to allow page alignment).
 * The page-aligned portion of each array is subdivided into specified
 * fixed-size chunks. The chunks are expected to be a power of two size.
 * The arrays are kept in a linked list, with 8 bytes of the superblock
 * used as a pointer to the next array.  Blocks are kept in a linked list
 * in a similar fashion.
 *
 * The pool allocator is implemented with the PoolAllocatorImpl, which is
 * private to this file.  A singleton object, SingletonPoolAllocator, is
 * used to ensure that there is only one PoolAllocatorImpl in the application.
 * Access to the pool allocator is via PoolAllocator objects.  There can
 * be multiple PoolAllocator objects in an application -- any such objects
 * will use the SingletonPoolAllocator.
 *
 * The `PoolAllocator` implements an interface conforming to C++ standard
 * library named requirements for `Allocator`.

 * According to Howard Hinnant
 * (https://howardhinnant.github.io/allocator_boilerplate.html), an allocator
 * needs the following minimal set of type  aliases and associated functions
 * (the rest will be provided as defaults by `allocator_traits`), as shown
 * by a simple example class:
 *
 * template <class T>
 * class allocator {
 *  public:
 *   using value_type = T;
 *
 *   allocator() noexcept {
 *   }  // not required, unless used
 *   template <class U>
 *   allocator(allocator<U> const&) noexcept {
 *   }
 *
 *   value_type* allocate(std::size_t n) {
 *     return static_cast<value_type*>(::operator new(n * sizeof(value_type)));
 *   }

 *   void deallocate(
 *       value_type* p,
 *       std::size_t) noexcept  // Use pointer if pointer is not a value_type*
 *   {
 *     ::operator delete(p);
 *   }
 * };
 *
 * template <class T, class U>
 * bool operator==(allocator<T> const&, allocator<U> const&) noexcept {
 *   return true;
 * }
 *
 * template <class T, class U>
 * bool operator!=(allocator<T> const& x, allocator<U> const& y) noexcept {
 *   return !(x == y);
 * }
 */

#ifndef TILEDB_DAG_POOL_ALLOCATOR_H
#define TILEDB_DAG_POOL_ALLOCATOR_H

#include <atomic>
#include <cassert>
#include <iostream>
#include <mutex>

namespace tiledb::common {

namespace {

/**
 * The PoolAllocator implementation class.  Allocates a fixed-size block
 * of bytes.
 *
 * @tparam chunk_size Number of Ts to allocate per chunk* /
 */

template <size_t chunk_size>
class PoolAllocatorImpl {
 public:
  using value_type = std::byte;
  using pointer = value_type*;

 private:
  bool debug_{false};
  mutable std::mutex mutex_;

  /*
   * Pointers and counters for managing the pool
   */
  pointer the_free_list{nullptr};
  pointer the_array_list{nullptr};
  size_t num_arrays_{0};
  size_t num_free_{0};

  /*
   * Data chunks will be aligned to page boundaries.
   * Assumed to be 4k.
   *
   * @todo Determine page size at compile-time for the target architecture.
   */
  constexpr static ptrdiff_t page_size{4096};
  constexpr static ptrdiff_t align{page_size};
  constexpr static ptrdiff_t page_mask{~(page_size - 1)};

  /* Size of each array in the memory pool is 32 MB */
  constexpr static size_t mem_size{32 * 1024 * 1024};

  /* The number of chunks contained in each array */
  constexpr static size_t chunks_per_array{mem_size / chunk_size};

  /* Check that chunks evenly divide the array */
  static_assert(mem_size % chunk_size == 0);
  static_assert(chunk_size <= mem_size);

  /* Add some padding to the space we will allocate for the array so that we can
   * align chunks taken from it on page boundary */
  constexpr static size_t array_size{mem_size + align + sizeof(pointer)};

  /*
   * Counters for statistics / diagnostics.  Declare these `inline` so we don't
   * need to define themm outside of the class itself.
   */
  static inline std::atomic<size_t> num_instances_{0};
  static inline std::atomic<size_t> num_allocations_{0};
  static inline std::atomic<size_t> num_deallocations_{0};
  static inline std::atomic<size_t> num_allocated_{0};
  ;

  /**
   * Get a chunk from the free list.  The first `sizeof(pointer)` bytes in the
   * chunk are used as a pointer to create a linked list of chunks.  Those bytes
   * will be overwritten by the user of the chunk, which is fine -- a pointer
   * will be written into those bytes when the chunk is returned to the pool.
   *
   * @pre a lock is held by function calling this one.
   */
  pointer pop_chunk() {
    if ((num_free_ == 0) || (the_free_list == nullptr))
      free_list_more();

    pointer the_new_chunk = the_free_list;

    /* "Next" is stored at the beginning of the chunk */
    the_free_list = *(pointer*)the_free_list;

    return the_new_chunk;
  }

  /**
   * Return a chunk back into the pool's free list.
   *
   * @pre a lock is held by function calling this one.
   */
  void push_chunk(pointer finished_chunk) {
    /* "Next" is stored at the beginning of the chunk */
    *reinterpret_cast<pointer*>(finished_chunk) = the_free_list;
    the_free_list = finished_chunk;
  }

  /**
   * Allocate a new array of chunks and puts the chunks into the free list. Like
   * we do with chunks, the first `sizeof(pointer)` bytes in each array are used
   * as a pointer to create a linked list of arrays.
   *
   * @pre a lock is held by function calling this one.
   */
  void free_list_more() {
    auto new_bytes{reinterpret_cast<std::byte*>(malloc(array_size))};
    pointer new_array{reinterpret_cast<pointer>(new_bytes)};

    /* "Next" is stored at the beginning of the array */
    *(pointer*)new_array = the_array_list;
    the_array_list = new_array;

    /*
     * Force page alignment -- skip past the pointer, add (alignment-1),
     * and then mask off the lower bits
     */
    auto aligned_start{reinterpret_cast<std::byte*>(
<<<<<<< HEAD
        reinterpret_cast<const ptrdiff_t>(
            new_bytes + sizeof(pointer) + (align - 1)) &
        static_cast<const ptrdiff_t>(page_mask))};
=======
        reinterpret_cast<ptrdiff_t>(new_bytes + sizeof(pointer) + (align - 1)) &
        static_cast<ptrdiff_t>(page_mask))};
>>>>>>> 081f5ec9

    for (size_t i = 0; i < chunks_per_array; ++i) {
      push_chunk(aligned_start + i * chunk_size);
    }

    ++num_arrays_;
  }

  /**
   * Go through the list of arrays, freeing each array
   *
   * @pre a lock is held by function calling this one.
   */
  void free_list_free() {
    pointer first_array = the_array_list;

    auto num_to_free{num_arrays_};
    for (size_t j = 0; j < num_to_free; ++j) {
      auto next_array = *(pointer*)first_array;
      free(first_array);
      first_array = next_array;
      --num_arrays_;
    }
    num_free_ = 0;
    num_allocated_ = 0;

    the_array_list = first_array;
    the_free_list = first_array;
  }

 public:
  /**
   * Any members in the class are default constructed.  We have an
   * implementation of the default constructor here so that we can increment the
   * class `num_instance` counter (which we use for debugging and testing that
   * we, in fact, have a singleton allocator.
   */
  PoolAllocatorImpl() {
    ++num_instances_;
  }

  /**
   * Destructor. Releases allocated memory (frees each array).
   */
  ~PoolAllocatorImpl() {
    free_list_free();
    assert(num_arrays_ == 0);
    assert(the_free_list == nullptr);
    assert(the_array_list == nullptr);
  }

  /**
   * Function to actually allocate a chunk.  Returns a chunk from the pool.  The
   * function `pop_chunk` may allocate more chunks (by allocating another array)
   * if there are no free chunks available.
   */
  pointer allocate() {
    std::lock_guard lock(mutex_);
    --num_free_;
    ++num_allocated_;
    ++num_allocations_;
    return pop_chunk();
  }

  /**
   * Return a chunk to the pool.
   */
  void deallocate(pointer p) {
    std::lock_guard lock(mutex_);
    push_chunk(p);
    ++num_free_;
    --num_allocated_;
    ++num_deallocations_;
  }

  /**
   * Get the number of instances of the allocator. Should always be equal to
   * one. Note that allocators for different chunk sizes are different
   * allocators. Singletons are on a per chunk size basis.
   */
  size_t num_instances() {
    return num_instances_;
  }

  /**
   * Get the total number of chunks that have been allocated during the lifetime
   * of this allocator.
   */
  size_t num_allocations() {
    return num_allocations_;
  }

  /**
   * Get the total number of chunks that have been deallocated during the
   * lifetime of this allocator.
   *
   * @invariant `num_allocations` + `num_deallocations` == `num_free_`
   */
  size_t num_deallocations() {
    return num_deallocations_;
  }

  /**
   * Get the number of chunks that are currently in use.
   */
  size_t num_allocated() {
    return num_allocated_;
  }

  /**
   * Get the number of chunks that are currently free (available for allocation
   * in the pool).
   *
   * @invariant `num_free_` + `num_allocated` == `num_arrays_` *
   * `chunks_per_array`
   */
  size_t num_free() {
    return num_free_;
  }

  /**
   * Get the number of chunk arrays that have been malloc'd to create the pool.
   */
  size_t num_arrays() {
    return num_arrays_;
  }

  /**
   * Some legacy instrumentation code.
   */
  void mark(pointer) {
    std::cout << "mark" << std::endl;
  }

  void sweep(pointer) {
    std::cout << "sweep" << std::endl;
  }

  /* Iterate through every element that has been allocated */
  void scan_all(void (*f)(pointer)) {
    pointer first_array = the_array_list;

    for (size_t j = 0; j < num_arrays_; ++j) {
      auto start = (pointer)((char*)first_array + sizeof(pointer));
      for (size_t i = 0; i < chunks_per_array; ++i) {
        f(start + i * chunk_size);
        ; /* Do something -- your code here */

        if (debug_) {
          std::cout << "scanning " << j << " " << i << std::endl;
        }
      }
      first_array = *(pointer*)first_array;
    }
  }
};  // namespace

/**
 * Define a class that will only allow the creation of a single instance.
 */
template <size_t chunk_size>
class SingletonPoolAllocator : public PoolAllocatorImpl<chunk_size> {
  // Private constructor so that no objects can be created.
  SingletonPoolAllocator() = default;

 public:
  SingletonPoolAllocator(const SingletonPoolAllocator&) = delete;
  void operator=(const SingletonPoolAllocator&) = delete;

  static SingletonPoolAllocator& get_instance() {
    static SingletonPoolAllocator instance;
    return instance;
  }
};

/**
 * Access the single `PoolAllocator` instance.
 */
template <size_t chunk_size>
SingletonPoolAllocator<chunk_size>& _allocator{
    SingletonPoolAllocator<chunk_size>::get_instance()};

}  // namespace

/**
 * The external interface for pool allocation (done via the singleton pool
 * allocator object).  See the documentation for `PoolAllocatorImpl` for
 * each of these functions.
 */
template <size_t chunk_size>
class PoolAllocator {
 public:
  using value_type = typename SingletonPoolAllocator<chunk_size>::value_type;
  using pointer_type = value_type*;
  PoolAllocator() = default;
  pointer_type allocate() {
    return _allocator<chunk_size>.allocate();
  }
  void deallocate(pointer_type a) {
    return _allocator<chunk_size>.deallocate(a);
  }
  size_t num_instances() {
    return _allocator<chunk_size>.num_instances();
  }
  size_t num_allocations() {
    return _allocator<chunk_size>.num_allocations();
  }
  size_t num_deallocations() {
    return _allocator<chunk_size>.num_deallocations();
  }
  size_t num_allocated() {
    return _allocator<chunk_size>.num_allocated();
  }
  size_t num_free() {
    return _allocator<chunk_size>.num_free();
  }
  size_t num_arrays() {
    return _allocator<chunk_size>.num_arrays();
  }
};

}  // namespace tiledb::common

#endif  // TILEDB_DAG_POOL_ALLOCATOR_H<|MERGE_RESOLUTION|>--- conflicted
+++ resolved
@@ -208,14 +208,8 @@
      * and then mask off the lower bits
      */
     auto aligned_start{reinterpret_cast<std::byte*>(
-<<<<<<< HEAD
-        reinterpret_cast<const ptrdiff_t>(
-            new_bytes + sizeof(pointer) + (align - 1)) &
-        static_cast<const ptrdiff_t>(page_mask))};
-=======
         reinterpret_cast<ptrdiff_t>(new_bytes + sizeof(pointer) + (align - 1)) &
         static_cast<ptrdiff_t>(page_mask))};
->>>>>>> 081f5ec9
 
     for (size_t i = 0; i < chunks_per_array; ++i) {
       push_chunk(aligned_start + i * chunk_size);
