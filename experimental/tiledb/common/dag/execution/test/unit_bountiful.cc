/**
 * @file unit_bountiful.cc
 *
 * @section LICENSE
 *
 * The MIT License
 *
 * @copyright Copyright (c) 2022 TileDB, Inc.
 *
 * Permission is hereby granted, free of charge, to any person obtaining a copy
 * of this software and associated documentation files (the "Software"), to deal
 * in the Software without restriction, including without limitation the rights
 * to use, copy, modify, merge, publish, distribute, sublicense, and/or sell
 * copies of the Software, and to permit persons to whom the Software is
 * furnished to do so, subject to the following conditions:
 *
 * The above copyright notice and this permission notice shall be included in
 * all copies or substantial portions of the Software.
 *
 * THE SOFTWARE IS PROVIDED "AS IS", WITHOUT WARRANTY OF ANY KIND, EXPRESS OR
 * IMPLIED, INCLUDING BUT NOT LIMITED TO THE WARRANTIES OF MERCHANTABILITY,
 * FITNESS FOR A PARTICULAR PURPOSE AND NONINFRINGEMENT. IN NO EVENT SHALL THE
 * AUTHORS OR COPYRIGHT HOLDERS BE LIABLE FOR ANY CLAIM, DAMAGES OR OTHER
 * LIABILITY, WHETHER IN AN ACTION OF CONTRACT, TORT OR OTHERWISE, ARISING FROM,
 * OUT OF OR IN CONNECTION WITH THE SOFTWARE OR THE USE OR OTHER DEALINGS IN
 * THE SOFTWARE.
 *
 * @section DESCRIPTION
 *
 * Tests the bountiful scheduler class.
 *
 */

#include "unit_bountiful.h"
#include <atomic>
#include <memory>
#include <vector>
#include "experimental/tiledb/common/dag/execution/bountiful.h"

using namespace tiledb::common;

std::atomic<size_t> i_;

struct super_simple {
  explicit super_simple() = default;
<<<<<<< HEAD
  super_simple(const super_simple&) = delete;
=======
  // super_simple(const super_simple&) = delete;
  // To make movable :-/
  super_simple(const super_simple&) {
  }
>>>>>>> bb55c005
  super_simple(super_simple&&) = default;

  void operator()() {
    i_++;
  }
};

TEST_CASE("BountifulScheduler: Test construct one", "[bountiful_scheduler]") {
  i_ = 0;
  super_simple a;

  BountifulScheduler sch;
  auto b = async(sch, a);
  sync_wait(b);
  CHECK(i_ == 1);
}

TEST_CASE(
    "BountifulScheduler: Test construct several", "[bountiful_scheduler]") {
  for (size_t i = 1; i <= 16; ++i) {
    std::vector<super_simple> v;
    std::vector<std::future<void>> w;
    v.clear();
    CHECK(v.size() == 0);

    BountifulScheduler sch;

    for (size_t j = 0; j < i; ++j) {
      v.emplace_back(super_simple{});
    }
    CHECK(v.size() == i);
    for (size_t j = 0; j < i; ++j) {
      w[i] = async(sch, v[j]);
    }
    CHECK(v.size() == i);
    CHECK(w.size() == i);
    for (size_t j = 0; j < i; ++j) {
      sync_wait(w[j]);
    }
    CHECK(i_ == i);
  }
}<|MERGE_RESOLUTION|>--- conflicted
+++ resolved
@@ -43,14 +43,10 @@
 
 struct super_simple {
   explicit super_simple() = default;
-<<<<<<< HEAD
-  super_simple(const super_simple&) = delete;
-=======
   // super_simple(const super_simple&) = delete;
   // To make movable :-/
   super_simple(const super_simple&) {
   }
->>>>>>> bb55c005
   super_simple(super_simple&&) = default;
 
   void operator()() {
